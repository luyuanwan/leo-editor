--- conflicted
+++ resolved
@@ -1,58 +1,3 @@
-<<<<<<< HEAD
-#@+leo-ver=5-thin
-#@+node:maphew.20141126130213.2: * @file ../../setup.py
-from distutils.core import setup
-import leo.core.leoVersion
-#@+others
-#@+node:maphew.20141126230535.3: ** docstring
-'''setup.py for leo
-
-    Nov 2014: strip to bare minimum and rebuild using ONLY
-    https://docs.python.org/2/distutils/setupscript.html 
-    
-    See if we can get all the way to end (painless `python setup.py install` and
-    `pip install .` on all platforms) without having to leave standard library
-    or leverage hacks.    
-'''
-#@+node:maphew.20141126230535.4: ** classifiers
-classifiers = [
-    'Development Status :: 5 - Production/Stable',
-    'Environment :: Win32 (MS Windows)',
-    'Environment :: X11 Applications :: Qt',
-    'Intended Audience :: End Users/Desktop',
-    'Intended Audience :: Developers',
-    'License :: OSI Approved :: MIT License',
-    'Natural Language :: English',
-    'Operating System :: MacOS',
-    'Operating System :: Microsoft :: Windows',
-    'Operating System :: POSIX :: Linux',
-    'Programming Language :: Python :: 2.6',
-    'Programming Language :: Python :: 3',
-    'Topic :: Software Development',
-    'Topic :: Text Editors',
-    'Topic :: Text Processing',
-    ]
-#@-others
-
-setup(
-    name = 'leo',
-    version = leo.core.leoVersion.version,
-    author = "Edward K. Ream",
-    author_email = 'edreamleo@gmail.com',
-    url = 'http://leoeditor.com',
-    license = 'MIT License',
-    description = "Leo: Leonine Editor with Outlines", # becomes "Summary" in pkg-info
-    platforms = ['Linux','Windows','MacOS'],
-    download_url = 'http://sourceforge.net/projects/leo/files/Leo/',
-    classifiers = classifiers,
-    #packages = ['', 'core'], 
-    #package_dir = {'': 'leo'},
-)
-
-#@@language python
-#@@tabwidth -4
-#@-leo
-=======
 '''setup.py for leo'''
 import leo.core.leoVersion
 from setuptools import setup, find_packages
@@ -163,5 +108,4 @@
             'console_scripts': ['leoc = leo.core.runLeo:run'],
             'gui_scripts' : ['leo = leo.core.runLeo:run'],
         }
-)
->>>>>>> e6ef29c4
+)