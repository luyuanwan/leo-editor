# -*- coding: utf-8 -*-
#@+leo-ver=5-thin
#@+node:ekr.20140907123524.18774: * @file ../plugins/qt_frame.py
#@@first
'''Leo's qt frame classes.'''
useUI = False # True: use qt_main.ui. False: use DynamicWindow.createMainWindow.
#@+<< imports >>
#@+node:ekr.20110605121601.18003: **  << imports >> (qt_frame.py)
import leo.core.leoGlobals as g
import leo.core.leoColor as leoColor
import leo.core.leoColorizer as leoColorizer
import leo.core.leoFrame as leoFrame
import leo.core.leoMenu as leoMenu
from leo.core.leoQt import isQt5, QtCore, QtGui, QtWidgets
from leo.core.leoQt import Qsci, uic
import leo.plugins.qt_events as qt_events
import leo.plugins.qt_text as qt_text
import leo.plugins.qt_tree as qt_tree
from leo.plugins.mod_scripting import build_rclick_tree
import os
import sys
import platform
from collections import defaultdict
try:
    import leo.plugins.nested_splitter as nested_splitter
    splitter_class = nested_splitter.NestedSplitter
    nested_splitter.NestedSplitter.enabled = False
        # Disable special behavior, turned back on by associated plugin.
except ImportError:
    print('Can not import nested_splitter')
    splitter_class = QtWidgets.QSplitter
#@-<< imports >>
#@+others
#@+node:ekr.20110605121601.18137: ** class  DynamicWindow (QtWidgets.QMainWindow)
class DynamicWindow(QtWidgets.QMainWindow):
    '''
    A class representing all parts of the main Qt window.
    
    **Important**: when using tabs, the LeoTabbedTopLevel widget
    is the top-level window, **not** this QMainWindow!

    c.frame.top is a DynamicWindow object.

    For --gui==qttabs:
        c.frame.top.parent is a TabbedFrameFactory
        c.frame.top.leo_master is a LeoTabbedTopLevel

    All leoQtX classes use the ivars of this Window class to
    support operations requested by Leo's core.
    '''
    #@+others
    #@+node:ekr.20110605121601.18138: *3*  ctor (DynamicWindow)
    def __init__(self, c, parent=None):
        '''Ctor for the DynamicWindow class.  The main window is c.frame.top'''
            # Called from LeoQtFrame.finishCreate.
            # For qttabs gui, parent is a LeoTabbedTopLevel.
        # g.trace('(DynamicWindow)',g.callers())
        QtWidgets.QMainWindow.__init__(self, parent)
        self.leo_c = c
        self.leo_master = None # Set in construct.
        self.leo_menubar = None # Set in createMenuBar.
        self.leo_ui = None # Set in construct.
        c._style_deltas = defaultdict(lambda: 0) # for adjusting styles dynamically
        # g.trace('(DynamicWindow)',g.listToString(dir(self),sort=True))
    #@+node:ekr.20110605121601.18172: *3* do_leo_spell_btn_*
    def doSpellBtn(self, btn):
        getattr(self.leo_c.spellCommands.handler.tab, btn)()

    def do_leo_spell_btn_Add(self):
        self.doSpellBtn('onAddButton')

    def do_leo_spell_btn_Change(self):
        self.doSpellBtn('onChangeButton')

    def do_leo_spell_btn_Find(self):
        self.doSpellBtn('onFindButton')

    def do_leo_spell_btn_FindChange(self):
        self.doSpellBtn('onChangeThenFindButton')

    def do_leo_spell_btn_Hide(self):
        self.doSpellBtn('onHideButton')

    def do_leo_spell_btn_Ignore(self):
        self.doSpellBtn('onIgnoreButton')
    #@+node:ekr.20110605121601.18139: *3* dw.construct & helper
    def construct(self, master=None):
        """ Factor 'heavy duty' code out from the DynamicWindow ctor """
        # g.trace('(DynamicWindow)',g.callers())
        c = self.leo_c
        self.leo_master = master
            # A LeoTabbedTopLevel for tabbed windows.
            # None for non-tabbed windows.
        # Init the base class.
        ui_file_name = c.config.getString('qt_ui_file_name')
        self.useScintilla = c.config.getBool('qt-use-scintilla')
        if not ui_file_name:
            ui_file_name = 'qt_main.ui'
        ui_description_file = g.app.loadDir + "/../plugins/" + ui_file_name
        # g.pr('DynamicWindw.__init__,ui_description_file)
        assert g.os_path_exists(ui_description_file)
        self.bigTree = c.config.getBool('big_outline_pane')
        if useUI:
            self.leo_ui = uic.loadUi(ui_description_file, self)
        else:
            self.createMainWindow()
        self.iconBar = self.addToolBar("IconBar")
        self.set_icon_bar_orientation(c)
        self.leo_menubar = self.menuBar()
        self.statusBar = QtWidgets.QStatusBar()
        self.setStatusBar(self.statusBar)
        orientation = c.config.getString('initial_split_orientation')
        self.setSplitDirection(orientation)
        if hasattr(c, 'styleSheetManager'):
            c.styleSheetManager.set_style_sheets(top=self, all=True)
    #@+node:ekr.20140915062551.19519: *4* dw.set_icon_bar_orientation
    def set_icon_bar_orientation(self, c):
        '''Set the orientation of the icon bar based on settings.'''
        d = {
            'bottom': QtCore.Qt.BottomToolBarArea,
            'left': QtCore.Qt.LeftToolBarArea,
            'right': QtCore.Qt.RightToolBarArea,
            'top': QtCore.Qt.TopToolBarArea,
        }
        where = c.config.getString('qt-toolbar-location')
        if where:
            where = d.get(where)
            if where: self.addToolBar(where, self.iconBar)
    #@+node:ekr.20110605121601.18141: *3* dw.createMainWindow & helpers
    def createMainWindow(self):
        '''
        Create the component ivars of the main window.
        Copied/adapted from qt_main.py.
        Called instead of uic.loadUi(ui_description_file, self)
        '''
        dw = self
        self.leo_ui = self
        self.setMainWindowOptions()
        self.createCentralWidget()
        self.createMainLayout(self.centralwidget)
            # Creates .verticalLayout, .splitter and .splitter_2.
        # g.trace(self.bigTree)
        if self.bigTree:
            self.createBodyPane(self.splitter)
            self.createLogPane(self.splitter)
            treeFrame = self.createOutlinePane(self.splitter_2)
            self.splitter_2.addWidget(treeFrame)
            self.splitter_2.addWidget(self.splitter)
        else:
            self.createOutlinePane(self.splitter)
            self.createLogPane(self.splitter)
            self.createBodyPane(self.splitter_2)
        self.createMiniBuffer(self.centralwidget)
        self.createMenuBar()
        self.createStatusBar(dw)
        # Signals
        QtCore.QMetaObject.connectSlotsByName(dw)
    #@+node:ekr.20110605121601.18142: *4* dw.top-level
    #@+node:ekr.20110605121601.18143: *5* dw.createBodyPane
    def createBodyPane(self, parent):
        '''Create the body pane.'''
        # Create widgets.
        c = self.leo_c
        bodyFrame = self.createFrame(parent, 'bodyFrame')
        innerFrame = self.createFrame(bodyFrame, 'innerBodyFrame',
            hPolicy=QtWidgets.QSizePolicy.Expanding)
        sw = self.createStackedWidget(innerFrame, 'bodyStackedWidget')
        page2 = QtWidgets.QWidget()
        self.setName(page2, 'bodyPage2')
        body = self.createText(page2, 'richTextEdit') # A LeoQTextBrowser
        # Pack.
        vLayout = self.createVLayout(page2, 'bodyVLayout', spacing=6)
        grid = self.createGrid(bodyFrame, 'bodyGrid')
        innerGrid = self.createGrid(innerFrame, 'bodyInnerGrid')
        if c.config.getBool('use-gutter', default=False):
            lineWidget = qt_text.LeoLineTextWidget(c, body)
            vLayout.addWidget(lineWidget)
        else:
            vLayout.addWidget(body)
        sw.addWidget(page2)
        innerGrid.addWidget(sw, 0, 0, 1, 1)
        grid.addWidget(innerFrame, 0, 0, 1, 1)
        self.verticalLayout.addWidget(parent)
        # Official ivars
        self.text_page = page2
        self.stackedWidget = sw # used by LeoQtBody
        self.richTextEdit = body
        self.leo_body_frame = bodyFrame
        self.leo_body_inner_frame = innerFrame
    #@+node:ekr.20110605121601.18144: *5* dw.createCentralWidget
    def createCentralWidget(self):
        '''Create the central widget.'''
        dw = self
        w = QtWidgets.QWidget(dw)
        w.setObjectName("centralwidget")
        dw.setCentralWidget(w)
        # Official ivars.
        self.centralwidget = w
    #@+node:ekr.20110605121601.18145: *5* dw.createLogPane & helpers
    def createLogPane(self, parent):
        '''Create all parts of Leo's log pane.'''
        # Create widgets.
        logFrame = self.createFrame(parent, 'logFrame',
            vPolicy=QtWidgets.QSizePolicy.Minimum)
        innerFrame = self.createFrame(logFrame, 'logInnerFrame',
            hPolicy=QtWidgets.QSizePolicy.Preferred,
            vPolicy=QtWidgets.QSizePolicy.Expanding)
        tabWidget = self.createTabWidget(innerFrame, 'logTabWidget')
        # Pack.
        innerGrid = self.createGrid(innerFrame, 'logInnerGrid')
        innerGrid.addWidget(tabWidget, 0, 0, 1, 1)
        outerGrid = self.createGrid(logFrame, 'logGrid')
        outerGrid.addWidget(innerFrame, 0, 0, 1, 1)
        # Embed the Find tab in a QScrollArea.
        findScrollArea = QtWidgets.QScrollArea()
        findScrollArea.setObjectName('findScrollArea')
        # Find tab.
        findTab = QtWidgets.QWidget()
        findTab.setObjectName('findTab')
        tabWidget.addTab(findScrollArea, 'Find')
        # Do this later, in LeoFind.finishCreate
        self.findScrollArea = findScrollArea
        self.findTab = findTab
        # Spell tab.
        spellTab = QtWidgets.QWidget()
        spellTab.setObjectName('spellTab')
        tabWidget.addTab(spellTab, 'Spell')
        self.createSpellTab(spellTab)
        tabWidget.setCurrentIndex(1)
        # Official ivars
        self.tabWidget = tabWidget # Used by LeoQtLog.
    #@+node:ekr.20131118172620.16858: *6* dw.finishCreateLogPane
    def finishCreateLogPane(self):
        '''It's useful to create this late, because c.config is now valid.'''
        # Always create this, but only one is used when g.new_find is True.
        self.createFindTab(self.findTab, self.findScrollArea)
        self.findScrollArea.setWidget(self.findTab)
    #@+node:ekr.20110605121601.18146: *5* dw.createMainLayout
    def createMainLayout(self, parent):
        '''Create the layout for Leo's main window.'''
        # c = self.leo_c
        vLayout = self.createVLayout(parent, 'mainVLayout', margin=3)
        # Splitter two is the "main" splitter, containing splitter.
        splitter2 = splitter_class(parent)
        splitter2.setOrientation(QtCore.Qt.Vertical)
        splitter2.setObjectName("splitter_2")
        splitter2.splitterMoved.connect(self.onSplitter2Moved)
        splitter = splitter_class(splitter2)
        splitter.setOrientation(QtCore.Qt.Horizontal)
        splitter.setObjectName("splitter")
        splitter.splitterMoved.connect(self.onSplitter1Moved)
        # g.trace('splitter %s splitter2 %s' % (id(splitter),id(splitter2)))
        # Official ivars
        self.verticalLayout = vLayout
        self.splitter = splitter
        self.splitter_2 = splitter2
        self.setSizePolicy(self.splitter)
        self.verticalLayout.addWidget(self.splitter_2)
    #@+node:ekr.20110605121601.18147: *5* dw.createMenuBar
    def createMenuBar(self):
        '''Create Leo's menu bar.'''
        dw = self
        w = QtWidgets.QMenuBar(dw)
        w.setNativeMenuBar(False)
        w.setGeometry(QtCore.QRect(0, 0, 957, 22))
        w.setObjectName("menubar")
        dw.setMenuBar(w)
        # Official ivars.
        self.leo_menubar = w
    #@+node:ekr.20110605121601.18148: *5* dw.createMiniBuffer
    def createMiniBuffer(self, parent):
        '''Create the widgets for Leo's minibuffer area.'''
        # Create widgets.
        frame = self.createFrame(self.centralwidget, 'minibufferFrame',
            hPolicy=QtWidgets.QSizePolicy.MinimumExpanding,
            vPolicy=QtWidgets.QSizePolicy.Fixed)
        frame.setMinimumSize(QtCore.QSize(100, 0))
        label = self.createLabel(frame, 'minibufferLabel', 'Minibuffer:')

        class VisLineEdit(QtWidgets.QLineEdit):
            """In case user has hidden minibuffer with gui-minibuffer-hide"""

            def focusInEvent(self, event):
                self.parent().show()
                QtWidgets.QLineEdit.focusInEvent(self, event)
                    # EKR: 2014/06/28: Call the base class method.

        lineEdit = VisLineEdit(frame)
        lineEdit.setObjectName('lineEdit') # name important.
        # Pack.
        hLayout = self.createHLayout(frame, 'minibufferHLayout', spacing=4)
        hLayout.setContentsMargins(3, 2, 2, 0)
        hLayout.addWidget(label)
        hLayout.addWidget(lineEdit)
        self.verticalLayout.addWidget(frame)
        label.setBuddy(lineEdit)
        # Official ivars.
        self.lineEdit = lineEdit
        # self.leo_minibuffer_frame = frame
        # self.leo_minibuffer_layout = layout
    #@+node:ekr.20110605121601.18149: *5* dw.createOutlinePane
    def createOutlinePane(self, parent):
        '''Create the widgets and ivars for Leo's outline.'''
        # Create widgets.
        treeFrame = self.createFrame(parent, 'outlineFrame',
            vPolicy=QtWidgets.QSizePolicy.Expanding)
        innerFrame = self.createFrame(treeFrame, 'outlineInnerFrame',
            hPolicy=QtWidgets.QSizePolicy.Preferred)
        treeWidget = self.createTreeWidget(innerFrame, 'treeWidget')
        grid = self.createGrid(treeFrame, 'outlineGrid')
        grid.addWidget(innerFrame, 0, 0, 1, 1)
        innerGrid = self.createGrid(innerFrame, 'outlineInnerGrid')
        innerGrid.addWidget(treeWidget, 0, 0, 1, 1)
        # Official ivars...
        self.treeWidget = treeWidget
        return treeFrame
    #@+node:ekr.20110605121601.18150: *5* dw.createStatusBar
    def createStatusBar(self, parent):
        '''Create the widgets and ivars for Leo's status area.'''
        w = QtWidgets.QStatusBar(parent)
        w.setObjectName("statusbar")
        parent.setStatusBar(w)
        # Official ivars.
        self.statusBar = w
    #@+node:ekr.20110605121601.18151: *5* dw.setMainWindowOptions
    def setMainWindowOptions(self):
        '''Set default options for Leo's main window.'''
        dw = self
        dw.setObjectName("MainWindow")
        dw.resize(691, 635)
        dw.setDockNestingEnabled(False)
        dw.setDockOptions(
            QtWidgets.QMainWindow.AllowTabbedDocks |
            QtWidgets.QMainWindow.AnimatedDocks)
    #@+node:ekr.20110605121601.18152: *4* dw.widgets
    #@+node:ekr.20110605121601.18153: *5* dw.createButton
    def createButton(self, parent, name, label):
        w = QtWidgets.QPushButton(parent)
        w.setObjectName(name)
        w.setText(self.tr(label))
        return w
    #@+node:ekr.20110605121601.18154: *5* dw.createCheckBox
    def createCheckBox(self, parent, name, label):
        w = QtWidgets.QCheckBox(parent)
        self.setName(w, name)
        w.setText(self.tr(label))
        return w
    #@+node:ekr.20110605121601.18155: *5* dw.createFrame
    def createFrame(self, parent, name,
        hPolicy=None, vPolicy=None,
        lineWidth=1,
        shadow=QtWidgets.QFrame.Plain,
        shape=QtWidgets.QFrame.NoFrame,
    ):
        '''Create a Qt Frame.'''
        w = QtWidgets.QFrame(parent)
        self.setSizePolicy(w, kind1=hPolicy, kind2=vPolicy)
        w.setFrameShape(shape)
        w.setFrameShadow(shadow)
        w.setLineWidth(lineWidth)
        self.setName(w, name)
        return w
    #@+node:ekr.20110605121601.18156: *5* dw.createGrid
    def createGrid(self, parent, name, margin=0, spacing=0):
        w = QtWidgets.QGridLayout(parent)
        w.setContentsMargins(QtCore.QMargins(margin, margin, margin, margin))
            # 2014/08/24: honor margin argument.
        w.setSpacing(spacing)
        self.setName(w, name)
        return w
    #@+node:ekr.20110605121601.18157: *5* dw.createHLayout & createVLayout
    def createHLayout(self, parent, name, margin=0, spacing=0):
        hLayout = QtWidgets.QHBoxLayout(parent)
        hLayout.setSpacing(spacing)
        hLayout.setContentsMargins(QtCore.QMargins(0, 0, 0, 0))
        self.setName(hLayout, name)
        return hLayout

    def createVLayout(self, parent, name, margin=0, spacing=0):
        vLayout = QtWidgets.QVBoxLayout(parent)
        vLayout.setSpacing(spacing)
        vLayout.setContentsMargins(QtCore.QMargins(0, 0, 0, 0))
        self.setName(vLayout, name)
        return vLayout
    #@+node:ekr.20110605121601.18158: *5* dw.createLabel
    def createLabel(self, parent, name, label):
        w = QtWidgets.QLabel(parent)
        self.setName(w, name)
        w.setText(self.tr(label))
        return w
    #@+node:ekr.20110605121601.18159: *5* dw.createLineEdit
    def createLineEdit(self, parent, name, disabled=True):
        w = QtWidgets.QLineEdit(parent)
        w.setObjectName(name)
        w.leo_disabled = disabled # Inject the ivar.
        # g.trace(disabled,w,g.callers())
        return w
    #@+node:ekr.20110605121601.18160: *5* dw.createRadioButton
    def createRadioButton(self, parent, name, label):
        w = QtWidgets.QRadioButton(parent)
        self.setName(w, name)
        w.setText(self.tr(label))
        return w
    #@+node:ekr.20110605121601.18161: *5* dw.createStackedWidget
    def createStackedWidget(self, parent, name,
        lineWidth=1,
        hPolicy=None, vPolicy=None,
    ):
        w = QtWidgets.QStackedWidget(parent)
        self.setSizePolicy(w, kind1=hPolicy, kind2=vPolicy)
        w.setAcceptDrops(True)
        w.setLineWidth(1)
        self.setName(w, name)
        return w
    #@+node:ekr.20110605121601.18162: *5* dw.createTabWidget
    def createTabWidget(self, parent, name, hPolicy=None, vPolicy=None):
        # w = LeoBaseTabWidget(parent)
        w = QtWidgets.QTabWidget(parent)
        tb = w.tabBar()
        # tb.setTabsClosable(True)
        self.setSizePolicy(w, kind1=hPolicy, kind2=vPolicy)
        self.setName(w, name)
        return w
    #@+node:ekr.20110605121601.18163: *5* dw.createText
    def createText(self, parent, name,
        # hPolicy=None,vPolicy=None,
        lineWidth=0,
        shadow=QtWidgets.QFrame.Plain,
        shape=QtWidgets.QFrame.NoFrame,
    ):
        # Create a text widget.
        c = self.leo_c
        if name == 'richTextEdit' and self.useScintilla and Qsci:
            # Do this in finishCreate, when c.frame.body exists.
            w = Qsci.QsciScintilla(parent)
            self.scintilla_widget = w
        else:
            w = qt_text.LeoQTextBrowser(parent, c, None)
            # self.setSizePolicy(w,kind1=hPolicy,kind2=vPolicy)
            w.setFrameShape(shape)
            w.setFrameShadow(shadow)
            w.setLineWidth(lineWidth)
            self.setName(w, name)
        return w
    #@+node:ekr.20110605121601.18164: *5* dw.createTreeWidget
    def createTreeWidget(self, parent, name):
        c = self.leo_c
        w = LeoQTreeWidget(c, parent)
        self.setSizePolicy(w)
        # 12/01/07: add new config setting.
        multiple_selection = c.config.getBool('qt-tree-multiple-selection', default=True)
        if multiple_selection:
            w.setSelectionMode(QtWidgets.QAbstractItemView.ExtendedSelection)
            w.setSelectionBehavior(QtWidgets.QAbstractItemView.SelectRows)
        else:
            w.setSelectionMode(QtWidgets.QAbstractItemView.SingleSelection)
            w.setSelectionBehavior(QtWidgets.QAbstractItemView.SelectItems)
        w.setContextMenuPolicy(QtCore.Qt.CustomContextMenu)
        w.setHeaderHidden(False)
        self.setName(w, name)
        return w
    #@+node:ekr.20110605121601.18165: *4* dw.log tabs
    #@+node:ekr.20110605121601.18167: *5* dw.createSpellTab
    def createSpellTab(self, parent):
        # dw = self
        vLayout = self.createVLayout(parent, 'spellVLayout', margin=2)
        spellFrame = self.createFrame(parent, 'spellFrame')
        vLayout2 = self.createVLayout(spellFrame, 'spellVLayout')
        grid = self.createGrid(None, 'spellGrid', spacing=2)
        table = (
            ('Add', 'Add', 2, 1),
            ('Find', 'Find', 2, 0),
            ('Change', 'Change', 3, 0),
            ('FindChange', 'Change,Find', 3, 1),
            ('Ignore', 'Ignore', 4, 0),
            ('Hide', 'Hide', 4, 1),
        )
        for(ivar, label, row, col) in table:
            name = 'spell_%s_button' % label
            button = self.createButton(spellFrame, name, label)
            grid.addWidget(button, row, col)
            func = getattr(self, 'do_leo_spell_btn_%s' % ivar)
            button.clicked.connect(func)
            # This name is significant.
            setattr(self, 'leo_spell_btn_%s' % (ivar), button)
        self.leo_spell_btn_Hide.setCheckable(False)
        spacerItem = QtWidgets.QSpacerItem(20, 40,
            QtWidgets.QSizePolicy.Minimum, QtWidgets.QSizePolicy.Expanding)
        grid.addItem(spacerItem, 5, 0, 1, 1)
        listBox = QtWidgets.QListWidget(spellFrame)
        self.setSizePolicy(listBox,
            kind1=QtWidgets.QSizePolicy.MinimumExpanding,
            kind2=QtWidgets.QSizePolicy.Expanding)
        listBox.setMinimumSize(QtCore.QSize(0, 0))
        listBox.setMaximumSize(QtCore.QSize(150, 150))
        listBox.setObjectName("leo_spell_listBox")
        grid.addWidget(listBox, 1, 0, 1, 2)
        spacerItem1 = QtWidgets.QSpacerItem(40, 20,
            QtWidgets.QSizePolicy.Expanding, QtWidgets.QSizePolicy.Minimum)
        grid.addItem(spacerItem1, 2, 2, 1, 1)
        lab = self.createLabel(spellFrame, 'spellLabel', 'spellLabel')
        grid.addWidget(lab, 0, 0, 1, 2)
        vLayout2.addLayout(grid)
        vLayout.addWidget(spellFrame)
        listBox.itemDoubleClicked.connect(self.do_leo_spell_btn_FindChange)
        # Official ivars.
        self.spellFrame = spellFrame
        self.spellGrid = grid
        self.leo_spell_widget = parent # 2013/09/20: To allow bindings to be set.
        self.leo_spell_listBox = listBox # Must exist
        self.leo_spell_label = lab # Must exist (!!)
    #@+node:ekr.20110605121601.18166: *5* dw.createFindTab & helpers
    def createFindTab(self, parent, tab_widget):
        '''Create a Find Tab in the given parent.'''
        # g.trace('***(DynamicWindow)***', parent, tab_widget)
        c, dw = self.leo_c, self
        fc = c.findCommands
        assert not fc.ftm
        fc.ftm = ftm = FindTabManager(c)
        grid = self.create_find_grid(parent)
        row = 0 # The index for the present row.
        row = dw.create_find_header(grid, parent, row)
        row = dw.create_find_findbox(grid, parent, row)
        row = dw.create_find_replacebox(grid, parent, row)
        max_row2 = 1
        max_row2 = dw.create_find_checkboxes(grid, parent, max_row2, row)
        row = dw.create_find_buttons(grid, parent, max_row2, row)
        row = dw.create_help_row(grid, parent, row)
        # Status row
        if g.new_find:
            dw.create_find_status(grid, parent, row)
            row += 1
        dw.override_events()
        # Last row: Widgets that take all additional vertical space.
        w = QtWidgets.QWidget()
        grid.addWidget(w, row, 0)
        grid.addWidget(w, row, 1)
        grid.addWidget(w, row, 2)
        grid.setRowStretch(row, 100)
        # Official ivars (in addition to checkbox ivars).
        self.leo_find_widget = tab_widget # A scrollArea.
        ftm.init_widgets()
    #@+node:ekr.20131118152731.16847: *6* dw.create_find_grid
    def create_find_grid(self, parent):
        grid = self.createGrid(parent, 'findGrid', margin=10, spacing=10)
        grid.setColumnStretch(0, 100)
        grid.setColumnStretch(1, 100)
        grid.setColumnStretch(2, 10)
        grid.setColumnMinimumWidth(1, 75)
        grid.setColumnMinimumWidth(2, 175)
        if g.new_find:
            pass
        else:
            grid.setColumnMinimumWidth(3, 50)
        return grid
    #@+node:ekr.20131118152731.16849: *6* dw.create_find_header
    def create_find_header(self, grid, parent, row):
        if False:
            dw = self
            lab1 = dw.createLabel(parent, 'findHeading', 'Find/Change Settings...')
            grid.addWidget(lab1, row, 0, 1, 2, QtCore.Qt.AlignLeft)
                # AlignHCenter
            row += 1
        return row
    #@+node:ekr.20131118152731.16848: *6* dw.create_find_findbox
    def create_find_findbox(self, grid, parent, row):
        '''Create the Find: label and text area.'''
        c, dw = self.leo_c, self
        fc = c.findCommands
        ftm = fc.ftm
        assert ftm.find_findbox is None
        ftm.find_findbox = w = dw.createLineEdit(parent, 'findPattern', disabled=fc.expert_mode)
        lab2 = self.createLabel(parent, 'findLabel', 'Find:')
        grid.addWidget(lab2, row, 0)
        grid.addWidget(w, row, 1, 1, 2)
        row += 1
        return row
    #@+node:ekr.20131118152731.16850: *6* dw.create_find_replacebox
    def create_find_replacebox(self, grid, parent, row):
        '''Create the Replace: label and text area.'''
        c, dw = self.leo_c, self
        fc = c.findCommands
        ftm = fc.ftm
        assert ftm.find_replacebox is None
        ftm.find_replacebox = w = dw.createLineEdit(parent, 'findChange', disabled=fc.expert_mode)
        lab3 = dw.createLabel(parent, 'changeLabel', 'Replace:') # Leo 4.11.1.
        grid.addWidget(lab3, row, 0)
        grid.addWidget(w, row, 1, 1, 2)
        row += 1
        return row
    #@+node:ekr.20131118152731.16851: *6* dw.create_find_checkboxes
    def create_find_checkboxes(self, grid, parent, max_row2, row):
        '''Create check boxes and radio buttons.'''
        c, dw = self.leo_c, self
        fc = c.findCommands
        ftm = fc.ftm

        def mungeName(kind, label):
            # The returned value is the namve of an ivar.
            kind = 'check_box_' if kind == 'box' else 'radio_button_'
            name = label.replace(' ', '_').replace('&', '').lower()
            return '%s%s' % (kind, name)
        # Rows for check boxes, radio buttons & execution buttons...

        d = {
            'box': dw.createCheckBox,
            'rb': dw.createRadioButton,
        }
        table = (
            # Note: the Ampersands create Alt bindings when the log pane is enable.
            # The QShortcut class is the workaround.
            # First row.
            ('box', 'whole &Word', 0, 0),
            ('rb', '&Entire outline', 0, 1),
            # Second row.
            ('box', '&Ignore case', 1, 0),
            ('rb', '&Suboutline only', 1, 1),
            # Third row.
            ('box', 'wrap &Around', 2, 0),
            ('rb', '&Node only', 2, 1),
            # Fourth row.
            ('box', 'rege&Xp', 3, 0),
            ('box', 'search &Headline', 3, 1),
            # Fifth row.
            ('box', 'mark &Finds', 4, 0),
            ('box', 'search &Body', 4, 1),
            # Sixth row.
            ('box', 'mark &Changes', 5, 0),
            # a,b,c,e,f,h,i,n,rs,w
        )
        for kind, label, row2, col in table:
            max_row2 = max(max_row2, row2)
            name = mungeName(kind, label)
            func = d.get(kind)
            assert func
            # Fix the greedy checkbox bug:
            label = label.replace('&', '')
            w = func(parent, name, label)
            grid.addWidget(w, row + row2, col)
            # The the checkbox ivars in dw and ftm classes.
            assert getattr(ftm, name) is None
            setattr(ftm, name, w)
        return max_row2
    #@+node:ekr.20131118152731.16852: *6* dw.create_find_buttons
    def create_find_buttons(self, grid, parent, max_row2, row):
        c, dw = self.leo_c, self
        k = c.k
        ftm = c.findCommands.ftm

        def mungeName(label):
            kind = 'push-button'
            name = label.replace(' ', '').replace('&', '')
            return '%s%s' % (kind, name)
        # Create Buttons in column 2 (Leo 4.11.1.)

        table = (
            (0, 2, 'findButton', 'Find Next', 'find-next'),
            (1, 2, 'findPreviousButton', 'Find Previous', 'find-prev'),
            (2, 2, 'findAllButton', 'Find All', 'find-all'),
            (3, 2, 'changeButton', 'Replace', 'replace'),
            (4, 2, 'changeThenFindButton', 'Replace Then Find', 'replace-then-find'),
            (5, 2, 'changeAllButton', 'Replace All', 'replace-all'),
            # (6,2,'helpForFindCommands','Help','help-for-find-commands'),
        )
        # findTabHandler does not exist yet.
        for row2, col, func_name, label, cmd_name in table:

            def find_tab_button_callback(event, c=c, func_name=func_name):
                # h will exist when the Find Tab is open.
                fc = c.findCommands
                func = getattr(fc, func_name, None)
                if func: func()
                else: g.trace('* does not exist:', func_name)

            name = mungeName(label)
            # Prepend the shortcut if it exists:
            stroke = k.getShortcutForCommandName(cmd_name)
            if stroke:
                label = '%s:  %s' % (label, k.prettyPrintKey(stroke))
            if 1: # Not bad.
                w = dw.createButton(parent, name, label)
                grid.addWidget(w, row + row2, col)
            else:
                # grid.addLayout(layout,row+row2,col)
                # layout = dw.createHLayout(frame,name='button_layout',margin=0,spacing=0)
                # frame.setLayout(layout)
                frame = dw.createFrame(parent, name='button:%s' % label)
                w = dw.createButton(frame, name, label)
                grid.addWidget(frame, row + row2, col)
            # Connect the button with the command.
            w.clicked.connect(find_tab_button_callback)
            # Set the ivar.
            ivar = '%s-%s' % (cmd_name, 'button')
            ivar = ivar.replace('-', '_')
            assert getattr(ftm, ivar) is None
            setattr(ftm, ivar, w)
        row += max_row2
        row += 2
        return row
    #@+node:ekr.20131118152731.16853: *6* dw.create_help_row
    def create_help_row(self, grid, parent, row):
        # Help row.
        if False:
            w = self.createLabel(parent,
                'findHelp', 'For help: <alt-x>help-for-find-commands<return>')
            grid.addWidget(w, row, 0, 1, 3)
            row += 1
        return row
    #@+node:ekr.20150618072619.1: *6* dw.create_find_status
    def create_find_status(self, grid, parent, row):
        '''Create the status line (new_find only).'''
        dw = self
        status_label = dw.createLabel(parent, 'status-label', 'Status')
        status_line = dw.createLineEdit(parent, 'find-status', disabled=True)
        grid.addWidget(status_label, row, 0)
        grid.addWidget(status_line, row, 1, 1, 2)
        # Official ivars.
        dw.find_status_label = status_label
        dw.find_status_edit = status_line
    #@+node:ekr.20131118172620.16891: *6* dw.override_events
    def override_events(self):
        c, dw = self.leo_c, self
        fc = c.findCommands
        ftm = fc.ftm
        # Define class EventWrapper.
        #@+others
        #@+node:ekr.20131118172620.16892: *7* class EventWrapper
        class EventWrapper:
            #@+others
            #@+node:ekr.20131119204029.18406: *8* ctor
            def __init__(self, c, w, next_w, func):
                self.c = c
                self.d = self.create_d() # Keys: strokes; values: command-names.
                self.w = w
                self.next_w = next_w
                self.eventFilter = qt_events.LeoQtEventFilter(c, w, 'EventWrapper')
                self.func = func
                self.oldEvent = w.event
                w.event = self.wrapper
            #@+node:ekr.20131120054058.16281: *8* create_d
            def create_d(self):
                '''Create self.d dictionary.'''
                c = self.c
                d = {}
                table = (
                    'toggle-find-ignore-case-option',
                    'toggle-find-in-body-option',
                    'toggle-find-in-headline-option',
                    'toggle-find-mark-changes-option',
                    'toggle-find-mark-finds-option',
                    'toggle-find-regex-option',
                    'toggle-find-word-option',
                    'toggle-find-wrap-around-option',
                    # New in Leo 5.2: Support these in the Find Dialog.
                    'find-all',
                    'find-next',
                    'find-prev',
                    'hide-find-tab',
                    'replace',
                    'replace-all',
                    'replace-then-find',
                    'set-find-everywhere',
                    'set-find-node-only',
                    'set-find-suboutline-only',
                )
                for cmd_name in table:
                    stroke = c.k.getShortcutForCommandName(cmd_name)
                    # if not stroke: g.trace('missing',cmd_name)
                    if stroke:
                        d[stroke.s] = cmd_name
                return d
            #@+node:ekr.20131118172620.16893: *8* wrapper
            def wrapper(self, event):
                trace = False
                e = QtCore.QEvent
                type_ = event.type()
                # Must intercept KeyPress for events that generate FocusOut!
                if type_ == e.KeyPress:
                    return self.keyPress(event)
                elif type_ == e.KeyRelease:
                    return self.keyRelease(event)
                elif trace and type_ not in (12, 170):
                    # (5,10,11,12,110,127,128,129,170):
                    # http://qt-project.org/doc/qt-4.8/qevent.html#Type-enum
                    g.trace(type_)
                return self.oldEvent(event)
            #@+node:ekr.20131118172620.16894: *8* keyPress
            def keyPress(self, event):
                trace = False
                s = g.u(event.text())
                if 0: # This doesn't work.
                    eat = isinstance(self.w, (QtWidgets.QCheckBox, QtWidgets.QRadioButton))
                    g.trace('eat', eat, w)
                    if eat and s in ('\n', '\r'):
                        return True
                out = s and s in '\t\r\n'
                # if trace: g.trace(out, repr(s))
                if out:
                    # Move focus to next widget.
                    if s == '\t':
                        if self.next_w:
                            if trace: g.trace('tab widget', self.next_w)
                            self.next_w.setFocus(QtCore.Qt.TabFocusReason)
                        else:
                            # Do the normal processing.
                            return self.oldEvent(event)
                    elif self.func:
                        if trace: g.trace('return func', self.func.__name__)
                        self.func()
                    return True
                else:
                    ef = self.eventFilter
                    tkKey, ch, ignore = ef.toTkKey(event)
                    stroke = ef.toStroke(tkKey, ch) # ch not used.
                    cmd_name = self.d.get(stroke)
                    if trace: g.trace(cmd_name, s, tkKey, stroke)
                    if cmd_name:
                        self.c.k.simulateCommand(cmd_name)
                        return True
                    else:
                        # Do the normal processing.
                        return self.oldEvent(event)
            #@+node:ekr.20131118172620.16895: *8* keyRelease
            def keyRelease(self, event):
                return self.oldEvent(event)
            #@-others
        #@-others
        EventWrapper(c, w=ftm.find_findbox, next_w=ftm.find_replacebox, func=fc.findNextCommand)
        EventWrapper(c, w=ftm.find_replacebox, next_w=ftm.find_next_button, func=fc.findNextCommand)
        table = (
            ('findNextCommand', 'find-next'),
            ('findPrevCommand', 'find-prev'),
            ('findAll', 'find-all'),
            ('changeCommand', 'replace'),
            ('changeThenFind', 'replace-then-find'),
            ('changeAll', 'replace-all'),
        )
        for func_name, cmd_name in table:
            ivar = '%s-%s' % (cmd_name, 'button')
            ivar = ivar.replace('-', '_')
            w = getattr(ftm, ivar, None)
            func = getattr(fc, func_name, None)
            if w and func:
                # g.trace(cmd_name, ivar, bool(w), func and func.__name__)
                next_w = ftm.check_box_whole_word if cmd_name == 'replace-all' else None
                EventWrapper(c, w=w, next_w=next_w, func=func)
            else:
                g.trace('**oops**')
        # Finally, checkBoxMarkChanges goes back to ftm.find_findBox.
        EventWrapper(c, w=ftm.check_box_mark_changes, next_w=ftm.find_findbox, func=None)
    #@+node:ekr.20110605121601.18168: *4* dw.utils
    #@+node:ekr.20110605121601.18169: *5* dw.setName
    def setName(self, widget, name):
        if name:
            # if not name.startswith('leo_'):
                # name = 'leo_' + name
            widget.setObjectName(name)
    #@+node:ekr.20110605121601.18170: *5* dw.setSizePolicy
    def setSizePolicy(self, widget, kind1=None, kind2=None):
        if kind1 is None: kind1 = QtWidgets.QSizePolicy.Ignored
        if kind2 is None: kind2 = QtWidgets.QSizePolicy.Ignored
        sizePolicy = QtWidgets.QSizePolicy(kind1, kind2)
        sizePolicy.setHorizontalStretch(0)
        sizePolicy.setVerticalStretch(0)
        sizePolicy.setHeightForWidth(
            widget.sizePolicy().hasHeightForWidth())
        widget.setSizePolicy(sizePolicy)
    #@+node:ekr.20110605121601.18171: *5* dw.tr
    def tr(self, s):
        if isQt5:
            # QApplication.UnicodeUTF8 no longer exists.
            return QtWidgets.QApplication.translate('MainWindow', s, None)
        else:
            return QtWidgets.QApplication.translate(
                'MainWindow', s, None, QtWidgets.QApplication.UnicodeUTF8)
    #@+node:ekr.20110605121601.18179: *3* dw.Event handlers
    #@+node:ekr.20110605121601.18140: *4* dw.closeEvent
    def closeEvent(self, event):
        '''Handle a close event in the Leo window.'''
        trace = False and not g.unitTesting
        c = self.leo_c
        if not c.exists:
            # Fixes double-prompt bug on Linux.
            if trace: g.trace('destroyed')
            event.accept()
        elif c.inCommand:
            if trace: g.trace('in command')
            c.requestCloseWindow = True
        else:
            if trace: g.trace('closing')
            ok = g.app.closeLeoWindow(c.frame)
            if ok:
                event.accept()
            else:
                event.ignore()
    #@+node:ekr.20140913054442.17863: *4* dw.onSplitter1Moved
    def onSplitter1Moved(self, pos, index):
        '''Handle a moved event in splitter1.'''
        c = self.leo_c
        c.frame.secondary_ratio = self.splitterMovedHelper(
            self.splitter, pos, index)
    #@+node:ekr.20140913054442.17864: *4* dw.onSplitter2Moved
    def onSplitter2Moved(self, pos, index):
        '''Handle a moved event in splitter2.'''
        c = self.leo_c
        c.frame.ratio = self.splitterMovedHelper(
            self.splitter_2, pos, index)
    #@+node:ekr.20140913054442.17865: *4* dw.splitterMovedHelper
    def splitterMovedHelper(self, splitter, pos, index):
        '''Return the ratio of pos to the total.'''
        i, j = splitter.getRange(index)
        ratio = float(pos) / float(j - i)
        return ratio
    #@+node:ekr.20110605121601.18173: *3* dw.select
    def select(self, c):
        '''Select the window or tab for c. self is c.frame.top.'''
        if self.leo_master:
            # A LeoTabbedTopLevel.
            self.leo_master.select(c)
        else:
            w = c.frame.body.wrapper
            g.app.gui.set_focus(c, w)
    #@+node:ekr.20110605121601.18178: *3* dw.setGeometry
    def setGeometry(self, rect):
        '''Set the window geometry, but only once when using the qttabs gui.'''
        if g.app.qt_use_tabs:
            m = self.leo_master
            assert self.leo_master
            # Only set the geometry once, even for new files.
            if not hasattr(m, 'leo_geom_inited'):
                m.leo_geom_inited = True
                self.leo_master.setGeometry(rect)
                QtWidgets.QMainWindow.setGeometry(self, rect)
        else:
            QtWidgets.QMainWindow.setGeometry(self, rect)
    #@+node:ekr.20110605121601.18177: *3* dw.setLeoWindowIcon
    def setLeoWindowIcon(self):
        """ Set icon visible in title bar and task bar """
        self.setWindowIcon(QtGui.QIcon(g.app.leoDir + "/Icons/leoapp32.png"))
    #@+node:ekr.20110605121601.18174: *3* dw.setSplitDirection
    def setSplitDirection(self, orientation='vertical'):
        '''Set the splitter orientation for the Leo main window.'''
        vert = orientation and orientation.lower().startswith('v')
        h, v = QtCore.Qt.Horizontal, QtCore.Qt.Vertical
        orientation1 = h if vert else v
        orientation2 = v if vert else h
        self.splitter.setOrientation(orientation1)
        self.splitter_2.setOrientation(orientation2)
    #@+node:ekr.20130804061744.12425: *3* dw.setWindowTitle
    if 0: # Override for debugging only.

        def setWindowTitle(self, s):
            g.trace('***(DynamicWindow)', s, self.parent())
            # Call the base class method.
            QtWidgets.QMainWindow.setWindowTitle(self, s)
    #@-others
#@+node:ekr.20131117054619.16698: ** class FindTabManager
class FindTabManager:
    '''A helper class for the LeoFind class.'''
    #@+others
    #@+node:ekr.20131117120458.16794: *3*  ftm.ctor
    def __init__(self, c):
        '''Ctor for the FindTabManager class.'''
        # g.trace('(FindTabManager)',c.shortFileName(),g.callers())
        self.c = c
        self.entry_focus = None # The widget that had focus before find-pane entered.
        # Find/change text boxes.
        self.find_findbox = None
        self.find_replacebox = None
        # Check boxes.
        self.check_box_ignore_case = None
        self.check_box_mark_changes = None
        self.check_box_mark_finds = None
        self.check_box_regexp = None
        self.check_box_search_body = None
        self.check_box_search_headline = None
        self.check_box_whole_word = None
        self.check_box_wrap_around = None
        # Radio buttons
        self.radio_button_entire_outline = None
        self.radio_button_node_only = None
        self.radio_button_suboutline_only = None
        # Push buttons
        self.find_next_button = None
        self.find_prev_button = None
        self.find_all_button = None
        self.help_for_find_commands_button = None
        self.replace_button = None
        self.replace_then_find_button = None
        self.replace_all_button = None
    #@+node:ekr.20131117164142.16853: *3* ftm.text getters/setters
    def getFindText(self):
        return g.u(self.find_findbox.text())

    def getReplaceText(self):
        return g.u(self.find_replacebox.text())

    getChangeText = getReplaceText

    def setFindText(self, s):
        w = self.find_findbox
        s = g.toUnicode(s)
        w.clear()
        w.insert(s)

    def setReplaceText(self, s):
        w = self.find_replacebox
        s = g.toUnicode(s)
        w.clear()
        w.insert(s)

    setChangeText = setReplaceText
    #@+node:ekr.20131119185305.16478: *3* ftm.clear_focus & init_focus & set_entry_focus
    def clear_focus(self):
        self.entry_focus = None
        self.find_findbox.clearFocus()

    def init_focus(self):
        self.set_entry_focus()
        w = self.find_findbox
        w.setFocus()
        s = g.u(w.text())
        w.setSelection(0, len(s))

    def set_entry_focus(self):
        # Remember the widget that had focus, changing headline widgets
        # to the tree pane widget.  Headline widgets can disappear!
        c = self.c
        w = g.app.gui.get_focus(raw=True)
        if w != c.frame.body.wrapper.widget:
            w = c.frame.tree.treeWidget
        self.entry_focus = w
        # g.trace(w,g.app.gui.widget_name(w))
    #@+node:ekr.20150619082825.1: *3* ftm.set_ignore_case
    def set_ignore_case(self, aBool):
        '''Set the ignore-case checkbox to the given value.'''
        c = self.c
        c.findCommands.ignore_case = aBool
        w = self.check_box_ignore_case
        w.setChecked(aBool)
        # g.trace(aBool)
    #@+node:ekr.20131117120458.16789: *3* ftm.init_widgets (creates callbacks)
    def init_widgets(self):
        '''
        Init widgets and ivars from c.config settings.
        Create callbacks that always keep the LeoFind ivars up to date.
        '''
        c = self.c
        find = c.findCommands
        # Find/change text boxes.
        table = (
            ('find_findbox', 'find_text', '<find pattern here>'),
            ('find_replacebox', 'change_text', ''),
        )
        for ivar, setting_name, default in table:
            s = c.config.getString(setting_name) or default
            s = g.u(s)
            w = getattr(self, ivar)
            w.insert(s)
            if find.minibuffer_mode:
                w.clearFocus()
            else:
                w.setSelection(0, len(s))
        # Check boxes.
        table = (
            ('ignore_case', self.check_box_ignore_case),
            ('mark_changes', self.check_box_mark_changes),
            ('mark_finds', self.check_box_mark_finds),
            ('pattern_match', self.check_box_regexp),
            ('search_body', self.check_box_search_body),
            ('search_headline', self.check_box_search_headline),
            ('whole_word', self.check_box_whole_word),
            ('wrap', self.check_box_wrap_around),
        )
        for setting_name, w in table:
            val = c.config.getBool(setting_name, default=False)
            # The setting name is also the name of the LeoFind ivar.
            assert hasattr(find, setting_name), setting_name
            setattr(find, setting_name, val)
            if val:
                w.toggle()

            def check_box_callback(n, setting_name=setting_name, w=w):
                # The focus has already change when this gets called.
                # focus_w = QtWidgets.QApplication.focusWidget()
                # g.trace(setting_name,val,focus_w,g.callers())
                val = w.isChecked()
                assert hasattr(find, setting_name), setting_name
                setattr(find, setting_name, val)
                ### Too kludgy: we must use an accurate setting.
                ### It would be good to have an "about to change" signal.
                ### Put focus in minibuffer if minibuffer find is in effect.
                c.bodyWantsFocusNow()

            w.stateChanged.connect(check_box_callback)
        # Radio buttons
        table = (
            ('node_only', 'node_only', self.radio_button_node_only),
            ('entire_outline', None, self.radio_button_entire_outline),
            ('suboutline_only', 'suboutline_only', self.radio_button_suboutline_only),
        )
        for setting_name, ivar, w in table:
            val = c.config.getBool(setting_name, default=False)
            # The setting name is also the name of the LeoFind ivar.
            # g.trace(setting_name,ivar,val)
            if ivar is not None:
                assert hasattr(find, setting_name), setting_name
                setattr(find, setting_name, val)
                w.toggle()

            def radio_button_callback(n, ivar=ivar, setting_name=setting_name, w=w):
                val = w.isChecked()
                find.radioButtonsChanged = True
                # g.trace(setting_name,ivar,val,g.callers())
                if ivar:
                    assert hasattr(find, ivar), ivar
                    setattr(find, ivar, val)

            w.toggled.connect(radio_button_callback)
        # Ensure one radio button is set.
        if not find.node_only and not find.suboutline_only:
            w = self.radio_button_entire_outline
            w.toggle()
    #@+node:ekr.20131117120458.16792: *3* ftm.set_radio_button
    def set_radio_button(self, name):
        '''Set the value of the radio buttons'''
        c = self.c
        find = c.findCommands
        d = {
            # Name is not an ivar. Set by find.setFindScope... commands.
            'node-only': self.radio_button_node_only,
            'entire-outline': self.radio_button_entire_outline,
            'suboutline-only': self.radio_button_suboutline_only,
        }
        w = d.get(name)
        assert w
        # Most of the work will be done in the radio button callback.
        if not w.isChecked():
            w.toggle()
        if find.minibuffer_mode:
            find.showFindOptionsInStatusArea()
    #@+node:ekr.20131117120458.16791: *3* ftm.toggle_checkbox
    #@@nobeautify

    def toggle_checkbox(self,checkbox_name):
        '''Toggle the value of the checkbox whose name is given.'''
        c = self.c
        find = c.findCommands
        if not find:
            return
        d = {
            'ignore_case':     self.check_box_ignore_case,
            'mark_changes':    self.check_box_mark_changes,
            'mark_finds':      self.check_box_mark_finds,
            'pattern_match':   self.check_box_regexp,
            'search_body':     self.check_box_search_body,
            'search_headline': self.check_box_search_headline,
            'whole_word':      self.check_box_whole_word,
            'wrap':            self.check_box_wrap_around,
        }
        w = d.get(checkbox_name)
        assert w
        assert hasattr(find,checkbox_name),checkbox_name
        old_val = getattr(find,checkbox_name)
        w.toggle() # The checkbox callback toggles the ivar.
        new_val = getattr(find,checkbox_name)
        # g.trace(checkbox_name,old_val,new_val)
        if find.minibuffer_mode:
            find.showFindOptionsInStatusArea()

    #@-others
#@+node:ekr.20131115120119.17376: ** class LeoBaseTabWidget(QtWidgets.QTabWidget)
class LeoBaseTabWidget(QtWidgets.QTabWidget):
    """Base class for all QTabWidgets in Leo."""
    #@+others
    #@+node:ekr.20131115120119.17390: *3* __init__ (LeoBaseTabWidget)
    def __init__(self, *args, **kwargs):
        self.factory = kwargs.get('factory')
        if self.factory:
            del kwargs['factory']
        QtWidgets.QTabWidget.__init__(self, *args, **kwargs)
        self.detached = []
        self.setMovable(True)

        def tabContextMenu(point):
            index = self.tabBar().tabAt(point)
            if index < 0 or (self.count() < 2 and not self.detached):
                return
            menu = QtWidgets.QMenu()
            if self.count() > 1:
                a = menu.addAction("Detach")
                a.triggered.connect(lambda checked: self.detach(index))
                a = menu.addAction("Horizontal tile")
                a.triggered.connect(
                    lambda checked: self.tile(index, orientation='H'))
                a = menu.addAction("Vertical tile")
                a.triggered.connect(
                    lambda checked: self.tile(index, orientation='V'))
            if self.detached:
                a = menu.addAction("Re-attach All")
                a.triggered.connect(lambda checked: self.reattach_all())
            menu.exec_(self.mapToGlobal(point))

        self.setContextMenuPolicy(QtCore.Qt.CustomContextMenu)
        self.customContextMenuRequested.connect(tabContextMenu)
    #@+node:ekr.20131115120119.17391: *3* detach (LeoBaseTabWidget)
    def detach(self, index):
        """detach tab (from tab's context menu)"""
        w = self.widget(index)
        name = self.tabText(index)
        self.detached.append((name, w))
        self.factory.detachTab(w)
        icon = g.app.gui.getImageImageFinder("application-x-leo-outline.png")
        icon = QtGui.QIcon(icon)
        w.window().setWindowIcon(icon)
        c = w.leo_c
        if c.styleSheetManager:
            c.styleSheetManager.set_style_sheets(w=w)
        if platform.system() == 'Windows':
            w.move(20, 20)
                # Windows (XP and 7) put the windows title bar off screen.
        return w
    #@+node:ekr.20131115120119.17392: *3* tile
    def tile(self, index, orientation='V'):
        """detach tab and tile with parent window"""
        w = self.widget(index)
        window = w.window()
        # window.showMaximized()
        # this doesn't happen until we've returned to main even loop
        # user needs to do it before using this function
        fg = window.frameGeometry()
        geom = window.geometry()
        x, y, fw, fh = fg.x(), fg.y(), fg.width(), fg.height()
        ww, wh = geom.width(), geom.height()
        w = self.detach(index)
        if window.isMaximized():
            window.showNormal()
        if orientation == 'V':
            # follow MS Windows convention for which way is horizontal/vertical
            window.resize(ww / 2, wh)
            window.move(x, y)
            w.resize(ww / 2, wh)
            w.move(x + fw / 2, y)
        else:
            window.resize(ww, wh / 2)
            window.move(x, y)
            w.resize(ww, wh / 2)
            w.move(x, y + fh / 2)
    #@+node:ekr.20131115120119.17393: *3* reattach_all
    def reattach_all(self):
        """reattach all detached tabs"""
        for name, w in self.detached:
            self.addTab(w, name)
            self.factory.leoFrames[w] = w.leo_c.frame
        self.detached = []
    #@+node:ekr.20131115120119.17394: *3* delete (LeoTabbedTopLevel)
    def delete(self, w):
        """called by TabbedFrameFactory to tell us a detached tab
        has been deleted"""
        self.detached = [i for i in self.detached if i[1] != w]
    #@+node:ekr.20131115120119.17395: *3* setChanged (LeoTabbedTopLevel)
    def setChanged(self, c, changed):
        # 2011/03/01: Find the tab corresponding to c.
        trace = False and not g.unitTesting
        dw = c.frame.top # A DynamicWindow
        i = self.indexOf(dw)
        if i < 0: return
        s = self.tabText(i)
        s = g.u(s)
        # g.trace('LeoTabbedTopLevel',changed,repr(s),g.callers())
        if len(s) > 2:
            if changed:
                if not s.startswith('* '):
                    title = "* " + s
                    self.setTabText(i, title)
                    if trace: g.trace(title)
            else:
                if s.startswith('* '):
                    title = s[2:]
                    self.setTabText(i, title)
                    if trace: g.trace(title)
    #@+node:ekr.20131115120119.17396: *3* setTabName (LeoTabbedTopLevel)
    def setTabName(self, c, fileName):
        '''Set the tab name for c's tab to fileName.'''
        # Find the tab corresponding to c.
        dw = c.frame.top # A DynamicWindow
        i = self.indexOf(dw)
        if i > -1:
            self.setTabText(i, g.shortFileName(fileName))
    #@+node:ekr.20131115120119.17397: *3* closeEvent (leoTabbedTopLevel)
    def closeEvent(self, event):
        noclose = False
        # g.trace('(leoTabbedTopLevel)',g.callers())
        if g.app.save_session and g.app.sessionManager:
            g.app.sessionManager.save_snapshot()
        for c in g.app.commanders():
            res = c.exists and g.app.closeLeoWindow(c.frame)
            if not res:
                noclose = True
        if noclose:
            event.ignore()
        else:
            event.accept()
    #@+node:ekr.20131115120119.17398: *3* select (leoTabbedTopLevel)
    def select(self, c):
        '''Select the tab for c.'''
        dw = c.frame.top # A DynamicWindow
        i = self.indexOf(dw)
        self.setCurrentIndex(i)
        # Fix bug 844953: tell Unity which menu to use.
        c.enableMenuBar()
    #@-others
#@+node:ekr.20110605121601.18180: ** class LeoQtBody(leoFrame.LeoBody)
class LeoQtBody(leoFrame.LeoBody):
    """A class that represents the body pane of a Qt window."""
    # pylint: disable=interface-not-implemented
    #@+others
    #@+node:ekr.20150521061618.1: *3* LeoQtBody.cmd (decorator)
    def cmd(name):
        '''Command decorator for the c.frame.body class.'''
        # pylint: disable=no-self-argument
        return g.new_cmd_decorator(name, ['c', 'frame', 'body'])
    #@+node:ekr.20110605121601.18181: *3* LeoQtBody.Birth
    #@+node:ekr.20110605121601.18182: *4* LeoQtBody.ctor
    def __init__(self, frame, parentFrame):
        '''Ctor for LeoQtBody class.'''
        trace = False and not g.unitTesting
        # Call the base class constructor.
        leoFrame.LeoBody.__init__(self, frame, parentFrame)
        c = self.c
        assert c.frame == frame and frame.c == c
        self.set_config()
        self.set_widget()
            # Sets self.widget and self.wrapper.
        # Config stuff.
        self.trace_onBodyChanged = c.config.getBool('trace_onBodyChanged')
        self.setWrap(c.p)
        # For multiple body editors.
        self.editor_name = None
        self.editor_v = None
        self.numberOfEditors = 1
        self.totalNumberOfEditors = 1
        # For renderer panes.
        self.canvasRenderer = None
        self.canvasRendererLabel = None
        self.canvasRendererVisible = False
        self.textRenderer = None
        self.textRendererLabel = None
        self.textRendererVisible = False
        self.textRendererWrapper = None
        if trace: g.trace('(qtBody)', self.widget)
    #@+node:ekr.20140901062324.18562: *5* LeoQtBody.set_config
    def set_config(self):
        '''Set configuration ivars.'''
        c = self.c
        self.useScintilla = c.config.getBool('qt-use-scintilla')
        self.unselectedBackgroundColor = c.config.getColor(
            'unselected_body_bg_color')
        self.unselectedForegroundColor = c.config.getColor(
            'unselected_body_fg_color')
    #@+node:ekr.20140901062324.18563: *5* LeoQtBody.set_widget
    def set_widget(self):
        '''Set the actual gui widget.'''
        c = self.c
        top = c.frame.top
        sw = top.leo_ui.stackedWidget
        sw.setCurrentIndex(1)
        if self.useScintilla and not Qsci:
            g.trace('Can not import Qsci: ignoring @bool qt-use-scintilla')
        if self.useScintilla and Qsci:
            self.widget = c.frame.top.scintilla_widget
                # A Qsci.QsciSintilla object.
                # dw.createText sets self.scintilla_widget
            self.wrapper = qt_text.QScintillaWrapper(self.widget, name='body', c=c)
            self.colorizer = leoColorizer.QScintillaColorizer(c, self.widget)
        else:
            self.widget = top.leo_ui.richTextEdit # A LeoQTextBrowser
            self.wrapper = qt_text.QTextEditWrapper(self.widget, name='body', c=c)
            self.widget.setAcceptRichText(False)
            self.colorizer = leoColorizer.LeoQtColorizer(c, self.wrapper.widget)
    #@+node:ekr.20110605121601.18183: *5* LeoQtBody.setWrap
    def setWrap(self, p, force=False):
        if self.useScintilla or not p:
            return
        c = self.c
        w = c.frame.body.wrapper.widget
        option, qt = QtGui.QTextOption, QtCore.Qt
        if force:
            wrap = option.WrapAtWordBoundaryOrAnywhere
        else:
            wrap = g.scanAllAtWrapDirectives(c, p)
            w.setHorizontalScrollBarPolicy(
                qt.ScrollBarAlwaysOff if wrap else qt.ScrollBarAsNeeded)
            wrap = option.WrapAtWordBoundaryOrAnywhere if wrap else option.NoWrap
                # was option WordWrap
        w.setWordWrapMode(wrap)
    #@+node:ekr.20110605121601.18185: *5* LeoQtBody.get_name
    def getName(self):
        return 'body-widget'
    #@+node:ekr.20110605121601.18193: *3* LeoQtBody.Editors
    #@+node:ekr.20110605121601.18194: *4* LeoQtBody.entries
    #@+node:ekr.20110605121601.18195: *5* LeoQtBody.addEditor & helper
    # An override of leoFrame.addEditor.

    @cmd('editor-add')
    @cmd('add-editor')
    def addEditor(self, event=None):
        '''Add another editor to the body pane.'''
        trace = False and not g.unitTesting
        c, p = self.c, self.c.p
        wrapper = c.frame.body.wrapper # A QTextEditWrapper
        widget = wrapper.widget
        self.editorWidgets['1'] = wrapper
        self.totalNumberOfEditors += 1
        self.numberOfEditors += 1
        if self.totalNumberOfEditors == 2:
            # Pack the original body editor.
            self.packLabel(widget, n=1)
        name = '%d' % self.totalNumberOfEditors
        f, wrapper = self.createEditor(name)
        assert g.isTextWrapper(wrapper), wrapper
        assert g.isTextWidget(widget), widget
        assert isinstance(f, QtWidgets.QFrame), f
        self.editorWidgets[name] = wrapper
        if trace: g.trace('name %s wrapper %s widget %s' % (
            name, id(wrapper), id(widget)))
        if self.numberOfEditors == 2:
            # Inject the ivars into the first editor.
            # The name of the last editor need not be '1'
            d = self.editorWidgets
            keys = list(d.keys())
            old_name = keys[0]
            old_wrapper = d.get(old_name)
            old_w = old_wrapper.widget
            self.injectIvars(f, old_name, p, old_wrapper)
            self.updateInjectedIvars(old_w, p)
            self.selectLabel(old_wrapper) # Immediately create the label in the old editor.
        # Switch editors.
        c.frame.body.wrapper = wrapper
        self.selectLabel(wrapper)
        self.selectEditor(wrapper)
        self.updateEditors()
        c.bodyWantsFocus()
    #@+node:ekr.20110605121601.18196: *6* LeoQtBody.createEditor
    def createEditor(self, name):
        c = self.c; p = c.p
        f = c.frame.top.leo_ui.leo_body_inner_frame
            # Valid regardless of qt_frame.useUI
        # Step 1: create the editor.
        w = qt_text.LeoQTextBrowser(f, c, self)
        w.setObjectName('richTextEdit') # Will be changed later.
        wrapper = qt_text.QTextEditWrapper(w, name='body', c=c)
        self.packLabel(w)
        # Step 2: inject ivars, set bindings, etc.
        self.injectIvars(f, name, p, wrapper)
        self.updateInjectedIvars(w, p)
        wrapper.setAllText(p.b)
        wrapper.see(0)
        # self.createBindings(w=wrapper)
        c.k.completeAllBindingsForWidget(wrapper)
        self.recolorWidget(p, wrapper)
        return f, wrapper
    #@+node:ekr.20110605121601.18197: *5* LeoQtBody.assignPositionToEditor
    def assignPositionToEditor(self, p):
        '''Called *only* from tree.select to select the present body editor.'''
        c = self.c
        wrapper = c.frame.body.wrapper
        w = wrapper and wrapper.widget
            # Careful: w may not exist during unit testing.
        if w:
            self.updateInjectedIvars(w, p)
            self.selectLabel(wrapper)
                # g.trace('===',id(w),w.leo_chapter,w.leo_p.h)
    #@+node:ekr.20110605121601.18198: *5* LeoQtBody.cycleEditorFocus
    # Use the base class method.
    #@+node:ekr.20110605121601.18199: *5* LeoQtBody.deleteEditor
    @cmd('delete-editor')
    @cmd('editor-delete')
    def deleteEditor(self, event=None):
        '''Delete the presently selected body text editor.'''
        trace = False and not g.unitTesting
        c = self.c; d = self.editorWidgets
        wrapper = c.frame.body.wrapper
        w = wrapper.widget
        # This seems not to be a valid assertion.
        # assert wrapper == d.get(name),'wrong wrapper'
        assert g.isTextWrapper(wrapper), wrapper
        assert g.isTextWidget(w), w
        if len(list(d.keys())) <= 1: return
        name = w.leo_name if hasattr(w, 'leo_name') else '1'
            # Defensive programming.
        # At present, can not delete the first column.
        if name == '1':
            g.warning('can not delete leftmost editor')
            return
        # Actually delete the widget.
        if trace: g.trace('**delete name %s id(wrapper) %s id(w) %s' % (
            name, id(wrapper), id(w)))
        del d[name]
        f = c.frame.top.leo_ui.leo_body_inner_frame
        layout = f.layout()
        for z in (w, w.leo_label):
            if z: # 2011/11/12
                self.unpackWidget(layout, z)
        w.leo_label = None # 2011/11/12
        # Select another editor.
        new_wrapper = list(d.values())[0]
        if trace: g.trace(wrapper, new_wrapper)
        self.numberOfEditors -= 1
        if self.numberOfEditors == 1:
            w = new_wrapper.widget
            if w.leo_label: # 2011/11/12
                self.unpackWidget(layout, w.leo_label)
                w.leo_label = None # 2011/11/12
        self.selectEditor(new_wrapper)
    #@+node:ekr.20110605121601.18200: *5* LeoQtBody.findEditorForChapter
    def findEditorForChapter(self, chapter, p):
        '''Return an editor to be assigned to chapter.'''
        trace = False and not g.unitTesting
        c = self.c; d = self.editorWidgets
        values = list(d.values())
        # First, try to match both the chapter and position.
        if p:
            for w in values:
                if (
                    hasattr(w, 'leo_chapter') and w.leo_chapter == chapter and
                    hasattr(w, 'leo_p') and w.leo_p and w.leo_p == p
                ):
                    if trace: g.trace('***', id(w), 'match chapter and p', p.h)
                    return w
        # Next, try to match just the chapter.
        for w in values:
            if hasattr(w, 'leo_chapter') and w.leo_chapter == chapter:
                if trace: g.trace('***', id(w), 'match only chapter', p.h)
                return w
        # As a last resort, return the present editor widget.
        if trace: g.trace('***', id(self.wrapper), 'no match', p.h)
        return c.frame.body.wrapper
    #@+node:ekr.20110605121601.18201: *5* LeoQtBody.select/unselectLabel
    def unselectLabel(self, wrapper):
        pass
        # self.createChapterIvar(wrapper)

    def selectLabel(self, wrapper):
        c = self.c
        w = wrapper.widget
        lab = hasattr(w, 'leo_label') and w.leo_label
        if lab:
            lab.setEnabled(True)
            lab.setText(c.p.h)
            lab.setEnabled(False)
    #@+node:ekr.20110605121601.18202: *5* LeoQtBody.selectEditor & helpers
    selectEditorLockout = False

    def selectEditor(self, wrapper):
        '''Select editor w and node w.leo_p.'''
        trace = False and not g.unitTesting
        verbose = False
        c = self.c
        if not wrapper:
            return c.frame.body.wrapper
        if self.selectEditorLockout:
            if trace: g.trace('**busy')
            return
        w = wrapper.widget
        assert g.isTextWrapper(wrapper), wrapper
        assert g.isTextWidget(w), w

        def report(s):
            g.trace('*** %9s wrapper %s w %s %s' % (
                s, id(wrapper), id(w), c.p.h))

        if wrapper and wrapper == c.frame.body.wrapper:
            self.deactivateEditors(wrapper)
            if hasattr(w, 'leo_p') and w.leo_p and w.leo_p != c.p:
                if trace: report('select')
                c.selectPosition(w.leo_p)
                c.bodyWantsFocus()
            elif trace and verbose: report('no change')
            return
        try:
            val = None
            self.selectEditorLockout = True
            val = self.selectEditorHelper(wrapper)
        finally:
            self.selectEditorLockout = False
        return val # Don't put a return in a finally clause.
    #@+node:ekr.20110605121601.18203: *6* LeoQtBody.selectEditorHelper
    def selectEditorHelper(self, wrapper):
        trace = False and not g.unitTesting
        c = self.c
        w = wrapper.widget
        assert g.isTextWrapper(wrapper), wrapper
        assert g.isTextWidget(w), w
        if not w.leo_p:
            g.trace('no w.leo_p')
            return 'break'
        # g.trace('wrapper',id(wrapper),'w',id(w),w.leo_p.h)
        # The actual switch.
        self.deactivateEditors(wrapper)
        self.recolorWidget(w.leo_p, wrapper) # switches colorizers.
        c.frame.body.wrapper = wrapper
        # 2014/09/04: Must set both wrapper.widget and body.widget.
        c.frame.body.wrapper.widget = w
        c.frame.body.widget = w
        w.leo_active = True
        self.switchToChapter(wrapper)
        self.selectLabel(wrapper)
        if not self.ensurePositionExists(w):
            return g.trace('***** no position editor!')
        if not (hasattr(w, 'leo_p') and w.leo_p):
            return g.trace('***** no w.leo_p', w)
        p = w.leo_p
        assert p, p
        if trace: g.trace('wrapper %s old %s p %s' % (
            id(wrapper), c.p.h, p.h))
        c.expandAllAncestors(p)
        c.selectPosition(p)
            # Calls assignPositionToEditor.
            # Calls p.v.restoreCursorAndScroll.
        c.redraw()
        c.recolor_now()
        c.bodyWantsFocus()
    #@+node:ekr.20110605121601.18205: *5* LeoQtBody.updateEditors
    # Called from addEditor and assignPositionToEditor

    def updateEditors(self):
        c = self.c; p = c.p; body = p.b
        d = self.editorWidgets
        if len(list(d.keys())) < 2: return # There is only the main widget
        w0 = c.frame.body.wrapper
        i, j = w0.getSelectionRange()
        ins = w0.getInsertPoint()
        sb0 = w0.widget.verticalScrollBar()
        pos0 = sb0.sliderPosition()
        for key in d:
            wrapper = d.get(key)
            w = wrapper.widget
            v = hasattr(w, 'leo_p') and w.leo_p.v
            if v and v == p.v and w != w0:
                sb = w.verticalScrollBar()
                pos = sb.sliderPosition()
                wrapper.setAllText(body)
                self.recolorWidget(p, wrapper)
                sb.setSliderPosition(pos)
        c.bodyWantsFocus()
        w0.setSelectionRange(i, j, insert=ins)
            # 2011/11/21: bug fix: was ins=ins
        # g.trace(pos0)
        sb0.setSliderPosition(pos0)
    #@+node:ekr.20110605121601.18206: *4* LeoQtBody.utils
    #@+node:ekr.20110605121601.18207: *5* LeoQtBody.computeLabel
    def computeLabel(self, w):
        if hasattr(w, 'leo_label') and w.leo_label: # 2011/11/12
            s = w.leo_label.text()
        else:
            s = ''
        if hasattr(w, 'leo_chapter') and w.leo_chapter:
            s = '%s: %s' % (w.leo_chapter, s)
        return s
    #@+node:ekr.20110605121601.18208: *5* LeoQtBody.createChapterIvar
    def createChapterIvar(self, w):
        c = self.c; cc = c.chapterController
        if hasattr(w, 'leo_chapter') and w.leo_chapter:
            pass
        elif cc and self.use_chapters:
            w.leo_chapter = cc.getSelectedChapter()
        else:
            w.leo_chapter = None
    #@+node:ekr.20110605121601.18209: *5* LeoQtBody.deactivateEditors
    def deactivateEditors(self, wrapper):
        '''Deactivate all editors except wrapper's editor.'''
        trace = False and not g.unitTesting
        d = self.editorWidgets
        # Don't capture ivars here! assignPositionToEditor keeps them up-to-date. (??)
        for key in d:
            wrapper2 = d.get(key)
            w2 = wrapper2.widget
            if hasattr(w2, 'leo_active'):
                active = w2.leo_active
            else:
                active = True
            if wrapper2 != wrapper and active:
                w2.leo_active = False
                self.unselectLabel(wrapper2)
                if trace: g.trace(w2)
                self.onFocusOut(w2)
    #@+node:ekr.20110605121601.18210: *5* LeoQtBody.ensurePositionExists
    def ensurePositionExists(self, w):
        '''Return True if w.leo_p exists or can be reconstituted.'''
        trace = False and not g.unitTesting
        c = self.c
        if c.positionExists(w.leo_p):
            return True
        if trace: g.trace('***** does not exist', w.leo_name)
        for p2 in c.all_unique_positions():
            if p2.v and p2.v == w.leo_p.v:
                if trace: g.trace(p2.h)
                w.leo_p = p2.copy()
                return True
        # This *can* happen when selecting a deleted node.
        w.leo_p = c.p.copy()
        return False
    #@+node:ekr.20110605121601.18211: *5* LeoQtBody.injectIvars
    def injectIvars(self, parentFrame, name, p, wrapper):
        trace = False and not g.unitTesting
        w = wrapper.widget
        assert g.isTextWrapper(wrapper), wrapper
        assert g.isTextWidget(w), w
        if trace: g.trace(w)
        # Inject ivars
        if name == '1':
            w.leo_p = None # Will be set when the second editor is created.
        else:
            w.leo_p = p.copy()
        w.leo_active = True
        w.leo_bodyBar = None
        w.leo_bodyXBar = None
        w.leo_chapter = None
        # w.leo_colorizer = None # Set in LeoQtColorizer ctor.
        w.leo_frame = parentFrame
        # w.leo_label = None # Injected by packLabel.
        w.leo_name = name
        w.leo_wrapper = wrapper
    #@+node:ekr.20110605121601.18212: *5* LeoQtBody.packLabel
    def packLabel(self, w, n=None):
        trace = False and not g.unitTesting
        c = self.c
        f = c.frame.top.leo_ui.leo_body_inner_frame
            # Valid regardless of qt_frame.useUI
        if n is None: n = self.numberOfEditors
        layout = f.layout()
        f.setObjectName('editorFrame')
        # Create the text: to do: use stylesheet to set font, height.
        lab = QtWidgets.QLineEdit(f)
        lab.setObjectName('editorLabel')
        lab.setText(c.p.h)
        # Pack the label and the text widget.
        # layout.setHorizontalSpacing(4)
        layout.addWidget(lab, 0, max(0, n - 1), QtCore.Qt.AlignVCenter)
        layout.addWidget(w, 1, max(0, n - 1))
        layout.setRowStretch(0, 0)
        layout.setRowStretch(1, 1) # Give row 1 as much as possible.
        w.leo_label = lab # Inject the ivar.
        if trace: g.trace('w.leo_label', w, lab)
    #@+node:ekr.20110605121601.18213: *5* LeoQtBody.recolorWidget
    def recolorWidget(self, p, wrapper):
        trace = False and not g.unitTesting
        c = self.c
        # Save.
        old_wrapper = c.frame.body.wrapper
        c.frame.body.wrapper = wrapper
        w = wrapper.widget
        if not hasattr(w, 'leo_colorizer'):
            if trace: g.trace('*** creating colorizer for', w)
            leoColorizer.LeoQtColorizer(c, w) # injects w.leo_colorizer
            assert hasattr(w, 'leo_colorizer'), w
        c.frame.body.colorizer = w.leo_colorizer
        if trace: g.trace(w, c.frame.body.colorizer)
        try:
            # c.recolor_now(interruptable=False) # Force a complete recoloring.
            c.frame.body.colorizer.colorize(p, incremental=False, interruptable=False)
        finally:
            # Restore.
            c.frame.body.wrapper = old_wrapper
    #@+node:ekr.20110605121601.18214: *5* LeoQtBody.switchToChapter
    def switchToChapter(self, w):
        '''select w.leo_chapter.'''
        trace = False and not g.unitTesting
        c = self.c; cc = c.chapterController
        if hasattr(w, 'leo_chapter') and w.leo_chapter:
            chapter = w.leo_chapter
            name = chapter and chapter.name
            oldChapter = cc.getSelectedChapter()
            if chapter != oldChapter:
                if trace: g.trace('***old', oldChapter.name, 'new', name, w.leo_p)
                cc.selectChapterByName(name)
                c.bodyWantsFocus()
    #@+node:ekr.20110605121601.18215: *5* LeoQtBody.updateInjectedIvars
    def updateInjectedIvars(self, w, p):
        trace = False and not g.unitTesting
        if trace: g.trace('w %s len(p.b) %s %s' % (
            id(w), len(p.b), p.h), g.callers(5))
        c = self.c
        cc = c.chapterController
        assert g.isTextWidget(w), w
        if cc and self.use_chapters:
            w.leo_chapter = cc.getSelectedChapter()
        else:
            w.leo_chapter = None
        w.leo_p = p.copy()
    #@+node:ekr.20110605121601.18216: *5* LeoQtBody.unpackWidget
    def unpackWidget(self, layout, w):
        trace = False and not g.unitTesting
        if trace: g.trace(w)
        index = layout.indexOf(w)
        item = layout.itemAt(index)
        item.setGeometry(QtCore.QRect(0, 0, 0, 0))
        layout.removeItem(item)
    #@+node:ekr.20110605121601.18223: *3* LeoQtBody.Event handlers
    #@+node:ekr.20110930174206.15472: *4* LeoQtBody.onFocusIn
    def onFocusIn(self, obj):
        '''Handle a focus-in event in the body pane.'''
        trace = False and not g.unitTesting
        if trace: g.trace(str(obj.objectName()))
        # Update history only in leoframe.tree.select.
        # c.nodeHistory.update(c.p)
        if obj.objectName() == 'richTextEdit':
            wrapper = hasattr(obj, 'leo_wrapper') and obj.leo_wrapper
            if wrapper and wrapper != self.wrapper:
                self.selectEditor(wrapper)
            self.onFocusColorHelper('focus-in', obj)
            if hasattr(obj, 'leo_copy_button') and obj.leo_copy_button:
                # g.trace('read only text')
                obj.setReadOnly(True)
            else:
                # g.trace('read/write text')
                obj.setReadOnly(False)
            obj.setFocus() # Weird, but apparently necessary.
    #@+node:ekr.20110930174206.15473: *4* LeoQtBody.onFocusOut
    def onFocusOut(self, obj):
        '''Handle a focus-out event in the body pane.'''
        trace = False and not g.unitTesting
        if trace: g.trace(str(obj.objectName()))
        # Apparently benign.
        if obj.objectName() == 'richTextEdit':
            self.onFocusColorHelper('focus-out', obj)
            obj.setReadOnly(True)
    #@+node:ekr.20110605121601.18224: *4* LeoQtBody.qtBody.onFocusColorHelper (revised)
    # badFocusColors = []

    def onFocusColorHelper(self, kind, obj):
        '''Handle changes of style when focus changes.'''
        c, vc = self.c, self.c.vimCommands
        if vc and c.vim_mode:
            try:
                assert kind in ('focus-in', 'focus-out')
                w = c.frame.body.wrapper.widget
                vc.set_border(w=w, activeFlag=kind == 'focus-in')
            except Exception:
                # g.es_exception()
                pass
    #@+node:ekr.20110605121601.18217: *3* LeoQtBody.Renderer panes
    #@+node:ekr.20110605121601.18218: *4* LeoQtBody.hideCanvasRenderer
    def hideCanvasRenderer(self, event=None):
        '''Hide canvas pane.'''
        trace = False and not g.unitTesting
        c = self.c; d = self.editorWidgets
        wrapper = c.frame.body.wrapper
        w = wrapper.widget
        name = w.leo_name
        assert name
        assert wrapper == d.get(name), 'wrong wrapper'
        assert g.isTextWrapper(wrapper), wrapper
        assert g.isTextWidget(w), w
        if len(list(d.keys())) <= 1: return
        # At present, can not delete the first column.
        if name == '1':
            g.warning('can not delete leftmost editor')
            return
        # Actually delete the widget.
        if trace: g.trace('**delete name %s id(wrapper) %s id(w) %s' % (
            name, id(wrapper), id(w)))
        del d[name]
        f = c.frame.top.leo_ui.leo_body_inner_frame
        layout = f.layout()
        for z in (w, w.leo_label):
            if z: # 2011/11/12
                self.unpackWidget(layout, z)
        w.leo_label = None # 2011/11/12
        # Select another editor.
        new_wrapper = list(d.values())[0]
        if trace: g.trace(wrapper, new_wrapper)
        self.numberOfEditors -= 1
        if self.numberOfEditors == 1:
            w = new_wrapper.widget
            if w.leo_label: # 2011/11/12
                self.unpackWidget(layout, w.leo_label)
                w.leo_label = None # 2011/11/12
        self.selectEditor(new_wrapper)
    #@+node:ekr.20110605121601.18219: *4* LeoQtBody.hideTextRenderer
    def hideCanvas(self, event=None):
        '''Hide canvas pane.'''
        trace = False and not g.unitTesting
        c = self.c; d = self.editorWidgets
        wrapper = c.frame.body.wrapper
        w = wrapper.widget
        name = w.leo_name
        assert name
        assert wrapper == d.get(name), 'wrong wrapper'
        assert g.isTextWrapper(wrapper), wrapper
        assert g.isTextWidget(w), w
        if len(list(d.keys())) <= 1: return
        # At present, can not delete the first column.
        if name == '1':
            g.warning('can not delete leftmost editor')
            return
        # Actually delete the widget.
        if trace: g.trace('**delete name %s id(wrapper) %s id(w) %s' % (
            name, id(wrapper), id(w)))
        del d[name]
        f = c.frame.top.leo_ui.leo_body_inner_frame
        layout = f.layout()
        for z in (w, w.leo_label):
            if z: # 2011/11/12
                self.unpackWidget(layout, z)
        w.leo_label = None # 2011/11/12
        # Select another editor.
        new_wrapper = list(d.values())[0]
        if trace: g.trace(wrapper, new_wrapper)
        self.numberOfEditors -= 1
        if self.numberOfEditors == 1:
            w = new_wrapper.widget
            if w.leo_label: # 2011/11/12
                self.unpackWidget(layout, w.leo_label)
                w.leo_label = None # 2011/11/1
        self.selectEditor(new_wrapper)
    #@+node:ekr.20110605121601.18220: *4* LeoQtBody.packRenderer
    def packRenderer(self, f, name, w):
        n = max(1, self.numberOfEditors)
        assert isinstance(f, QtWidgets.QFrame), f
        layout = f.layout()
        f.setObjectName('%s Frame' % name)
        # Create the text: to do: use stylesheet to set font, height.
        lab = QtWidgets.QLineEdit(f)
        lab.setObjectName('%s Label' % name)
        lab.setText(name)
        # Pack the label and the widget.
        layout.addWidget(lab, 0, max(0, n - 1), QtCore.Qt.AlignVCenter)
        layout.addWidget(w, 1, max(0, n - 1))
        layout.setRowStretch(0, 0)
        layout.setRowStretch(1, 1) # Give row 1 as much as possible.
        return lab
    #@+node:ekr.20110605121601.18221: *4* LeoQtBody.showCanvasRenderer
    # An override of leoFrame.addEditor.

    def showCanvasRenderer(self, event=None):
        '''Show the canvas area in the body pane, creating it if necessary.'''
        c = self.c
        f = c.frame.top.leo_ui.leo_body_inner_frame
        assert isinstance(f, QtWidgets.QFrame), f
        if not self.canvasRenderer:
            name = 'Graphics Renderer'
            self.canvasRenderer = w = QtWidgets.QGraphicsView(f)
            w.setObjectName(name)
        if not self.canvasRendererVisible:
            self.canvasRendererLabel = self.packRenderer(f, name, w)
            self.canvasRendererVisible = True
    #@+node:ekr.20110605121601.18222: *4* LeoQtBody.showTextRenderer
    # An override of leoFrame.addEditor.

    def showTextRenderer(self, event=None):
        '''Show the canvas area in the body pane, creating it if necessary.'''
        c = self.c
        f = c.frame.top.leo_ui.leo_body_inner_frame
        assert isinstance(f, QtWidgets.QFrame), f
        if not self.textRenderer:
            name = 'Text Renderer'
            self.textRenderer = w = qt_text.LeoQTextBrowser(f, c, self)
            w.setObjectName(name)
            self.textRendererWrapper = qt_text.QTextEditWrapper(
                w, name='text-renderer', c=c)
        if not self.textRendererVisible:
            self.textRendererLabel = self.packRenderer(f, name, w)
            self.textRendererVisible = True
    #@-others
#@+node:ekr.20110605121601.18245: ** class LeoQtFrame
class LeoQtFrame(leoFrame.LeoFrame):
    """A class that represents a Leo window rendered in qt."""
    #@+others
    #@+node:ekr.20110605121601.18246: *3*  Birth & Death (qtFrame)
    #@+node:ekr.20110605121601.18247: *4* __init__ (qtFrame)
    def __init__(self, c, title, gui):
        # Init the base class.
        leoFrame.LeoFrame.__init__(self, c, gui)
        assert self.c == c
        leoFrame.LeoFrame.instances += 1 # Increment the class var.
        # Official ivars...
        self.iconBar = None
        self.iconBarClass = self.QtIconBarClass
        self.initComplete = False # Set by initCompleteHint().
        self.minibufferVisible = True
        self.statusLineClass = self.QtStatusLineClass
        self.title = title
        # Config settings.
        self.trace_status_line = c.config.getBool('trace_status_line')
        self.use_chapters = c.config.getBool('use_chapters')
        self.use_chapter_tabs = c.config.getBool('use_chapter_tabs')
        self.setIvars()
    #@+node:ekr.20110605121601.18248: *5* setIvars (qtFrame)
    def setIvars(self):
        # "Official ivars created in createLeoFrame and its allies.
        self.bar1 = None
        self.bar2 = None
        self.body = None
        self.f1 = self.f2 = None
        self.findPanel = None # Inited when first opened.
        self.iconBarComponentName = 'iconBar'
        self.iconFrame = None
        self.log = None
        self.canvas = None
        self.outerFrame = None
        self.statusFrame = None
        self.statusLineComponentName = 'statusLine'
        self.statusText = None
        self.statusLabel = None
        self.top = None # This will be a class Window object.
        self.tree = None
        # Used by event handlers...
        self.controlKeyIsDown = False # For control-drags
        self.isActive = True
        self.redrawCount = 0
        self.wantedWidget = None
        self.wantedCallbackScheduled = False
        self.scrollWay = None
    #@+node:ekr.20110605121601.18249: *4* __repr__ (qtFrame)
    def __repr__(self):
        return "<LeoQtFrame: %s>" % self.title
    #@+node:ekr.20150509040227.1: *4* qtFrame.cmd (decorator)
    def cmd(name):
        '''Command decorator for the LeoQtFrame class.'''
        # pylint: disable=no-self-argument
        return g.new_cmd_decorator(name, ['c', 'frame',])
    #@+node:ekr.20110605121601.18250: *4* qtFrame.finishCreate & helpers
    def finishCreate(self):
        trace = (False or g.trace_startup) and not g.unitTesting
        if trace: g.es_debug('(qtFrame)')
        f = self
        c = self.c
        assert c
        # returns DynamicWindow
        f.top = g.app.gui.frameFactory.createFrame(f)
        f.createIconBar() # A base class method.
        f.createSplitterComponents()
        f.createStatusLine() # A base class method.
        f.createFirstTreeNode() # Call the base-class method.
        f.menu = LeoQtMenu(c, f, label='top-level-menu')
        g.app.windowList.append(f)
        f.miniBufferWidget = qt_text.QMinibufferWrapper(c)
        c.bodyWantsFocus()
    #@+node:ekr.20110605121601.18251: *5* createSplitterComponents (qtFrame)
    def createSplitterComponents(self):
        f = self; c = f.c
        f.tree = qt_tree.LeoQtTree(c, f)
        f.log = LeoQtLog(f, None)
        f.body = LeoQtBody(f, None)
        f.splitVerticalFlag, f.ratio, f.secondary_ratio = f.initialRatios()
        f.resizePanesToRatio(f.ratio, f.secondary_ratio)
    #@+node:ekr.20110605121601.18252: *4* initCompleteHint
    def initCompleteHint(self):
        '''A kludge: called to enable text changed events.'''
        self.initComplete = True
        # g.trace(self.c)
    #@+node:ekr.20110605121601.18253: *4* Destroying the qtFrame
    #@+node:ekr.20110605121601.18254: *5* destroyAllObjects
    def destroyAllObjects(self):
        """Clear all links to objects in a Leo window."""
        frame = self; c = self.c
        # g.printGcAll()
        # Do this first.
        #@+<< clear all vnodes in the tree >>
        #@+node:ekr.20110605121601.18255: *6* << clear all vnodes in the tree>>
        vList = [z for z in c.all_unique_nodes()]
        for v in vList:
            g.clearAllIvars(v)
        vList = [] # Remove these references immediately.
        #@-<< clear all vnodes in the tree >>
        if 1:
            # Destroy all ivars in subcommanders.
            g.clearAllIvars(c.atFileCommands)
            if c.chapterController: # New in Leo 4.4.3 b1.
                g.clearAllIvars(c.chapterController)
            g.clearAllIvars(c.fileCommands)
            g.clearAllIvars(c.keyHandler) # New in Leo 4.4.3 b1.
            g.clearAllIvars(c.importCommands)
            g.clearAllIvars(c.tangleCommands)
            g.clearAllIvars(c.undoer)
            g.clearAllIvars(c)
        if 0: # No need.
            tree = frame.tree; body = self.body
            g.clearAllIvars(body.colorizer)
            g.clearAllIvars(body)
            g.clearAllIvars(tree)
    #@+node:ekr.20110605121601.18256: *5* destroySelf (qtFrame)
    def destroySelf(self):
        # Remember these: we are about to destroy all of our ivars!
        c, top = self.c, self.top
        g.app.gui.frameFactory.deleteFrame(top)
        # Indicate that the commander is no longer valid.
        c.exists = False
        if 0: # We can't do this unless we unhook the event filter.
            # Destroys all the objects of the commander.
            self.destroyAllObjects()
        c.exists = False # Make sure this one ivar has not been destroyed.
        # g.trace('qtFrame',c,g.callers(4))
        top.close()
    #@+node:ekr.20110605121601.18257: *3* class QtStatusLineClass (qtFrame)
    class QtStatusLineClass:
        '''A class representing the status line.'''
        #@+others
        #@+node:ekr.20110605121601.18258: *4* QtStatusLineClass.ctor
        def __init__(self, c, parentFrame):
            '''Ctor for LeoQtFrame class.'''
            self.c = c
            self.statusBar = c.frame.top.statusBar
            self.lastFcol = 0
            self.lastRow = 0
            self.lastCol = 0
            # Create the text widgets.
            self.textWidget1 = w1 = QtWidgets.QLineEdit(self.statusBar)
            self.textWidget2 = w2 = QtWidgets.QLineEdit(self.statusBar)
<<<<<<< HEAD
            # self.textWidget2Style = ''  # cache style for speed.
                # Wrong: there are two widgets, so two caches are needed.
                # Don't cache anything unless you are *sure* that speed matters.
                # Here, it certainly does not matter.
=======
            self.textWidgetStyle = {}  # cache style for speed
>>>>>>> 7b0f6f61
            w1.setObjectName('status1')
            w2.setObjectName('status2')
            w1.setReadOnly(True)
            w2.setReadOnly(True)
            splitter = QtWidgets.QSplitter()
            self.statusBar.addWidget(splitter, True)
            sizes = c.config.getString('status_line_split_sizes') or '1 2'
            sizes = [int(i) for i in sizes.replace(',', ' ').split()]
            for n, i in enumerate(sizes):
                w = [w1, w2][n]
                policy = w.sizePolicy()
                policy.setHorizontalStretch(i)
                policy.setHorizontalPolicy(policy.Minimum)
                w.setSizePolicy(policy)
            splitter.addWidget(w1)
            splitter.addWidget(w2)
            c.status_line_unl_mode = 'original'

            def cycle_unl_mode():
                if c.status_line_unl_mode == 'original':
                    c.status_line_unl_mode = 'canonical'
                else:
                    c.status_line_unl_mode = 'original'
                verbose = c.status_line_unl_mode == 'canonical'
                w2.setText(c.p.get_UNL(with_proto=verbose, with_index=verbose))

            def add_item(event, w2=w2):
                menu = w2.createStandardContextMenu()
                menu.addSeparator()
                menu.addAction("Toggle UNL mode", cycle_unl_mode)
                menu.exec_(event.globalPos())

            w2.contextMenuEvent = add_item
            self.put('')
            self.update()
        #@+node:ekr.20110605121601.18260: *4* QtStatusLineClass.clear, get & put/1
        def clear(self):
            self.put('')

        def get(self):
            return self.textWidget2.text()

        def put(self, s, bg=None, fg=None):
            self.put_helper(s, self.textWidget2, bg, fg)

        def put1(self, s, bg=None, fg=None):
            self.put_helper(s, self.textWidget1, bg, fg)

        def put_helper(self, s, w, bg=None, fg=None):
<<<<<<< HEAD
            '''Put string s in the indicated widget, with proper colors.'''
            c = self.c
            if not bg:
                bg = c.config.getColor('status-bg') or 'white'
            if not fg:
                fg = c.config.getColor('status-fg') or 'black'
            styleSheet = 'QLineEdit {background: %s; color: %s; }' % (bg, fg)
            w.setStyleSheet(styleSheet)
=======
            # At present, the color argument is not honored.
            if bg or fg:
                bg = bg or 'blue'
                fg = fg or 'white'
                styleSheet = 'QLineEdit {background: %s; color: %s; }' % (bg, fg)
            else:
                styleSheet = '/* */'
            if styleSheet != self.textWidgetStyle.setdefault(w, '/* */'):
                self.textWidgetStyle[w] = styleSheet
                w.setStyleSheet(styleSheet)
            
>>>>>>> 7b0f6f61
            w.setText(s)
        #@+node:ekr.20110605121601.18261: *4* QtStatusLineClass.update
        def update(self):
            if g.app.killed: return
            c = self.c; body = c.frame.body
            # te is a QTextEdit.
            # 2010/02/19: Fix bug 525090
            # An added editor window doesn't display line/col
            te = body.widget
            if isinstance(te, QtWidgets.QTextEdit):
                offset = c.p.textOffset()
                cr = te.textCursor()
                bl = cr.block()
                col = cr.columnNumber()
                row = bl.blockNumber() + 1
                line = g.u(bl.text())
                # Fix bug #195: fcol when using @first directive is inaccurate
                # https://github.com/leo-editor/leo-editor/issues/195
                offset = c.p.textOffset()
                fcol_offset = 0
                s2 = line[0: col]
                col = g.computeWidth(s2, c.tab_width)
                i = line.find('<<')
                j = line.find('>>')
                if -1 < i < j or g.match_word(line.strip(), 0, '@others'):
                    offset = None
                else:
                    for tag in ('@first ', '@last '):
                        if line.startswith(tag):
                            fcol_offset = len(tag)
                            break
                # New in Leo 5.2. fcol is '' if there is no ancestor @<file> node.
                fcol = '' if offset is None else max(0, col + offset - fcol_offset)
            else:
                row, col, fcol = 0, 0, ''
            self.put1(
                "line: %d, col: %d, fcol: %s" % (row, col, fcol))
            self.lastRow = row
            self.lastCol = col
            self.lastFcol = fcol
        #@-others
    #@+node:ekr.20110605121601.18262: *3* class QtIconBarClass
    class QtIconBarClass:
        '''A class representing the singleton Icon bar'''
        #@+others
        #@+node:ekr.20110605121601.18263: *4*  ctor (QtIconBarClass)
        def __init__(self, c, parentFrame):
            '''Ctor for QtIconBarClass.'''
            # Copy ivars
            self.c = c
            self.parentFrame = parentFrame
            # Status ivars.
            self.actions = []
            self.buttonColor = c.config.getString('qt-button-color')
            self.chapterController = None
            self.toolbar = self
            self.w = c.frame.top.iconBar # A QToolBar.
        #@+node:ekr.20110605121601.18264: *4*  do-nothings (QtIconBarClass)
        # These *are* called from Leo's core.

        def addRow(self, height=None):
            pass # To do.

        def getNewFrame(self):
            return None # To do
        #@+node:ekr.20110605121601.18265: *4* add (QtIconBarClass)
        def add(self, *args, **keys):
            '''Add a button to the icon bar.'''
            trace = False and not g.unitTesting
            c = self.c
            if not self.w: return
            command = keys.get('command')
            text = keys.get('text')
            # able to specify low-level QAction directly (QPushButton not forced)
            qaction = keys.get('qaction')
            if not text and not qaction:
                g.es('bad toolbar item')
            kind = keys.get('kind') or 'generic-button'
            # imagefile = keys.get('imagefile')
            # image = keys.get('image')

            class leoIconBarButton(QtWidgets.QWidgetAction):

                def __init__(self, parent, text, toolbar):
                    QtWidgets.QWidgetAction.__init__(self, parent)
                    self.button = None # set below
                    self.text = text
                    self.toolbar = toolbar

                def createWidget(self, parent):
                    # g.trace('leoIconBarButton',self.toolbar.buttonColor)
                    self.button = b = QtWidgets.QPushButton(self.text, parent)
                    self.button.setProperty('button_kind', kind) # for styling
                    return b

            if qaction is None:
                action = leoIconBarButton(parent=self.w, text=text, toolbar=self)
                button_name = text
            else:
                action = qaction
                button_name = action.text()
            self.w.addAction(action)
            self.actions.append(action)
            b = self.w.widgetForAction(action)
            # Set the button's object name so we can use the stylesheet to color it.
            if not button_name: button_name = 'unnamed'
            button_name = button_name + '-button'
            b.setObjectName(button_name)
            if trace: g.trace(button_name)
            b.setContextMenuPolicy(QtCore.Qt.ActionsContextMenu)

            def delete_callback(checked, action=action,):
                self.w.removeAction(action)

            b.leo_removeAction = rb = QtWidgets.QAction('Remove Button', b)
            b.addAction(rb)
            rb.triggered.connect(delete_callback)
            if command:

                def button_callback(event, c=c, command=command):
                    # g.trace('command',command.__name__)
                    val = command()
                    if c.exists:
                        # c.bodyWantsFocus()
                        c.outerUpdate()
                    return val

                b.clicked.connect(button_callback)
            return action
        #@+node:ekr.20110605121601.18266: *4* addRowIfNeeded
        def addRowIfNeeded(self):
            '''Add a new icon row if there are too many widgets.'''
            # n = g.app.iconWidgetCount
            # if n >= self.widgets_per_row:
                # g.app.iconWidgetCount = 0
                # self.addRow()
            # g.app.iconWidgetCount += 1
        #@+node:ekr.20110605121601.18267: *4* addWidget
        def addWidget(self, w):
            self.w.addWidget(w)
        #@+node:ekr.20110605121601.18268: *4* clear
        def clear(self):
            """Destroy all the widgets in the icon bar"""
            self.w.clear()
            self.actions = []
            g.app.iconWidgetCount = 0
        #@+node:ekr.20110605121601.18269: *4* createChaptersIcon
        def createChaptersIcon(self):
            # g.trace('(QtIconBarClass)')
            c = self.c
            f = c.frame
            if f.use_chapters and f.use_chapter_tabs:
                return LeoQtTreeTab(c, f.iconBar)
            else:
                return None
        #@+node:ekr.20110605121601.18270: *4* deleteButton
        def deleteButton(self, w):
            """ w is button """
            self.w.removeAction(w)
            self.c.bodyWantsFocus()
            self.c.outerUpdate()
        #@+node:ekr.20141031053508.14: *4* goto_command (QtIconBarClass)
        def goto_command(self, controller, gnx):
            '''
            Select the node corresponding to the given gnx.
            controller is a ScriptingController instance.
            '''
            # Fix bug 74: command_p may be in another outline.
            c = self.c
            c2, p = controller.open_gnx(c, gnx)
            if p:
                g.app.selectLeoWindow(c2)
                c2.selectPosition(p)
                c2.redraw()
            else:
                g.trace('not found', gnx)
        #@+node:ekr.20110605121601.18271: *4* setCommandForButton (@rclick nodes) & helper
        def setCommandForButton(self, button, command, command_p, controller, gnx, script):
            '''
            Set the "Goto Script" rlick item of an @button button.
            Called from mod_scripting plugin.
            
            button is a leoIconBarButton.
            command is a callback, defined in mod_scripting.py.
            command_p exists only if the @button node exists in the local .leo file.
            gnx is the gnx of the @button node.
            script is a static script for common @button nodes.
            '''
            if not command:
                return
            # g.trace('%10s %20s %s' % (gnx,button.text,command))
            # Fix bug 74: use the controller and gnx arguments.
            b = button.button
            b.clicked.connect(command)

            def goto_callback(checked, controller=controller, gnx=gnx):
                self.goto_command(controller, gnx)

            b.goto_script = gts = QtWidgets.QAction('Goto Script', b)
            b.addAction(gts)
            gts.triggered.connect(goto_callback)
            rclicks = build_rclick_tree(command_p, top_level=True)
            self.add_rclick_menu(b, rclicks, controller, script=script)
        #@+node:ekr.20141031053508.15: *5* add_rclick_menu (QtIconBarClass)
        def add_rclick_menu(self, action_container, rclicks, controller,
            top_level=True,
            button=None,
            script=None
        ):
            c = controller.c
            top_offset = -2 # insert before the remove button and goto script items
            if top_level:
                button = action_container
            for rc in rclicks:
                # pylint: disable=cell-var-from-loop
                headline = rc.position.h[8:].strip()
                act = QtWidgets.QAction(headline, action_container)
                if '---' in headline and headline.strip().strip('-') == '':
                    act.setSeparator(True)
                elif rc.position.b.strip():

                    def cb(checked, p=rc.position, button=button):
                        controller.executeScriptFromButton(
                            b=button,
                            buttonText=p.h[8:].strip(),
                            p=p,
                            script=script,
                        )
                        if c.exists:
                            c.outerUpdate()

                    act.triggered.connect(cb)
                else: # recurse submenu
                    sub_menu = QtWidgets.QMenu(action_container)
                    act.setMenu(sub_menu)
                    self.add_rclick_menu(sub_menu, rc.children, controller,
                        top_level=False, button=button)
                if top_level:
                    # insert act before Remove Button
                    action_container.insertAction(
                        action_container.actions()[top_offset], act)
                else:
                    action_container.addAction(act)
            if top_level and rclicks:
                act = QtWidgets.QAction('---', action_container)
                act.setSeparator(True)
                action_container.insertAction(
                    action_container.actions()[top_offset], act)
                action_container.setText(
                    g.u(action_container.text()) +
                    (c.config.getString('mod_scripting_subtext') or '')
                )
        #@-others
    #@+node:ekr.20110605121601.18274: *3* Configuration (qtFrame)
    #@+node:ekr.20110605121601.18275: *4* configureBar (qtFrame)
    def configureBar(self, bar, verticalFlag):
        c = self.c
        # Get configuration settings.
        w = c.config.getInt("split_bar_width")
        if not w or w < 1: w = 7
        relief = c.config.get("split_bar_relief", "relief")
        if not relief: relief = "flat"
        color = c.config.getColor("split_bar_color")
        if not color: color = "LightSteelBlue2"
        try:
            if verticalFlag:
                # Panes arranged vertically; horizontal splitter bar
                bar.configure(relief=relief, height=w, bg=color, cursor="sb_v_double_arrow")
            else:
                # Panes arranged horizontally; vertical splitter bar
                bar.configure(relief=relief, width=w, bg=color, cursor="sb_h_double_arrow")
        except: # Could be a user error. Use all defaults
            g.es("exception in user configuration for splitbar")
            g.es_exception()
            if verticalFlag:
                # Panes arranged vertically; horizontal splitter bar
                bar.configure(height=7, cursor="sb_v_double_arrow")
            else:
                # Panes arranged horizontally; vertical splitter bar
                bar.configure(width=7, cursor="sb_h_double_arrow")
    #@+node:ekr.20110605121601.18276: *4* configureBarsFromConfig (qtFrame)
    def configureBarsFromConfig(self):
        c = self.c
        w = c.config.getInt("split_bar_width")
        if not w or w < 1: w = 7
        relief = c.config.get("split_bar_relief", "relief")
        if not relief or relief == "": relief = "flat"
        color = c.config.getColor("split_bar_color")
        if not color or color == "": color = "LightSteelBlue2"
        if self.splitVerticalFlag:
            bar1, bar2 = self.bar1, self.bar2
        else:
            bar1, bar2 = self.bar2, self.bar1
        try:
            bar1.configure(relief=relief, height=w, bg=color)
            bar2.configure(relief=relief, width=w, bg=color)
        except: # Could be a user error.
            g.es("exception in user configuration for splitbar")
            g.es_exception()
    #@+node:ekr.20110605121601.18277: *4* reconfigureFromConfig (qtFrame)
    def reconfigureFromConfig(self):
        '''Init the configuration of the Qt frame from settings.'''
        c, frame = self.c, self
        frame.configureBarsFromConfig()
        frame.setTabWidth(c.tab_width)
        c.redraw()
    #@+node:ekr.20110605121601.18278: *4* setInitialWindowGeometry (qtFrame)
    def setInitialWindowGeometry(self):
        """Set the position and size of the frame to config params."""
        c = self.c
        h = c.config.getInt("initial_window_height") or 500
        w = c.config.getInt("initial_window_width") or 600
        x = c.config.getInt("initial_window_left") or 10
        y = c.config.getInt("initial_window_top") or 10
        # g.trace(h,w,x,y)
        if h and w and x and y:
            self.setTopGeometry(w, h, x, y)
    #@+node:ekr.20110605121601.18279: *4* setTabWidth (qtFrame)
    def setTabWidth(self, w):
        # A do-nothing because tab width is set automatically.
        # It *is* called from Leo's core.
        pass
    #@+node:ekr.20110605121601.18280: *4* setWrap (qtFrame)
    def setWrap(self, p, force=False):
        self.c.frame.body.setWrap(p, force)
    #@+node:ekr.20110605121601.18281: *4* reconfigurePanes (qtFrame)
    def reconfigurePanes(self):
        f = self; c = f.c
        if f.splitVerticalFlag:
            r = c.config.getRatio("initial_vertical_ratio")
            if r == None or r < 0.0 or r > 1.0: r = 0.5
            r2 = c.config.getRatio("initial_vertical_secondary_ratio")
            if r2 == None or r2 < 0.0 or r2 > 1.0: r2 = 0.8
        else:
            r = c.config.getRatio("initial_horizontal_ratio")
            if r == None or r < 0.0 or r > 1.0: r = 0.3
            r2 = c.config.getRatio("initial_horizontal_secondary_ratio")
            if r2 == None or r2 < 0.0 or r2 > 1.0: r2 = 0.8
        f.ratio, f.secondary_ratio = r, r2
        f.resizePanesToRatio(r, r2)
    #@+node:ekr.20110605121601.18282: *4* resizePanesToRatio (qtFrame)
    def resizePanesToRatio(self, ratio, ratio2):
        trace = False and not g.unitTesting
        f = self
        if trace: g.trace('%5s, %0.2f %0.2f' % (
            self.splitVerticalFlag, ratio, ratio2), g.callers(4))
        f.divideLeoSplitter(self.splitVerticalFlag, ratio)
        f.divideLeoSplitter(not self.splitVerticalFlag, ratio2)
    #@+node:ekr.20110605121601.18283: *4* divideLeoSplitter
    # Divides the main or secondary splitter, using the key invariant.

    def divideLeoSplitter(self, verticalFlag, frac):
        # g.trace(verticalFlag,frac)
        if self.splitVerticalFlag == verticalFlag:
            self.divideLeoSplitter1(frac, verticalFlag)
            self.ratio = frac # Ratio of body pane to tree pane.
        else:
            self.divideLeoSplitter2(frac, verticalFlag)
            self.secondary_ratio = frac # Ratio of tree pane to log pane.
    # Divides the main splitter.

    def divideLeoSplitter1(self, frac, verticalFlag):
        self.divideAnySplitter(frac, self.top.splitter_2)
    # Divides the secondary splitter.

    def divideLeoSplitter2(self, frac, verticalFlag):
        self.divideAnySplitter(frac, self.top.leo_ui.splitter)
    #@+node:ekr.20110605121601.18284: *4* divideAnySplitter
    # This is the general-purpose placer for splitters.
    # It is the only general-purpose splitter code in Leo.

    def divideAnySplitter(self, frac, splitter):
        sizes = splitter.sizes()
        if len(sizes) != 2:
            g.trace('%s widget(s) in %s' % (len(sizes), id(splitter)))
            return
        if frac > 1 or frac < 0:
            g.trace('split ratio [%s] out of range 0 <= frac <= 1' % frac)
        s1, s2 = sizes
        s = s1 + s2
        s1 = int(s * frac + 0.5)
        s2 = s - s1
        splitter.setSizes([s1, s2])
    #@+node:ekr.20110605121601.18285: *3* Event handlers (qtFrame)
    #@+node:ekr.20110605121601.18286: *4* frame.OnCloseLeoEvent
    # Called from quit logic and when user closes the window.
    # Returns True if the close happened.

    def OnCloseLeoEvent(self):
        f = self; c = f.c
        if c.inCommand:
            # g.trace('requesting window close')
            c.requestCloseWindow = True
        else:
            g.app.closeLeoWindow(self)
    #@+node:ekr.20110605121601.18287: *4* frame.OnControlKeyUp/Down
    def OnControlKeyDown(self, event=None):
        self.controlKeyIsDown = True

    def OnControlKeyUp(self, event=None):
        self.controlKeyIsDown = False
    #@+node:ekr.20110605121601.18290: *4* OnActivateTree
    def OnActivateTree(self, event=None):
        pass
    #@+node:ekr.20110605121601.18291: *4* OnBodyClick, OnBodyRClick (not used)
    # At present, these are not called,
    # but they could be called by LeoQTextBrowser.

    def OnBodyClick(self, event=None):
        g.trace()
        try:
            c = self.c; p = c.currentPosition()
            if g.doHook("bodyclick1", c=c, p=p, v=p, event=event):
                g.doHook("bodyclick2", c=c, p=p, v=p, event=event)
                return
            else:
                c.k.showStateAndMode(w=c.frame.body.wrapper)
                g.doHook("bodyclick2", c=c, p=p, v=p, event=event)
        except:
            g.es_event_exception("bodyclick")

    def OnBodyRClick(self, event=None):
        try:
            c = self.c; p = c.currentPosition()
            if g.doHook("bodyrclick1", c=c, p=p, v=p, event=event):
                g.doHook("bodyrclick2", c=c, p=p, v=p, event=event)
                return
            else:
                c.k.showStateAndMode(w=c.frame.body.wrapper)
                g.doHook("bodyrclick2", c=c, p=p, v=p, event=event)
        except:
            g.es_event_exception("iconrclick")
    #@+node:ekr.20110605121601.18292: *4* OnBodyDoubleClick (Events) (not used)
    # Not called

    def OnBodyDoubleClick(self, event=None):
        try:
            c = self.c; p = c.currentPosition()
            if event and not g.doHook("bodydclick1", c=c, p=p, v=p, event=event):
                c.editCommands.extendToWord(event) # Handles unicode properly.
                c.k.showStateAndMode(w=c.frame.body.wrapper)
            g.doHook("bodydclick2", c=c, p=p, v=p, event=event)
        except:
            g.es_event_exception("bodydclick")
        return "break" # Restore this to handle proper double-click logic.
    #@+node:ekr.20110605121601.18293: *3* Gui-dependent commands
    #@+node:ekr.20110605121601.18294: *4* Minibuffer commands... (qtFrame)
    #@+node:ekr.20110605121601.18295: *5* contractPane
    @cmd('contract-pane')
    def contractPane(self, event=None):
        '''Contract the selected pane.'''
        f = self; c = f.c
        w = c.get_requested_focus() or g.app.gui.get_focus(c)
        wname = c.widget_name(w)
        # g.trace(wname)
        if not w: return
        if wname.startswith('body'):
            f.contractBodyPane()
            c.bodyWantsFocus()
        elif wname.startswith('log'):
            f.contractLogPane()
            c.logWantsFocus()
        else:
            for z in ('head', 'canvas', 'tree'):
                if wname.startswith(z):
                    f.contractOutlinePane()
                    c.treeWantsFocus()
                    break
    #@+node:ekr.20110605121601.18296: *5* expandPane
    @cmd('expand-pane')
    def expandPane(self, event=None):
        '''Expand the selected pane.'''
        f = self; c = f.c
        w = c.get_requested_focus() or g.app.gui.get_focus(c)
        wname = c.widget_name(w)
        # g.trace(wname)
        if not w: return
        if wname.startswith('body'):
            f.expandBodyPane()
            c.bodyWantsFocus()
        elif wname.startswith('log'):
            f.expandLogPane()
            c.logWantsFocus()
        else:
            for z in ('head', 'canvas', 'tree'):
                if wname.startswith(z):
                    f.expandOutlinePane()
                    c.treeWantsFocus()
                    break
    #@+node:ekr.20110605121601.18297: *5* fullyExpandPane
    @cmd('fully-expand-pane')
    def fullyExpandPane(self, event=None):
        '''Fully expand the selected pane.'''
        f = self; c = f.c
        w = c.get_requested_focus() or g.app.gui.get_focus(c)
        wname = c.widget_name(w)
        # g.trace(wname)
        if not w: return
        if wname.startswith('body'):
            f.fullyExpandBodyPane()
            c.treeWantsFocus()
        elif wname.startswith('log'):
            f.fullyExpandLogPane()
            c.bodyWantsFocus()
        else:
            for z in ('head', 'canvas', 'tree'):
                if wname.startswith(z):
                    f.fullyExpandOutlinePane()
                    c.bodyWantsFocus()
                    break
    #@+node:ekr.20110605121601.18298: *5* hidePane
    @cmd('hide-pane')
    def hidePane(self, event=None):
        '''Completely contract the selected pane.'''
        f = self; c = f.c
        w = c.get_requested_focus() or g.app.gui.get_focus(c)
        wname = c.widget_name(w)
        # g.trace(wname)
        if not w: return
        if wname.startswith('body'):
            f.hideBodyPane()
            c.treeWantsFocus()
        elif wname.startswith('log'):
            f.hideLogPane()
            c.bodyWantsFocus()
        else:
            for z in ('head', 'canvas', 'tree'):
                if wname.startswith(z):
                    f.hideOutlinePane()
                    c.bodyWantsFocus()
                    break
    #@+node:ekr.20110605121601.18299: *5* expand/contract/hide...Pane
    #@+at The first arg to divideLeoSplitter means the following:
    # 
    #     f.splitVerticalFlag: use the primary   (tree/body) ratio.
    # not f.splitVerticalFlag: use the secondary (tree/log) ratio.
    #@@c

    @cmd('contract-body-pane')
    def contractBodyPane(self, event=None):
        '''Contract the body pane.'''
        f = self; r = min(1.0, f.ratio + 0.1)
        f.divideLeoSplitter(f.splitVerticalFlag, r)

    @cmd('contract-log-pane')
    def contractLogPane(self, event=None):
        '''Contract the log pane.'''
        f = self; r = min(1.0, f.secondary_ratio + 0.1) # 2010/02/23: was f.ratio
        f.divideLeoSplitter(not f.splitVerticalFlag, r)

    @cmd('contract-outline-pane')
    def contractOutlinePane(self, event=None):
        '''Contract the outline pane.'''
        f = self; r = max(0.0, f.ratio - 0.1)
        f.divideLeoSplitter(f.splitVerticalFlag, r)

    @cmd('expand-body-pane')
    def expandBodyPane(self, event=None):
        '''Expand the body pane.'''
        self.contractOutlinePane()

    @cmd('expand-log-pane')
    def expandLogPane(self, event=None):
        '''Expand the log pane.'''
        f = self; r = max(0.0, f.secondary_ratio - 0.1) # 2010/02/23: was f.ratio
        f.divideLeoSplitter(not f.splitVerticalFlag, r)

    @cmd('expand-outline-pane')
    def expandOutlinePane(self, event=None):
        '''Expand the outline pane.'''
        self.contractBodyPane()
    #@+node:ekr.20110605121601.18300: *5* fullyExpand/hide...Pane
    @cmd('fully-expand-body-pane')
    def fullyExpandBodyPane(self, event=None):
        '''Fully expand the body pane.'''
        f = self
        f.divideLeoSplitter(f.splitVerticalFlag, 0.0)

    @cmd('fully-expand-log-pane')
    def fullyExpandLogPane(self, event=None):
        '''Fully expand the log pane.'''
        f = self
        f.divideLeoSplitter(not f.splitVerticalFlag, 0.0)

    @cmd('fully-expand-outline-pane')
    def fullyExpandOutlinePane(self, event=None):
        '''Fully expand the outline pane.'''
        f = self
        f.divideLeoSplitter(f.splitVerticalFlag, 1.0)

    @cmd('hide-body-pane')
    def hideBodyPane(self, event=None):
        '''Completely contract the body pane.'''
        f = self
        f.divideLeoSplitter(f.splitVerticalFlag, 1.0)

    @cmd('hide-log-pane')
    def hideLogPane(self, event=None):
        '''Completely contract the log pane.'''
        f = self
        f.divideLeoSplitter(not f.splitVerticalFlag, 1.0)

    @cmd('hide-outline-pane')
    def hideOutlinePane(self, event=None):
        '''Completely contract the outline pane.'''
        f = self
        f.divideLeoSplitter(f.splitVerticalFlag, 0.0)
    #@+node:ekr.20110605121601.18301: *4* Window Menu...
    #@+node:ekr.20110605121601.18302: *5* toggleActivePane (qtFrame)
    @cmd('toggle-active-pane')
    def toggleActivePane(self, event=None):
        '''Toggle the focus between the outline and body panes.'''
        frame = self; c = frame.c
        w = c.get_focus()
        w_name = g.app.gui.widget_name(w)
        # g.trace(w,w_name)
        if w_name in ('canvas', 'tree', 'treeWidget'):
            c.endEditing()
            c.bodyWantsFocus()
        else:
            c.treeWantsFocus()
    #@+node:ekr.20110605121601.18303: *5* cascade
    @cmd('cascade-windows')
    def cascade(self, event=None):
        '''Cascade all Leo windows.'''
        x, y, delta = 50, 50, 50
        for frame in g.app.windowList:
            w = frame and frame.top
            if w:
                r = w.geometry() # a Qt.Rect
                # 2011/10/26: Fix bug 823601: cascade-windows fails.
                w.setGeometry(QtCore.QRect(x, y, r.width(), r.height()))
                # Compute the new offsets.
                x += 30; y += 30
                if x > 200:
                    x = 10 + delta; y = 40 + delta
                    delta += 10
    #@+node:ekr.20110605121601.18304: *5* equalSizedPanes
    @cmd('equal-sized-panes')
    def equalSizedPanes(self, event=None):
        '''Make the outline and body panes have the same size.'''
        frame = self
        frame.resizePanesToRatio(0.5, frame.secondary_ratio)
    #@+node:ekr.20110605121601.18305: *5* hideLogWindow
    def hideLogWindow(self, event=None):
        frame = self
        frame.divideLeoSplitter2(0.99, not frame.splitVerticalFlag)
    #@+node:ekr.20110605121601.18306: *5* minimizeAll (qtFrame)
    @cmd('minimize-all')
    def minimizeAll(self, event=None):
        '''Minimize all Leo's windows.'''
        for frame in g.app.windowList:
            self.minimize(frame)

    def minimize(self, frame):
        # This unit test will fail when run externally.
        if frame and frame.top:
            # For --gui=qttabs, frame.top.leo_master is a LeoTabbedTopLevel.
            # For --gui=qt,     frame.top is a DynamicWindow.
            w = frame.top.leo_master or frame.top
            if g.unitTesting:
                g.app.unitTestDict['minimize-all'] = True
                assert hasattr(w, 'setWindowState'), w
            else:
                w.setWindowState(QtCore.Qt.WindowMinimized)
    #@+node:ekr.20110605121601.18307: *5* toggleSplitDirection (qtFrame)
    @cmd('toggle-split-direction')
    def toggleSplitDirection(self, event=None):
        '''Toggle the split direction in the present Leo window.'''
        if hasattr(self.c, 'free_layout'):
            self.c.free_layout.get_top_splitter().rotate()
        return
    #@+node:ekr.20110605121601.18308: *5* resizeToScreen (qtFrame)
    @cmd('resize-to-screen')
    def resizeToScreen(self, event=None):
        '''Resize the Leo window so it fill the entire screen.'''
        frame = self
        # This unit test will fail when run externally.
        if frame and frame.top:
            # For --gui=qttabs, frame.top.leo_master is a LeoTabbedTopLevel.
            # For --gui=qt,     frame.top is a DynamicWindow.
            w = frame.top.leo_master or frame.top
            if g.unitTesting:
                g.app.unitTestDict['resize-to-screen'] = True
                assert hasattr(w, 'setWindowState'), w
            else:
                w.setWindowState(QtCore.Qt.WindowMaximized)
    #@+node:ekr.20110605121601.18309: *4* Help Menu...
    #@+node:ekr.20110605121601.18310: *5* leoHelp
    @cmd('open-offline-tutorial')
    def leoHelp(self, event=None):
        '''Open Leo's offline tutorial.'''
        frame = self; c = frame.c
        theFile = g.os_path_join(g.app.loadDir, "..", "doc", "sbooks.chm")
        if g.os_path_exists(theFile) and sys.platform.startswith('win'):
            # pylint: disable=no-member
            os.startfile(theFile)
        else:
            answer = g.app.gui.runAskYesNoDialog(c,
                "Download Tutorial?",
                "Download tutorial (sbooks.chm) from SourceForge?")
            if answer == "yes":
                try:
                    url = "http://prdownloads.sourceforge.net/leo/sbooks.chm?download"
                    import webbrowser
                    os.chdir(g.app.loadDir)
                    webbrowser.open_new(url)
                except:
                    if 0:
                        g.es("exception downloading", "sbooks.chm")
                        g.es_exception()
    #@+node:ekr.20110605121601.18311: *3* Qt bindings... (qtFrame)
    def bringToFront(self):
        self.lift()

    def deiconify(self):
        if self.top and self.top.isMinimized(): # Bug fix: 400739.
            self.lift()

    def getFocus(self):
        return g.app.gui.get_focus(self.c) # Bug fix: 2009/6/30.

    def get_window_info(self):
        if hasattr(self.top, 'leo_master') and self.top.leo_master:
            f = self.top.leo_master
        else:
            f = self.top
        rect = f.geometry()
        topLeft = rect.topLeft()
        x, y = topLeft.x(), topLeft.y()
        w, h = rect.width(), rect.height()
        # g.trace(w,h,x,y)
        return w, h, x, y

    def iconify(self):
        if self.top: self.top.showMinimized()

    def lift(self):
        # g.trace(self.c,'\n',g.callers(9))
        if not self.top: return
        if self.top.isMinimized(): # Bug 379141
            self.top.showNormal()
        self.top.activateWindow()
        self.top.raise_()

    def getTitle(self):
        # Fix https://bugs.launchpad.net/leo-editor/+bug/1194209
        # When using tabs, leo_master (a LeoTabbedTopLevel) contains the QMainWindow.
        w = self.top.leo_master if g.app.qt_use_tabs else self.top
        s = g.u(w.windowTitle())
        return s

    def setTitle(self, s):
        # g.trace('**(qtFrame)',repr(s))
        if self.top:
            # Fix https://bugs.launchpad.net/leo-editor/+bug/1194209
            # When using tabs, leo_master (a LeoTabbedTopLevel) contains the QMainWindow.
            w = self.top.leo_master if g.app.qt_use_tabs else self.top
            w.setWindowTitle(s)

    def setTopGeometry(self, w, h, x, y, adjustSize=True):
        # self.top is a DynamicWindow.
        # g.trace('(qtFrame)',x,y,w,h,self.top,g.callers())
        if self.top:
            self.top.setGeometry(QtCore.QRect(x, y, w, h))

    def update(self, *args, **keys):
        self.top.update()
    #@-others
#@+node:ekr.20110605121601.18312: ** class LeoQtLog (LeoLog)
class LeoQtLog(leoFrame.LeoLog):
    '''A class that represents the log pane of a Qt window.'''
    #@+others
    #@+node:ekr.20110605121601.18313: *3* LeoQtLog.Birth
    #@+node:ekr.20110605121601.18314: *4* LeoQtLog.__init__
    def __init__(self, frame, parentFrame):
        '''Ctor for LeoQtLog class.'''
        # g.trace('(LeoQtLog)',frame,parentFrame)
        leoFrame.LeoLog.__init__(self, frame, parentFrame)
            # Init the base class. Calls createControl.
        assert self.logCtrl is None, self.logCtrl # Set in finishCreate.
            # Important: depeding on the log *tab*,
            # logCtrl may be either a wrapper or a widget.
        self.c = c = frame.c # Also set in the base constructor, but we need it here.
        self.contentsDict = {} # Keys are tab names.  Values are widgets.
        self.eventFilters = [] # Apparently needed to make filters work!
        self.logDict = {} # Keys are tab names text widgets.  Values are the widgets.
        self.logWidget = None # Set in finishCreate.
        self.menu = None # A menu that pops up on right clicks in the hull or in tabs.
        self.tabWidget = tw = c.frame.top.leo_ui.tabWidget
            # The Qt.QTabWidget that holds all the tabs.
        # Fixes bug 917814: Switching Log Pane tabs is done incompletely.
        tw.currentChanged.connect(self.onCurrentChanged)
        self.wrap = bool(c.config.getBool('log_pane_wraps'))
        if 0: # Not needed to make onActivateEvent work.
            # Works only for .tabWidget, *not* the individual tabs!
            theFilter = qt_events.LeoQtEventFilter(c, w=tw, tag='tabWidget')
            tw.installEventFilter(theFilter)
        # 2013/11/15: Partial fix for bug 1251755: Log-pane refinements
        tw.setMovable(True)
    #@+node:ekr.20110605121601.18315: *4* LeoQtLog.finishCreate
    def finishCreate(self):
        '''Finish creating the LeoQtLog class.'''
        c = self.c; log = self
        w = self.tabWidget
        # Remove unneeded tabs.
        for name in ('Tab 1', 'Page'):
            for i in range(w.count()):
                if name == w.tabText(i):
                    w.removeTab(i)
                    break
        # Rename the 'Tab 2' tab to 'Find'.
        for i in range(w.count()):
            if w.tabText(i) in ('Find', 'Tab 2'):
                w.setTabText(i, 'Find')
                self.contentsDict['Find'] = w.currentWidget()
                break
        # Create the log tab as the leftmost tab.
        # log.selectTab('Log')
        log.createTab('Log')
        logWidget = self.contentsDict.get('Log')
        option = QtGui.QTextOption
        logWidget.setWordWrapMode(
            option.WordWrap if self.wrap else option.NoWrap)
        for i in range(w.count()):
            if w.tabText(i) == 'Log':
                w.removeTab(i)
        w.insertTab(0, logWidget, 'Log')
        if g.new_find:
            pass
        else:
            c.findCommands.openFindTab(show=False)
        c.spellCommands.openSpellTab()
    #@+node:ekr.20110605121601.18316: *4* LeoQtLog.getName
    def getName(self):
        return 'log' # Required for proper pane bindings.
    #@+node:ekr.20110605121601.18333: *3* LeoQtLog.color tab stuff
    def createColorPicker(self, tabName):
        g.warning('color picker not ready for qt')
    #@+node:ekr.20110605121601.18334: *3* LeoQtLog.font tab stuff
    #@+node:ekr.20110605121601.18335: *4* LeoQtLog.createFontPicker
    def createFontPicker(self, tabName):
        # log = self
        QFont = QtGui.QFont
        font, ok = QtWidgets.QFontDialog.getFont()
        if not (font and ok): return
        style = font.style()
        table = (
            (QFont.StyleNormal, 'normal'),
            (QFont.StyleItalic, 'italic'),
            (QFont.StyleOblique, 'oblique'))
        for val, name in table:
            if style == val:
                style = name
                break
        else:
            style = ''
        weight = font.weight()
        table = (
            (QFont.Light, 'light'),
            (QFont.Normal, 'normal'),
            (QFont.DemiBold, 'demibold'),
            (QFont.Bold, 'bold'),
            (QFont.Black, 'black'))
        for val, name in table:
            if weight == val:
                weight = name
                break
        else:
            weight = ''
        table = (
            ('family', str(font.family())),
            ('size  ', font.pointSize()),
            ('style ', style),
            ('weight', weight),
        )
        for key, val in table:
            if val: g.es(key, val, tabName='Fonts')
    #@+node:ekr.20110605121601.18339: *4* LeoQtLog.hideFontTab
    def hideFontTab(self, event=None):
        c = self.c
        c.frame.log.selectTab('Log')
        c.bodyWantsFocus()
    #@+node:ekr.20111120124732.10184: *3* LeoQtLog.isLogWidget
    def isLogWidget(self, w):
        val = w == self or w in list(self.contentsDict.values())
        # g.trace(val,w)
        return val
    #@+node:ekr.20120304214900.9940: *3* LeoQtLog.onCurrentChanged
    def onCurrentChanged(self, idx):
        trace = False and not g.unitTesting
        tabw = self.tabWidget
        w = tabw.widget(idx)
        # Fixes bug 917814: Switching Log Pane tabs is done incompletely
        wrapper = hasattr(w, 'leo_log_wrapper') and w.leo_log_wrapper
        if wrapper:
            self.logCtrl = wrapper
        if trace: g.trace(idx, tabw.tabText(idx), self.c.frame.title) # wrapper and wrapper.widget)
    #@+node:ekr.20110605121601.18321: *3* LeoQtLog.put & putnl
    #@+node:ekr.20110605121601.18322: *4* LeoQtLog.put
    def put(self, s, color=None, tabName='Log', from_redirect=False):
        '''All output to the log stream eventually comes here.'''
        trace = False and not g.unitTesting
        c = self.c
        if g.app.quitting or not c or not c.exists:
            print('LeoQtLog.log.put fails', repr(s))
            return
        if color:
            color = leoColor.getColor(color, 'black')
        else:
            color = leoColor.getColor('black')
        self.selectTab(tabName or 'Log')
        # Must be done after the call to selectTab.
        w = self.logCtrl.widget # w is a QTextBrowser
        if w:
            sb = w.horizontalScrollBar()
            # pos = sb.sliderPosition()
            # g.trace(pos,sb,g.callers())
            s = s.replace('&', '&amp;').replace('<', '&lt;').replace('>', '&gt;')
            if not self.wrap: # 2010/02/21: Use &nbsp; only when not wrapping!
                s = s.replace(' ', '&nbsp;')
            if from_redirect:
                s = s.replace('\n', '<br>')
            else:
                s = s.rstrip().replace('\n', '<br>')
            s = '<font color="%s">%s</font>' % (color, s)
            if trace: print('LeoQtLog.put', type(s), len(s), s[: 40], w)
            if from_redirect:
                w.insertHtml(s)
            else:
                w.append(s) # w.append is a QTextBrowser method.
                # w.insertHtml(s+'<br>') # Also works.
            w.moveCursor(QtGui.QTextCursor.End)
            sb.setSliderPosition(0) # Force the slider to the initial position.
        else:
            # put s to logWaiting and print s
            g.app.logWaiting.append((s, color),)
            if g.isUnicode(s):
                s = g.toEncodedString(s, "ascii")
            print(s)
    #@+node:ekr.20110605121601.18323: *4* LeoQtLog.putnl
    def putnl(self, tabName='Log'):
        '''Put a newline to the Qt log.'''
        if g.app.quitting:
            return
        if tabName:
            self.selectTab(tabName)
        w = self.logCtrl.widget
        if w:
            sb = w.horizontalScrollBar()
            pos = sb.sliderPosition()
            # Not needed!
                # contents = w.toHtml()
                # w.setHtml(contents + '\n')
            w.moveCursor(QtGui.QTextCursor.End)
            sb.setSliderPosition(pos)
            w.repaint() # Slow, but essential.
        else:
            # put s to logWaiting and print  a newline
            g.app.logWaiting.append(('\n', 'black'),)
    #@+node:ekr.20150205181818.5: *4* LeoQtLog.scrollToEnd
    def scrollToEnd(self, tabName='Log'):
        '''Scroll the log to the end.'''
        if g.app.quitting:
            return
        if tabName:
            self.selectTab(tabName)
        w = self.logCtrl.widget
        if w:
            sb = w.horizontalScrollBar()
            pos = sb.sliderPosition()
            w.moveCursor(QtGui.QTextCursor.End)
            sb.setSliderPosition(pos)
            w.repaint() # Slow, but essential.
    #@+node:ekr.20120913110135.10613: *3* LeoQtLog.putImage
    #@+node:ekr.20110605121601.18324: *3* LeoQtLog.Tab
    #@+node:ekr.20110605121601.18325: *4* LeoQtLog.clearTab
    def clearTab(self, tabName, wrap='none'):
        w = self.logDict.get(tabName)
        if w:
            w.clear() # w is a QTextBrowser.
    #@+node:ekr.20110605121601.18326: *4* LeoQtLog.createTab
    def createTab(self, tabName, createText=True, widget=None, wrap='none'):
        """
        Create a new tab in tab widget
        if widget is None, Create a QTextBrowser,
        suitable for log functionality.
        """
        trace = False and not g.unitTesting
        c = self.c
        if trace: g.trace(tabName, widget and g.app.gui.widget_name(widget) or '<no widget>')
        if widget is None:
            widget = qt_text.LeoQTextBrowser(parent=None, c=c, wrapper=self)
                # widget is subclass of QTextBrowser.
            contents = qt_text.QTextEditWrapper(widget=widget, name='log', c=c)
                # contents a wrapper.
            widget.leo_log_wrapper = contents
                # Inject an ivar into the QTextBrowser that points to the wrapper.
            if trace: g.trace('** creating', tabName, 'widget', widget, 'wrapper', contents)
            option = QtGui.QTextOption
            widget.setWordWrapMode(option.WordWrap if self.wrap else option.NoWrap)
            widget.setReadOnly(False) # Allow edits.
            self.logDict[tabName] = widget
            if tabName == 'Log':
                self.logCtrl = contents
                widget.setObjectName('log-widget')
            # Set binding on all log pane widgets.
            g.app.gui.setFilter(c, widget, self, tag='log')
            # A bad hack.  Set the standard bindings in the Find and Spell tabs here.
            if tabName == 'Log':
                if g.new_find:
                    # createFindDialog puts an event handler in the dialog itself.
                    pass
                else:
                    assert c.frame.top.__class__.__name__ == 'DynamicWindow'
                    find_widget = c.frame.top.leo_find_widget
                    # 2011/11/21: A hack: add an event filter.
                    g.app.gui.setFilter(c, find_widget, widget, 'find-widget')
                    if trace: g.trace('** Adding event filter for Find', find_widget)
                    # 2011/11/21: A hack: make the find_widget an official log widget.
                    self.contentsDict['Find'] = find_widget
                    # 2013/09/20:
                    if hasattr(c.frame.top, 'leo_spell_widget'):
                        spell_widget = c.frame.top.leo_spell_widget
                        if trace: g.trace('** Adding event filter for Spell', find_widget)
                        g.app.gui.setFilter(c, spell_widget, widget, 'spell-widget')
            self.contentsDict[tabName] = widget
            self.tabWidget.addTab(widget, tabName)
        else:
            contents = widget
                # Unlike text widgets, contents is the actual widget.
            widget.leo_log_wrapper = contents
                # The leo_log_wrapper is the widget itself.
            if trace: g.trace('** using', tabName, widget)
            g.app.gui.setFilter(c, widget, contents, 'tabWidget')
            self.contentsDict[tabName] = contents
            self.tabWidget.addTab(contents, tabName)
        return contents
    #@+node:ekr.20110605121601.18327: *4* LeoQtLog.cycleTabFocus
    def cycleTabFocus(self, event=None):
        '''Cycle keyboard focus between the tabs in the log pane.'''
        trace = False and not g.unitTesting
        w = self.tabWidget
        i = w.currentIndex()
        i += 1
        if i >= w.count():
            i = 0
        tabName = w.tabText(i)
        self.selectTab(tabName, createText=False)
        if trace: g.trace('(LeoQtLog)', i, w, w.count(), w.currentIndex(), g.u(tabName))
        return i
    #@+node:ekr.20110605121601.18328: *4* LeoQtLog.deleteTab
    def deleteTab(self, tabName, force=False):
        '''Delete the tab if it exists.  Otherwise do *nothing*.'''
        c = self.c
        w = self.tabWidget
        if force or tabName not in ('Log', 'Find', 'Spell'):
            for i in range(w.count()):
                if tabName == w.tabText(i):
                    w.removeTab(i)
                    self.selectTab('Log')
                    c.invalidateFocus()
                    c.bodyWantsFocus()
                    return
    #@+node:ekr.20110605121601.18329: *4* LeoQtLog.hideTab
    def hideTab(self, tabName):
        self.selectTab('Log')
    #@+node:ekr.20111122080923.10185: *4* LeoQtLog.orderedTabNames
    def orderedTabNames(self, LeoLog=None): # Unused: LeoLog
        '''Return a list of tab names in the order in which they appear in the QTabbedWidget.'''
        w = self.tabWidget
        return [w.tabText(i) for i in range(w.count())]
    #@+node:ekr.20110605121601.18330: *4* LeoQtLog.numberOfVisibleTabs
    def numberOfVisibleTabs(self):
        return len([val for val in self.contentsDict.values() if val != None])
            # **Note**: the base-class version of this uses frameDict.
    #@+node:ekr.20110605121601.18331: *4* LeoQtLog.selectTab & helper
    # createText is used by LeoLog.selectTab.

    def selectTab(self, tabName, createText=True, widget=None, wrap='none'):
        '''Create the tab if necessary and make it active.'''
        if not self.selectHelper(tabName):
            self.createTab(tabName, widget=widget, wrap=wrap)
            self.selectHelper(tabName)
    #@+node:ekr.20110605121601.18332: *5* LeoQtLog.selectHelper
    def selectHelper(self, tabName):
        trace = False and not g.unitTesting
        c, w = self.c, self.tabWidget
        for i in range(w.count()):
            if tabName == w.tabText(i):
                w.setCurrentIndex(i)
                widget = w.widget(i)
                # 2011/11/21: Set the .widget ivar only if there is a wrapper.
                wrapper = hasattr(widget, 'leo_log_wrapper') and widget.leo_log_wrapper
                if wrapper: self.logCtrl = wrapper
                if trace: g.trace(tabName, 'widget', widget, 'wrapper', wrapper)
                # Do *not* set focus here!
                    # c.widgetWantsFocus(tab_widget)
                if tabName == 'Find':
                    # Fix bug 1254861: Ctrl-f doesn't ensure find input field visible.
                    if c.config.getBool('auto-scroll-find-tab', default=True):
                        # This is the cause of unwanted scrolling.
                        findbox = c.findCommands.ftm.find_findbox
                        if hasattr(widget, 'ensureWidgetVisible'):
                            widget.ensureWidgetVisible(findbox)
                        else:
                            findbox.setFocus()
                elif tabName == 'Spell':
                    # the base class uses this as a flag to see if
                    # the spell system needs initing
                    self.frameDict['Spell'] = widget
                self.tabName = tabName # 2011/11/20
                return True
        # General case.
        self.tabName = None # 2011/11/20
        if trace: g.trace('** not found', tabName)
        return False
    #@-others
#@+node:ekr.20110605121601.18340: ** class LeoQtMenu (LeoMenu)
class LeoQtMenu(leoMenu.LeoMenu):
    #@+others
    #@+node:ekr.20110605121601.18341: *3* LeoQtMenu.__init__
    def __init__(self, c, frame, label):
        '''ctor for LeoQtMenu class.'''
        assert frame
        assert frame.c
        # Init the base class.
        leoMenu.LeoMenu.__init__(self, frame)
        self.leo_menu_label = label.replace('&', '').lower()
        # called from createMenuFromConfigList,createNewMenu,new_menu,QtMenuWrapper.ctor.
        # g.trace('(LeoQtMenu) %s' % (self.leo_menu_label or '<no label!>'))
        self.frame = frame
        self.c = c
        self.menuBar = c.frame.top.menuBar()
        assert self.menuBar is not None
        # Inject this dict into the commander.
        if not hasattr(c, 'menuAccels'):
            setattr(c, 'menuAccels', {})
        if 0:
            self.font = c.config.getFontFromParams(
                'menu_text_font_family', 'menu_text_font_size',
                'menu_text_font_slant', 'menu_text_font_weight',
                c.config.defaultMenuFontSize)
    #@+node:ekr.20120306130648.9848: *3* LeoQtMenu.__repr__
    def __repr__(self):
        return '<LeoQtMenu: %s>' % self.leo_menu_label

    __str__ = __repr__
    #@+node:ekr.20110605121601.18342: *3* Tkinter menu bindings
    # See the Tk docs for what these routines are to do
    #@+node:ekr.20110605121601.18343: *4* Methods with Tk spellings
    #@+node:ekr.20110605121601.18344: *5* add_cascade (LeoQtMenu)
    def add_cascade(self, parent, label, menu, underline):
        """Wrapper for the Tkinter add_cascade menu method.

        Adds a submenu to the parent menu, or the menubar."""
        # menu and parent are a QtMenuWrappers, subclasses of  QMenu.
        n = underline
        if -1 < n < len(label):
            label = label[: n] + '&' + label[n:]
        menu.setTitle(label)
        if parent:
            parent.addMenu(menu) # QMenu.addMenu.
        else:
            self.menuBar.addMenu(menu)
        label = label.replace('&', '').lower()
        menu.leo_menu_label = label
        return menu
    #@+node:ekr.20110605121601.18345: *5* add_command (LeoQtMenu) (Called by createMenuEntries)
    def add_command(self, **keys):
        """Wrapper for the Tkinter add_command menu method."""
        trace = False and not g.unitTesting # and label.startswith('Paste')
        accel = keys.get('accelerator') or ''
        command = keys.get('command')
        commandName = keys.get('commandName')
        label = keys.get('label')
        n = keys.get('underline')
        menu = keys.get('menu') or self
        if not label: return
        if trace: g.trace(label)
            # command is always add_commandCallback,
            # defined in c.add_command.
        if -1 < n < len(label):
            label = label[: n] + '&' + label[n:]
        if accel:
            label = '%s\t%s' % (label, accel)
        action = menu.addAction(label)
        # 2012/01/20: Inject the command name into the action
        # so that it can be enabled/disabled dynamically.
        action.leo_command_name = commandName
        if command:

            def qt_add_command_callback(checked, label=label, command=command):
                return command()

            action.triggered.connect(qt_add_command_callback)
    #@+node:ekr.20110605121601.18346: *5* add_separator (LeoQtMenu)
    def add_separator(self, menu):
        """Wrapper for the Tkinter add_separator menu method."""
        if menu:
            action = menu.addSeparator()
            action.leo_menu_label = '*seperator*'
    #@+node:ekr.20110605121601.18347: *5* delete (LeoQtMenu)
    def delete(self, menu, realItemName='<no name>'):
        """Wrapper for the Tkinter delete menu method."""
        # g.trace(menu)
        # if menu:
            # return menu.delete(realItemName)
    #@+node:ekr.20110605121601.18348: *5* delete_range (LeoQtMenu)
    def delete_range(self, menu, n1, n2):
        """Wrapper for the Tkinter delete menu method."""
        # Menu is a subclass of QMenu and LeoQtMenu.
        # g.trace(menu,n1,n2,g.callers(4))
        for z in menu.actions()[n1: n2]:
            menu.removeAction(z)
    #@+node:ekr.20110605121601.18349: *5* destroy (LeoQtMenu)
    def destroy(self, menu):
        """Wrapper for the Tkinter destroy menu method."""
        # Fixed bug https://bugs.launchpad.net/leo-editor/+bug/1193870
        if menu:
            menu.menuBar.removeAction(menu.menuAction())
    #@+node:ekr.20110605121601.18350: *5* index (LeoQtMenu)
    def index(self, label):
        '''Return the index of the menu with the given label.'''
        # g.trace(label)
        return 0
    #@+node:ekr.20110605121601.18351: *5* insert (LeoQtMenu)
    def insert(self, menuName, position, label, command, underline=None):
        # g.trace(menuName,position,label,command,underline)
        menu = self.getMenu(menuName)
        if menu and label:
            n = underline or 0
            if -1 > n > len(label):
                label = label[: n] + '&' + label[n:]
            action = menu.addAction(label)
            if command:

                def insert_callback(checked, label=label, command=command):
                    command()

                action.triggered.connect(insert_callback)
    #@+node:ekr.20110605121601.18352: *5* insert_cascade (LeoQtMenu)
    def insert_cascade(self, parent, index, label, menu, underline):
        """Wrapper for the Tkinter insert_cascade menu method."""
        menu.setTitle(label)
        label.replace('&', '').lower()
        menu.leo_menu_label = label # was leo_label
        if parent:
            parent.addMenu(menu)
        else:
            self.menuBar.addMenu(menu)
        action = menu.menuAction()
        if action:
            action.leo_menu_label = label
        else:
            g.trace('no action for menu', label)
        return menu
    #@+node:ekr.20110605121601.18353: *5* new_menu (LeoQtMenu)
    def new_menu(self, parent, tearoff=False, label=''): # label is for debugging.
        """Wrapper for the Tkinter new_menu menu method."""
        c, leoFrame = self.c, self.frame
        # Parent can be None, in which case it will be added to the menuBar.
        menu = QtMenuWrapper(c, leoFrame, parent, label)
        return menu
    #@+node:ekr.20110605121601.18354: *4* Methods with other spellings (leoQtmenu)
    #@+node:ekr.20110605121601.18355: *5* clearAccel
    def clearAccel(self, menu, name):
        pass
        # if not menu:
            # return
        # realName = self.getRealMenuName(name)
        # realName = realName.replace("&","")
        # menu.entryconfig(realName,accelerator='')
    #@+node:ekr.20110605121601.18356: *5* createMenuBar (leoQtmenu)
    def createMenuBar(self, frame):
        '''Create all top-level menus.
        The menuBar itself has already been created.'''
        self.createMenusFromTables()
    #@+node:ekr.20110605121601.18357: *5* createOpenWithMenu (LeoQtMenu)
    def createOpenWithMenu(self, parent, label, index, amp_index):
        '''Create the File:Open With submenu.

        This is called from LeoMenu.createOpenWithMenuFromTable.'''
        # Use the existing Open With menu if possible.
        # g.trace(parent,label,index)
        menu = self.getMenu('openwith')
        if not menu:
            menu = self.new_menu(parent, tearoff=False, label=label)
            menu.insert_cascade(parent, index,
                label, menu, underline=amp_index)
        return menu
    #@+node:ekr.20110605121601.18358: *5* disable/enableMenu (LeoQtMenu) (not used)
    def disableMenu(self, menu, name):
        self.enableMenu(menu, name, False)

    def enableMenu(self, menu, name, val):
        '''Enable or disable the item in the menu with the given name.'''
        trace = False and name.startswith('Paste') and not g.unitTesting
        if trace: g.trace(val, name, menu)
        if menu and name:
            val = bool(val)
            # g.trace('%5s %s %s' % (val,name,menu))
            for action in menu.actions():
                s = g.toUnicode(action.text()).replace('&', '')
                if s.startswith(name):
                    action.setEnabled(val)
                    break
            else:
                if trace: g.trace('not found:', name)
    #@+node:ekr.20110605121601.18359: *5* getMenuLabel
    def getMenuLabel(self, menu, name):
        '''Return the index of the menu item whose name (or offset) is given.
        Return None if there is no such menu item.'''
        # At present, it is valid to always return None.
    #@+node:ekr.20110605121601.18360: *5* setMenuLabel
    def setMenuLabel(self, menu, name, label, underline=-1):

        def munge(s):
            return g.u(s or '').replace('&', '')
        # menu is a QtMenuWrapper.
        # g.trace('menu',menu,'name: %20s label: %s' % (name,label))

        if not menu: return
        realName = munge(self.getRealMenuName(name))
        realLabel = self.getRealMenuName(label)
        for action in menu.actions():
            s = munge(action.text())
            s = s.split('\t')[0]
            if s == realName:
                action.setText(realLabel)
                break
    #@+node:ekr.20110605121601.18361: *3* LeoQtMenu.activateMenu & helper
    def activateMenu(self, menuName):
        '''Activate the menu with the given name'''
        menu = self.getMenu(menuName)
            # Menu is a QtMenuWrapper, a subclass of both QMenu and LeoQtMenu.
        g.trace(menu)
        if menu:
            self.activateAllParentMenus(menu)
        else:
            g.trace('No such menu: %s' % (menuName))
    #@+node:ekr.20120922041923.10607: *4* activateAllParentMenus
    def activateAllParentMenus(self, menu):
        '''menu is a QtMenuWrapper.  Activate it and all parent menus.'''
        parent = menu.parent()
        action = menu.menuAction()
        # g.trace(parent,action)
        if action:
            if parent and isinstance(parent, QtWidgets.QMenuBar):
                parent.setActiveAction(action)
            elif parent:
                self.activateAllParentMenus(parent)
                parent.setActiveAction(action)
            else:
                g.trace('can not happen: no parent for %s' % (menu))
        else:
            g.trace('can not happen: no action for %s' % (menu))
    #@+node:ekr.20120922041923.10613: *3* LeoQtMenu.deactivateMenuBar
    # def deactivateMenuBar (self):
        # '''Activate the menu with the given name'''
        # menubar = self.c.frame.top.leo_menubar
        # menubar.setActiveAction(None)
        # menubar.repaint()
    #@+node:ekr.20110605121601.18362: *3* getMacHelpMenu
    def getMacHelpMenu(self, table):
        return None
    #@-others
#@+node:ekr.20110605121601.18363: ** class LeoQTreeWidget (QTreeWidget)
class LeoQTreeWidget(QtWidgets.QTreeWidget):
    # To do: Generate @auto or @file nodes when appropriate.

    def __init__(self, c, parent):
        QtWidgets.QTreeWidget.__init__(self, parent)
        self.setAcceptDrops(True)
        enable_drag = c.config.getBool('enable-tree-dragging')
        self.setDragEnabled(bool(enable_drag))
        self.c = c
        self.was_alt_drag = False
        self.was_control_drag = False

    def __repr__(self):
        return 'LeoQTreeWidget: %s' % id(self)

    __str__ = __repr__
    # This is called during drags.

    def dragMoveEvent(self, ev):
        pass
    #@+others
    #@+node:ekr.20111022222228.16980: *3* Event handlers (LeoQTreeWidget)
    #@+node:ekr.20110605121601.18364: *4* dragEnterEvent & helper
    def dragEnterEvent(self, ev):
        '''Export c.p's tree as a Leo mime-data.'''
        trace = False and not g.unitTesting
        c = self.c
        if not ev:
            g.trace('no event!')
            return
        md = ev.mimeData()
        if not md:
            g.trace('No mimeData!')
            return
        c.endEditing()
        # Fix bug 135: cross-file drag and drop is broken.
        # This handler may be called several times for the same drag.
        # Only the first should should set g.app.drag_source.
        if g.app.dragging:
            if trace: g.trace('** already dragging')
        else:
            g.app.dragging = True
            g.app.drag_source = c, c.p
            if trace: g.trace('g.app.drag_source: %r %r' % g.app.drag_source)
            self.setText(md)
            if trace: self.dump(ev, c.p, 'enter')
        # Always accept the drag, even if we are already dragging.
        ev.accept()
    #@+node:ekr.20110605121601.18384: *5* setText
    def setText(self, md):
        c = self.c
        fn = self.fileName()
        s = c.fileCommands.putLeoOutline()
        if not g.isPython3:
            s = g.toEncodedString(s, encoding='utf-8', reportErrors=True)
            fn = g.toEncodedString(fn, encoding='utf-8', reportErrors=True)
        md.setText('%s,%s' % (fn, s))
    #@+node:ekr.20110605121601.18365: *4* dropEvent & helpers
    def dropEvent(self, ev):
        '''Handle a drop event in the QTreeWidget.'''
        trace = False and not g.unitTesting
        trace_dump = False
        if not ev: return
        md = ev.mimeData()
        if not md:
            g.trace('no mimeData!')
            return
        mods = int(ev.keyboardModifiers())
        self.was_alt_drag = (mods & QtCore.Qt.AltModifier) != 0
        self.was_control_drag = (mods & QtCore.Qt.ControlModifier) != 0
        c, tree = self.c, self.c.frame.tree
        p = None
        item = self.itemAt(ev.pos())
        if item:
            itemHash = tree.itemHash(item)
            p = tree.item2positionDict.get(itemHash)
        if not p:
            # Fix bug: https://github.com/leo-editor/leo-editor/issues/59
            # Drop at last node.
            p = c.rootPosition()
            while p.hasNext():
                p.moveToNext()
        formats = set(str(f) for f in md.formats())
        ev.setDropAction(QtCore.Qt.IgnoreAction)
        ev.accept()
        hookres = g.doHook("outlinedrop", c=c, p=p, dropevent=ev, formats=formats)
        if hookres:
            # A plugin handled the drop.
            if trace: g.trace('hookres is True')
        else:
            if trace and trace_dump: self.dump(ev, p, 'drop ')
            if md.hasUrls():
                self.urlDrop(md, p)
            else:
                self.nodeDrop(md, p)
        g.app.dragging = False
    #@+node:ekr.20110605121601.18366: *5* nodeDrop & helpers
    def nodeDrop(self, md, p):
        '''
        Handle a drop event when not md.urls().
        This will happen when we drop an outline node.
        We get the copied text from md.text().
        '''
        trace = False and not g.unitTesting
        c = self.c
        fn, s = self.parseText(md)
        if trace: g.trace('fn', fn, 'self.fileName()', self.fileName())
        if not s or not fn:
            if trace: g.trace('no fn or no s', fn, len(s or ''))
        elif fn == self.fileName():
            if p and p == c.p:
                if trace: g.trace('drag to same node')
            elif g.os_path_exists(fn):
                if trace: g.trace('intra-file drop')
                self.intraFileDrop(fn, c.p, p)
            else:
                if trace: g.trace('does not exist', fn)
        else:
            if trace: g.trace('inter-file drag')
            self.interFileDrop(fn, p, s)
    #@+node:ekr.20110605121601.18367: *6* interFileDrop
    def interFileDrop(self, fn, p, s):
        '''Paste the mime data after (or as the first child of) p.'''
        trace = False and not g.unitTesting
        c = self.c
        u = c.undoer
        undoType = 'Drag Outline'
        isLeo = g.match(s, 0, g.app.prolog_prefix_string)
        if not isLeo:
            if trace: g.trace('no isLeo')
            return
        c.selectPosition(p)
        pasted = c.fileCommands.getLeoOutlineFromClipboard(
            s, reassignIndices=True)
            # Paste the node after the presently selected node.
        if not pasted:
            if trace: g.trace('not pasted!')
            return
        if trace: g.trace('pasting...')
        if c.config.getBool('inter_outline_drag_moves'):
            src_c, src_p = g.app.drag_source
            if src_p.hasVisNext(src_c):
                nxt = src_p.getVisNext(src_c).v
            elif src_p.hasVisBack(src_c):
                nxt = src_p.getVisBack(src_c).v
            else:
                nxt = None
            if nxt is not None:
                src_p.doDelete()
                src_c.selectPosition(src_c.vnode2position(nxt))
                src_c.setChanged(True)
                src_c.redraw()
            else:
                g.es("Can't move last node out of outline")
        undoData = u.beforeInsertNode(p,
            pasteAsClone=False, copiedBunchList=[])
        c.validateOutline()
        c.selectPosition(pasted)
        pasted.setDirty()
        pasted.setAllAncestorAtFileNodesDirty()
            # 2011/02/27: Fix bug 690467.
        c.setChanged(True)
        back = pasted.back()
        if back and back.isExpanded():
            pasted.moveToNthChildOf(back, 0)
        # c.setRootPosition(c.findRootPosition(pasted))
        u.afterInsertNode(pasted, undoType, undoData)
        c.redraw_now(pasted)
        c.recolor()
    #@+node:ekr.20110605121601.18368: *6* intraFileDrop
    def intraFileDrop(self, fn, p1, p2):
        '''Move p1 after (or as the first child of) p2.'''
        trace = False and not g.unitTesting
        as_child = self.was_alt_drag
        cloneDrag = self.was_control_drag
        c = self.c; u = c.undoer
        c.selectPosition(p1)
        if as_child or p2.hasChildren() and p2.isExpanded():
            # Attempt to move p1 to the first child of p2.
            # parent = p2

            def move(p1, p2):
                if cloneDrag: p1 = p1.clone()
                p1.moveToNthChildOf(p2, 0)
                p1.setDirty()
                p1.setAllAncestorAtFileNodesDirty() # 2011/02/27: Fix bug 690467.
                return p1

        else:
            # Attempt to move p1 after p2.
            # parent = p2.parent()

            def move(p1, p2):
                if cloneDrag: p1 = p1.clone()
                p1.moveAfter(p2)
                p1.setDirty()
                p1.setAllAncestorAtFileNodesDirty() # 2011/02/27: Fix bug 690467.
                return p1

        ok = (
            # 2011/10/03: Major bug fix.
            c.checkDrag(p1, p2) and
            c.checkMoveWithParentWithWarning(p1, p2, True))
        if trace: g.trace('ok', ok, 'cloneDrag', cloneDrag)
        if ok:
            undoData = u.beforeMoveNode(p1)
            dirtyVnodeList = p1.setAllAncestorAtFileNodesDirty()
            p1 = move(p1, p2)
            if cloneDrag:
                # Set dirty bits for ancestors of *all* cloned nodes.
                # Note: the setDescendentsDirty flag does not do what we want.
                for z in p1.self_and_subtree():
                    z.setAllAncestorAtFileNodesDirty(
                        setDescendentsDirty=False)
            c.setChanged(True)
            u.afterMoveNode(p1, 'Drag', undoData, dirtyVnodeList)
            c.redraw_now(p1)
        # elif trace: g.trace('** move failed')
    #@+node:ekr.20110605121601.18383: *6* parseText
    def parseText(self, md):
        '''Parse md.text() into (fn,s)'''
        fn = ''
        # Fix bug 1046195: character encoding changes when dragging outline between leo files
        # Python3: md.text() is a (unicode) str.  Python2: md.text is a QString.
        s = g.u(md.text())
        # s = g.toUnicode(s,'utf-8')
        if s:
            i = s.find(',')
            if i == -1:
                pass
            else:
                fn = s[: i]
                s = s[i + 1:]
        return fn, s
    #@+node:ekr.20110605121601.18369: *5* urlDrop & helpers
    def urlDrop(self, md, p):
        '''Handle a drop when md.urls().'''
        trace = False and not g.unitTesting
        c, u, undoType = self.c, self.c.undoer, 'Drag Urls'
        urls = md.urls()
        if not urls:
            if trace: g.trace('no urs')
            return
        c.undoer.beforeChangeGroup(c.p, undoType)
        changed = False
        for z in urls:
            url = QtCore.QUrl(z)
            scheme = url.scheme()
            if scheme == 'file':
                changed |= self.doFileUrl(p, url)
            elif scheme in ('http',): # 'ftp','mailto',
                changed |= self.doHttpUrl(p, url)
            # else: g.trace(url.scheme(),url)
        if trace: g.trace('changed', changed)
        if changed:
            c.setChanged(True)
            u.afterChangeGroup(c.p, undoType, reportFlag=False, dirtyVnodeList=[])
            c.redraw_now()
    #@+node:ekr.20110605121601.18370: *6* doFileUrl & helper
    def doFileUrl(self, p, url):
        '''Read the file given by the url and put it in the outline.'''
        # 2014/06/06: Work around a possible bug in QUrl.
            # fn = str(url.path()) # Fails.
        e = sys.getfilesystemencoding()
        fn = g.toUnicode(url.path(), encoding=e)
        if sys.platform.lower().startswith('win'):
            if fn.startswith('/'):
                fn = fn[1:]
        if os.path.isdir(fn):
            # Just insert an @path directory.
            self.doPathUrlHelper(fn, p)
            return True
        if g.os_path_exists(fn):
            try:
                f = open(fn, 'rb') # 2012/03/09: use 'rb'
            except IOError:
                f = None
            if f:
                s = f.read()
                s = g.toUnicode(s)
                f.close()
                return self.doFileUrlHelper(fn, p, s)
        g.es_print('not found: %s' % (fn))
        return False
    #@+node:ekr.20110605121601.18371: *7* doFileUrlHelper & helper
    def doFileUrlHelper(self, fn, p, s):
        '''
        Insert s in an @file, @auto or @edit node after p.
        If fn is a .leo file, insert a node containing its top-level nodes as children.
        '''
        c = self.c
        if self.isLeoFile(fn, s) and not self.was_control_drag:
            g.openWithFileName(fn, old_c=c)
            return False # Don't set the changed marker in the original file.
        else:
            u, undoType = c.undoer, 'Drag File'
            undoData = u.beforeInsertNode(p, pasteAsClone=False, copiedBunchList=[])
            if p.hasChildren() and p.isExpanded():
                p2 = p.insertAsNthChild(0)
                parent = p
            elif p.h.startswith('@path '):
                # Fix bug https://github.com/leo-editor/leo-editor/issues/60
                # create relative paths & urls when dragging files
                p2 = p.insertAsNthChild(0)
                p.expand()
                parent = p
            else:
                p2 = p.insertAfter()
                parent = p.parent()
            # Fix bug https://github.com/leo-editor/leo-editor/issues/60
            # create relative paths & urls when dragging files
            aList = g.get_directives_dict_list(parent)
            path = g.scanAtPathDirectives(c, aList)
            # g.trace(p.h,path)
            if path:
                fn = os.path.relpath(fn, path)
                fn = g.toUnicodeFileEncoding(fn)
            self.createAtFileNode(fn, p2, s)
            u.afterInsertNode(p2, undoType, undoData)
            c.selectPosition(p2)
            return True # The original .leo file has changed.
    #@+node:ekr.20110605121601.18372: *8* createAtFileNode & helpers
    def createAtFileNode(self, fn, p, s):
        '''
        Set p's headline, body text and possibly descendants
        based on the file's name fn and contents s.

        If the file is an thin file, create an @file tree.
        Othewise, create an @auto tree.
        If all else fails, create an @auto node.

        Give a warning if a node with the same headline already exists.
        '''
        c = self.c
        c.init_error_dialogs()
        if self.isLeoFile(fn, s):
            self.createLeoFileTree(fn, p)
        elif self.isThinFile(fn, s):
            self.createAtFileTree(fn, p, s)
        elif self.isAutoFile(fn):
            self.createAtAutoTree(fn, p)
        elif self.isBinaryFile(fn):
            self.createUrlForBinaryFile(fn, p)
        else:
            self.createAtEditNode(fn, p)
        self.warnIfNodeExists(p)
        c.raise_error_dialogs(kind='read')
    #@+node:ekr.20110605121601.18373: *9* createAtAutoTree
    def createAtAutoTree(self, fn, p):
        '''Make p an @auto node and create the tree using
        s, the file's contents.
        '''
        c = self.c; at = c.atFileCommands
        p.h = '@auto %s' % (fn)
        at.readOneAtAutoNode(fn, p)
        # No error recovery should be needed here.
        p.clearDirty() # Don't automatically rewrite this node.
    #@+node:ekr.20110605121601.18374: *9* createAtEditNode
    def createAtEditNode(self, fn, p):
        c = self.c; at = c.atFileCommands
        # Use the full @edit logic, so dragging will be
        # exactly the same as reading.
        at.readOneAtEditNode(fn, p)
        p.h = '@edit %s' % (fn)
        p.clearDirty() # Don't automatically rewrite this node.
    #@+node:ekr.20110605121601.18375: *9* createAtFileTree
    def createAtFileTree(self, fn, p, s):
        '''Make p an @file node and create the tree using
        s, the file's contents.
        '''
        c = self.c; at = c.atFileCommands
        p.h = '@file %s' % (fn)
        # Read the file into p.
        ok = at.read(root=p.copy(),
            importFileName=None,
            fromString=s,
            atShadow=False,
            force=True) # Disable caching.
        if not ok:
            g.error('Error reading', fn)
            p.b = '' # Safe: will not cause a write later.
            p.clearDirty() # Don't automatically rewrite this node.
    #@+node:ekr.20141007223054.18004: *9* createLeoFileTree
    def createLeoFileTree(self, fn, p):
        '''Copy all nodes from fn, a .leo file, to the children of p.'''
        c = self.c
        p.h = 'From %s' % g.shortFileName(fn)
        c.selectPosition(p)
        # Create a dummy first child of p.
        dummy_p = p.insertAsNthChild(0)
        c.selectPosition(dummy_p)
        c2 = g.openWithFileName(fn, old_c=c, gui=g.app.nullGui)
        for p2 in c2.rootPosition().self_and_siblings():
            c2.selectPosition(p2)
            s = c2.fileCommands.putLeoOutline()
            # Paste the outline after the selected node.
            pasted = c.fileCommands.getLeoOutlineFromClipboard(
                s, reassignIndices=True)
        dummy_p.doDelete()
        c.selectPosition(p)
        p.v.contract()
        c2.close()
        g.app.forgetOpenFile(c2.fileName())
            # Necessary.
    #@+node:ekr.20120309075544.9882: *9* createUrlForBinaryFile
    def createUrlForBinaryFile(self, fn, p):
        # Fix bug 1028986: create relative urls when dragging binary files to Leo.
        c = self.c
        base_fn = g.os_path_normcase(g.os_path_abspath(c.mFileName))
        abs_fn = g.os_path_normcase(g.os_path_abspath(fn))
        prefix = os.path.commonprefix([abs_fn, base_fn])
        if prefix and len(prefix) > 3: # Don't just strip off c:\.
            p.h = abs_fn[len(prefix):].strip()
        else:
            p.h = '@url file://%s' % fn
    #@+node:ekr.20110605121601.18377: *9* isAutoFile
    def isAutoFile(self, fn):
        '''Return true if fn (a file name) can be parsed with an @auto parser.'''
        c = self.c
        d = c.importCommands.classDispatchDict
        junk, ext = g.os_path_splitext(fn)
        return d.get(ext)
    #@+node:ekr.20120309075544.9881: *9* isBinaryFile
    def isBinaryFile(self, fn):
        # The default for unknown files is True. Not great, but safe.
        junk, ext = g.os_path_splitext(fn)
        ext = ext.lower()
        if not ext:
            val = False
        elif ext.startswith('~'):
            val = False
        elif ext in ('.css', '.htm', '.html', '.leo', '.txt'):
            val = False
        # elif ext in ('.bmp','gif','ico',):
            # val = True
        else:
            keys = (z.lower() for z in g.app.extension_dict.keys())
            val = ext not in keys
        # g.trace('binary',ext,val)
        return val
    #@+node:ekr.20141007223054.18003: *9* isLeoFile
    def isLeoFile(self, fn, s):
        '''Return true if fn (a file name) represents an entire .leo file.'''
        return fn.endswith('.leo') and s.startswith(g.app.prolog_prefix_string)
    #@+node:ekr.20110605121601.18376: *9* isThinFile
    def isThinFile(self, fn, s):
        '''Return true if the file whose contents is s
        was created from an @thin or @file tree.'''
        c = self.c; at = c.atFileCommands
        # Skip lines before the @+leo line.
        i = s.find('@+leo')
        if i == -1:
            return False
        else:
            # Like at.isFileLike.
            j, k = g.getLine(s, i)
            line = s[j: k]
            valid, new_df, start, end, isThin = at.parseLeoSentinel(line)
            # g.trace('valid',valid,'new_df',new_df,'isThin',isThin)
            return valid and new_df and isThin
    #@+node:ekr.20110605121601.18378: *9* warnIfNodeExists
    def warnIfNodeExists(self, p):
        c = self.c; h = p.h
        for p2 in c.all_unique_positions():
            if p2.h == h and p2 != p:
                g.warning('Warning: duplicate node:', h)
                break
    #@+node:ekr.20110605121601.18379: *7* doPathUrlHelper
    def doPathUrlHelper(self, fn, p):
        '''Insert fn as an @path node after p.'''
        c = self.c
        u, undoType = c.undoer, 'Drag Directory'
        undoData = u.beforeInsertNode(p, pasteAsClone=False, copiedBunchList=[])
        if p.hasChildren() and p.isExpanded():
            p2 = p.insertAsNthChild(0)
        else:
            p2 = p.insertAfter()
        p2.h = '@path ' + fn
        u.afterInsertNode(p2, undoType, undoData)
        c.selectPosition(p2)
    #@+node:ekr.20110605121601.18380: *6* doHttpUrl
    def doHttpUrl(self, p, url):
        '''Insert the url in an @url node after p.'''
        c = self.c; u = c.undoer; undoType = 'Drag Url'
        s = str(url.toString()).strip()
        # 2014/06/06: this code may be necessary.  More testing is needed.
        # e = sys.getfilesystemencoding()
        # s = g.toUnicode(url.toString(),encoding=e)
        if not s: return False
        undoData = u.beforeInsertNode(p, pasteAsClone=False, copiedBunchList=[])
        if p.hasChildren() and p.isExpanded():
            p2 = p.insertAsNthChild(0)
        else:
            p2 = p.insertAfter()
        # p2.h,p2.b = '@url %s' % (s),''
        p2.h = '@url'
        p2.b = s
        p2.clearDirty() # Don't automatically rewrite this node.
        u.afterInsertNode(p2, undoType, undoData)
        return True
    #@+node:ekr.20110605121601.18381: *3* utils (LeoQTreeWidget)
    #@+node:ekr.20110605121601.18382: *4* dump (LeoQTreeWidget)
    def dump(self, ev, p, tag):
        if ev:
            md = ev.mimeData()
            s = g.toUnicode(md.text(), 'utf-8')
            g.trace('md.text:', repr(s) if len(s) < 100 else len(s))
            for url in md.urls() or []:
                g.trace('     url:', url)
                g.trace('  url.fn:', url.toLocalFile())
                g.trace('url.text:', url.toString())
        else:
            g.trace('', tag, '** no event!')
    #@+node:ekr.20141007223054.18002: *4* fileName (LeoQTreeWidget)
    def fileName(self):
        '''Return the commander's filename.'''
        return self.c.fileName() or '<unsaved file>'
    #@-others
#@+node:ekr.20110605121601.18385: ** class LeoQtSpellTab
class LeoQtSpellTab:
    #@+others
    #@+node:ekr.20110605121601.18386: *3* LeoQtSpellTab.__init__
    def __init__(self, c, handler, tabName):
        '''Ctor for LeoQtSpellTab class.'''
        # g.trace('(LeoQtSpellTab)',g.callers())
        self.c = c
        self.handler = handler
        # hack:
        handler.workCtrl = leoFrame.StringTextWrapper(c, 'spell-workctrl')
        self.tabName = tabName
        ui = c.frame.top.leo_ui
        if hasattr(ui, 'leo_spell_label'):
            self.wordLabel = ui.leo_spell_label
            self.listBox = ui.leo_spell_listBox
            self.fillbox([])
        else:
            self.handler.loaded = False
    #@+node:ekr.20110605121601.18389: *3* Event handlers
    #@+node:ekr.20110605121601.18390: *4* onAddButton
    def onAddButton(self):
        """Handle a click in the Add button in the Check Spelling dialog."""
        self.handler.add()
    #@+node:ekr.20110605121601.18391: *4* onChangeButton & onChangeThenFindButton
    def onChangeButton(self, event=None):
        """Handle a click in the Change button in the Spell tab."""
        state = self.updateButtons()
        if state:
            self.handler.change()
        self.updateButtons()

    def onChangeThenFindButton(self, event=None):
        """Handle a click in the "Change, Find" button in the Spell tab."""
        state = self.updateButtons()
        if state:
            self.handler.change()
            if self.handler.change():
                self.handler.find()
            self.updateButtons()
    #@+node:ekr.20110605121601.18392: *4* onFindButton
    def onFindButton(self):
        """Handle a click in the Find button in the Spell tab."""
        c = self.c
        self.handler.find()
        self.updateButtons()
        c.invalidateFocus()
        c.bodyWantsFocus()
    #@+node:ekr.20110605121601.18393: *4* onHideButton
    def onHideButton(self):
        """Handle a click in the Hide button in the Spell tab."""
        self.handler.hide()
    #@+node:ekr.20110605121601.18394: *4* onIgnoreButton
    def onIgnoreButton(self, event=None):
        """Handle a click in the Ignore button in the Check Spelling dialog."""
        self.handler.ignore()
    #@+node:ekr.20110605121601.18395: *4* onMap
    def onMap(self, event=None):
        """Respond to a Tk <Map> event."""
        self.update(show=False, fill=False)
    #@+node:ekr.20110605121601.18396: *4* onSelectListBox
    def onSelectListBox(self, event=None):
        """Respond to a click in the selection listBox."""
        c = self.c
        self.updateButtons()
        c.bodyWantsFocus()
    #@+node:ekr.20110605121601.18397: *3* Helpers
    #@+node:ekr.20110605121601.18398: *4* bringToFront
    def bringToFront(self):
        self.c.frame.log.selectTab('Spell')
    #@+node:ekr.20110605121601.18399: *4* fillbox
    def fillbox(self, alts, word=None):
        """Update the suggestions listBox in the Check Spelling dialog."""
        # ui = self.c.frame.top.leo_ui
        self.suggestions = alts
        if not word: word = ""
        self.wordLabel.setText("Suggestions for: " + word)
        self.listBox.clear()
        if len(self.suggestions):
            self.listBox.addItems(self.suggestions)
            self.listBox.setCurrentRow(0)
    #@+node:ekr.20110605121601.18400: *4* getSuggestion
    def getSuggestion(self):
        """Return the selected suggestion from the listBox."""
        idx = self.listBox.currentRow()
        value = self.suggestions[idx]
        return value
    #@+node:ekr.20141113094129.13: *4* setFocus (LeoQtSpellTab)
    def setFocus(self):
        '''Actually put focus in the tab.'''
        # Not a great idea: there is no indication of focus.
        c = self.c
        if c.frame and c.frame.top and hasattr(c.frame.top, 'spellFrame'):
            w = self.c.frame.top.spellFrame
            c.widgetWantsFocus(w)
    #@+node:ekr.20110605121601.18401: *4* update (LeoQtSpellTab)
    def update(self, show=True, fill=False):
        """Update the Spell Check dialog."""
        c = self.c
        if fill:
            self.fillbox([])
        self.updateButtons()
        if show:
            self.bringToFront()
            c.bodyWantsFocus()
    #@+node:ekr.20110605121601.18402: *4* updateButtons (spellTab)
    def updateButtons(self):
        """Enable or disable buttons in the Check Spelling dialog."""
        c = self.c
        ui = c.frame.top.leo_ui
        w = c.frame.body.wrapper
        state = self.suggestions and w.hasSelection()
        ui.leo_spell_btn_Change.setDisabled(not state)
        ui.leo_spell_btn_FindChange.setDisabled(not state)
        return state
    #@-others
#@+node:ekr.20110605121601.18438: ** class LeoQtTreeTab
class LeoQtTreeTab:
    '''
    A class representing a so-called tree-tab.

    Actually, it represents a combo box
    '''
    #@+others
    #@+node:ekr.20110605121601.18439: *3*  Birth & death
    #@+node:ekr.20110605121601.18440: *4*  ctor (LeoQtTreeTab)
    def __init__(self, c, iconBar):
        '''Ctor for LeoQtTreeTab class.'''
        # g.trace('(LeoTreeTab)',g.callers(4))
        self.c = c
        self.cc = c.chapterController
        assert self.cc
        self.iconBar = iconBar
        self.lockout = False # True: do not redraw.
        self.tabNames = []
            # The list of tab names. Changes when tabs are renamed.
        self.w = None # The QComboBox
        self.createControl()
    #@+node:ekr.20110605121601.18441: *4* tt.createControl (defines class LeoQComboBox)
    def createControl(self):

        class LeoQComboBox(QtWidgets.QComboBox):
            '''Create a subclass in order to handle focusInEvents.'''

            def __init__(self, tt):
                self.leo_tt = tt
                QtWidgets.QComboBox.__init__(self) # Init the base class.

            def focusInEvent(self, event):
                self.leo_tt.setNames()
                QtWidgets.QComboBox.focusInEvent(self, event) # Call the base class

        tt = self
        frame = QtWidgets.QLabel('Chapters: ')
        tt.iconBar.addWidget(frame)
        tt.w = w = LeoQComboBox(tt)
        tt.setNames()
        tt.iconBar.addWidget(w)

        def onIndexChanged(s, tt=tt):
            if type(s) == type(9):
                s = '' if s == -1 else tt.w.currentText()
            else: # s is the tab name.
                s = g.u(s)
            if s and not tt.cc.selectChapterLockout:
                tt.cc.selectChapterLockout = True
                try:
                    tt.selectTab(s)
                finally:
                    tt.cc.selectChapterLockout = False
        # A change: the argument could now be an int instead of a string.

        w.currentIndexChanged.connect(onIndexChanged)
    #@+node:ekr.20110605121601.18443: *3* tt.createTab
    def createTab(self, tabName, select=True):
        '''LeoQtTreeTab.'''
        tt = self
        # Avoid a glitch during initing.
        if tabName != 'main' and tabName not in tt.tabNames:
            tt.tabNames.append(tabName)
            tt.setNames()
    #@+node:ekr.20110605121601.18444: *3* tt.destroyTab
    def destroyTab(self, tabName):
        '''LeoQtTreeTab.'''
        tt = self
        if tabName in tt.tabNames:
            tt.tabNames.remove(tabName)
            tt.setNames()
    #@+node:ekr.20110605121601.18445: *3* tt.selectTab
    def selectTab(self, tabName):
        '''LeoQtTreeTab.'''
        tt, c, cc = self, self.c, self.cc
        tabName = g.u(tabName)
        exists = tabName in self.tabNames
        # g.trace(tabName, type(tabName), exists)
        if not exists:
            tt.createTab(tabName) # Calls tt.setNames()
        if not tt.lockout:
            cc.selectChapterByName(tabName)
            c.redraw()
            c.outerUpdate()
    #@+node:ekr.20110605121601.18446: *3* tt.setTabLabel
    def setTabLabel(self, tabName):
        '''LeoQtTreeTab.'''
        tt, w = self, self.w
        i = w.findText(tabName)
        if i > -1:
            w.setCurrentIndex(i)
    #@+node:ekr.20110605121601.18447: *3* tt.setNames
    def setNames(self):
        '''LeoQtTreeTab: Recreate the list of items.'''
        tt, w = self, self.w
        names = self.cc.setAllChapterNames()
        w.clear()
        w.insertItems(0, names)
    #@-others
#@+node:ekr.20110605121601.18448: ** class LeoTabbedTopLevel (LeoBaseTabWidget)
class LeoTabbedTopLevel(LeoBaseTabWidget):
    """ Toplevel frame for tabbed ui """

    def __init__(self, *args, **kwargs):
        LeoBaseTabWidget.__init__(self, *args, **kwargs)
        ## middle click close on tabs -- JMP 20140505
        self.setMovable(False)
        tb = QtTabBarWrapper(self)
        self.setTabBar(tb)
#@+node:peckj.20140505102552.10377: ** class QtTabBarWrapper (QTabBar)
class QtTabBarWrapper(QtWidgets.QTabBar):
    #@+others
    #@+node:peckj.20140516114832.10108: *3* __init__
    def __init__(self, parent=None):
        QtWidgets.QTabBar.__init__(self, parent)
        self.setMovable(True)
    #@+node:peckj.20140516114832.10109: *3* mouseReleaseEvent
    def mouseReleaseEvent(self, event):
        ## middle click close on tabs -- JMP 20140505
        ## closes Launchpad bug: https://bugs.launchpad.net/leo-editor/+bug/1183528
        ## Using this blogpost as a guide:
        ## http://www.mikeyd.com.au/2011/03/12/adding-the-ability-to-close-a-tab-with-mouses-middle-button-to-qts-qtabwidget/
        if event.button() == QtCore.Qt.MidButton:
            self.tabCloseRequested.emit(self.tabAt(event.pos()))
        QtWidgets.QTabBar.mouseReleaseEvent(self, event)
    #@-others
#@+node:ekr.20110605121601.18458: ** class QtMenuWrapper (LeoQtMenu,QMenu)
class QtMenuWrapper(LeoQtMenu, QtWidgets.QMenu): ### Reversed order.
    #@+others
    #@+node:ekr.20110605121601.18459: *3* ctor and __repr__(QtMenuWrapper)
    def __init__(self, c, frame, parent, label):
        '''ctor for QtMenuWrapper class.'''
        assert c
        assert frame
        if parent is None:
            parent = c.frame.top.menuBar()
        # g.trace('(QtMenuWrapper) label: %s parent: %s' % (label,parent))
        if True: ### isQt5:
            # g.trace(QtWidgets.QMenu.__init__)
            # For reasons unknown, the calls must be in this order.
            # Presumably, the order of base classes also matters(!)
            LeoQtMenu.__init__(self, c, frame, label)
            QtWidgets.QMenu.__init__(self, parent)
        else:
            QtWidgets.QMenu.__init__(self, parent)
            LeoQtMenu.__init__(self, c, frame, label)
        label = label.replace('&', '').lower()
        self.leo_menu_label = label
        action = self.menuAction()
        if action:
            action.leo_menu_label = label
        # g.trace('(qtMenuWrappter)',label)
        self.aboutToShow.connect(self.onAboutToShow)

    def __repr__(self):
        return '<QtMenuWrapper %s>' % self.leo_menu_label
    #@+node:ekr.20110605121601.18460: *3* onAboutToShow & helpers (QtMenuWrapper)
    def onAboutToShow(self, *args, **keys):
        trace = False and not g.unitTesting
        name = self.leo_menu_label
        if not name: return
        for action in self.actions():
            commandName = hasattr(action, 'leo_command_name') and action.leo_command_name
            if commandName:
                if trace: g.trace(commandName)
                self.leo_update_shortcut(action, commandName)
                self.leo_enable_menu_item(action, commandName)
                self.leo_update_menu_label(action, commandName)
    #@+node:ekr.20120120095156.10261: *4* leo_enable_menu_item
    def leo_enable_menu_item(self, action, commandName):
        func = self.c.frame.menu.enable_dict.get(commandName)
        if action and func:
            val = func()
            # g.trace('%5s %20s %s' % (val,commandName,val))
            action.setEnabled(bool(val))
    #@+node:ekr.20120124115444.10190: *4* leo_update_menu_label
    def leo_update_menu_label(self, action, commandName):
        c = self.c
        if action and commandName == 'mark':
            action.setText('UnMark' if c.p.isMarked() else 'Mark')
            self.leo_update_shortcut(action, commandName)
                # Set the proper shortcut.
    #@+node:ekr.20120120095156.10260: *4* leo_update_shortcut
    def leo_update_shortcut(self, action, commandName):
        trace = False and not g.unitTesting
        c = self.c; k = c.k
        if action:
            s = action.text()
            parts = s.split('\t')
            if len(parts) >= 2: s = parts[0]
            key, aList = c.config.getShortcut(commandName)
            if aList:
                result = []
                for si in aList:
                    assert g.isShortcutInfo(si), si
                    # Don't show mode-related bindings.
                    if not si.isModeBinding():
                        accel = k.prettyPrintKey(si.stroke)
                        if trace: g.trace('%20s %s' % (accel, si.dump()))
                        result.append(accel)
                        # Break here if we want to show only one accerator.
                action.setText('%s\t%s' % (s, ', '.join(result)))
            else:
                action.setText(s)
        else:
            g.trace('can not happen: no action for %s' % (commandName))
    #@-others
#@+node:ekr.20110605121601.18461: ** class QtSearchWidget
class QtSearchWidget:
    """A dummy widget class to pass to Leo's core find code."""

    def __init__(self):
        self.insertPoint = 0
        self.selection = 0, 0
        self.wrapper = self
        self.body = self
        self.text = None
#@+node:ekr.20110605121601.18462: ** class SDIFrameFactory
class SDIFrameFactory:
    """
    Top-level frame builder for Qt Gui without tabs.

    This only deals with Qt level widgets, not Leo wrappers
    """
    #@+others
    #@+node:ekr.20110605121601.18463: *3* createFrame (SDIFrameFactory)
    def createFrame(self, leoFrame):
        c = leoFrame.c
        dw = DynamicWindow(c)
        dw.construct()
        g.app.gui.attachLeoIcon(dw)
        dw.setWindowTitle(leoFrame.title)
        g.app.gui.setFilter(c, dw, dw, tag='sdi-frame')
        if g.app.start_minimized:
            dw.showMinimized()
        elif g.app.start_maximized:
            dw.showMaximized()
        elif g.app.start_fullscreen:
            dw.showFullScreen()
        else:
            dw.show()
        return dw

    def deleteFrame(self, wdg):
        # Do not delete.  Called from destroySelf.
        pass
    #@-others
#@+node:ekr.20110605121601.18464: ** class TabbedFrameFactory
class TabbedFrameFactory:
    """ 'Toplevel' frame builder for tabbed toplevel interface

    This causes Leo to maintain only one toplevel window,
    with multiple tabs for documents
    """
    #@+others
    #@+node:ekr.20110605121601.18465: *3*  ctor (TabbedFrameFactory)
    def __init__(self):
        # will be created when first frame appears
        # DynamicWindow => Leo frame map
        self.alwaysShowTabs = True
            # Set to true to workaround a problem
            # setting the window title when tabs are shown.
        self.leoFrames = {}
            # Keys are DynamicWindows, values are frames.
        self.masterFrame = None
        self.createTabCommands()
        # g.trace('(TabbedFrameFactory)',g.callers())
    #@+node:ekr.20110605121601.18466: *3* createFrame (TabbedFrameFactory)
    def createFrame(self, leoFrame):
        # g.trace('*** (TabbedFrameFactory)')
        c = leoFrame.c
        if self.masterFrame is None:
            self.createMaster()
        tabw = self.masterFrame
        dw = DynamicWindow(c, tabw)
        self.leoFrames[dw] = leoFrame
        # Shorten the title.
        title = os.path.basename(c.mFileName) if c.mFileName else leoFrame.title
        tip = leoFrame.title
        dw.setWindowTitle(tip) # 2010/1/1
        idx = tabw.addTab(dw, title)
        if tip: tabw.setTabToolTip(idx, tip)
        dw.construct(master=tabw)
        tabw.setCurrentIndex(idx)
        g.app.gui.setFilter(c, dw, dw, tag='tabbed-frame')
        # Work around the problem with missing dirty indicator
        # by always showing the tab.
        tabw.tabBar().setVisible(self.alwaysShowTabs or tabw.count() > 1)
        tabw.setTabsClosable(c.config.getBool('outline_tabs_show_close', True))
        dw.show()
        tabw.show()
        return dw
    #@+node:ekr.20110605121601.18468: *3* createMaster (TabbedFrameFactory)
    def createMaster(self):
        mf = self.masterFrame = LeoTabbedTopLevel(factory=self)
        #g.trace('(TabbedFrameFactory) (sets tabbed geom)')
        g.app.gui.attachLeoIcon(mf)
        tabbar = mf.tabBar()
        try:
            tabbar.setTabsClosable(True)
            tabbar.tabCloseRequested.connect(self.slotCloseRequest)
        except AttributeError:
            pass # Qt 4.4 does not support setTabsClosable
        mf.currentChanged.connect(self.slotCurrentChanged)
        if g.app.start_minimized:
            mf.showMinimized()
        elif g.app.start_maximized:
            mf.showMaximized()
        elif g.app.start_fullscreen:
            mf.showFullScreen()
        else:
            mf.show()
    #@+node:ekr.20110605121601.18472: *3* createTabCommands (TabbedFrameFactory)
    def detachTab(self, wdg):
        """ Detach specified tab as individual toplevel window """
        del self.leoFrames[wdg]
        wdg.setParent(None)
        wdg.show()

    def createTabCommands(self):
        #@+<< Commands for tabs >>
        #@+node:ekr.20110605121601.18473: *4* << Commands for tabs >>
        @g.command('tab-detach')
        def tab_detach(event):
            """ Detach current tab from tab bar """
            if len(self.leoFrames) < 2:
                g.es_print_error("Can't detach last tab")
                return
            c = event['c']
            f = c.frame
            tabwidget = g.app.gui.frameFactory.masterFrame
            tabwidget.detach(tabwidget.indexOf(f.top))
            f.top.setWindowTitle(f.title + ' [D]')
        # this is actually not tab-specific, move elsewhere?

        @g.command('close-others')
        def close_others(event):
            '''Close all windows except the present window.'''
            myc = event['c']
            for c in g.app.commanders():
                if c is not myc:
                    c.close()

        def tab_cycle(offset):
            tabw = self.masterFrame
            cur = tabw.currentIndex()
            count = tabw.count()
            # g.es("cur: %s, count: %s, offset: %s" % (cur,count,offset))
            cur += offset
            if cur < 0:
                cur = count - 1
            elif cur >= count:
                cur = 0
            tabw.setCurrentIndex(cur)
            self.focusCurrentBody()

        @g.command('tab-cycle-next')
        def tab_cycle_next(event):
            """ Cycle to next tab """
            tab_cycle(1)

        @g.command('tab-cycle-previous')
        def tab_cycle_previous(event):
            """ Cycle to next tab """
            tab_cycle(-1)
        #@-<< Commands for tabs >>
    #@+node:ekr.20110605121601.18467: *3* deleteFrame (TabbedFrameFactory)
    def deleteFrame(self, wdg):
        trace = False and not g.unitTesting
        if not wdg: return
        if wdg not in self.leoFrames:
            # probably detached tab
            self.masterFrame.delete(wdg)
            return
        if trace: g.trace('old', wdg.leo_c.frame.title)
            # wdg is a DynamicWindow.
        tabw = self.masterFrame
        idx = tabw.indexOf(wdg)
        tabw.removeTab(idx)
        del self.leoFrames[wdg]
        wdg2 = tabw.currentWidget()
        if wdg2:
            if trace: g.trace('new', wdg2 and wdg2.leo_c.frame.title)
            g.app.selectLeoWindow(wdg2.leo_c)
        tabw.tabBar().setVisible(self.alwaysShowTabs or tabw.count() > 1)
    #@+node:ekr.20110605121601.18471: *3* focusCurrentBody (TabbedFrameFactory)
    def focusCurrentBody(self):
        """ Focus body control of current tab """
        tabw = self.masterFrame
        w = tabw.currentWidget()
        w.setFocus()
        f = self.leoFrames[w]
        c = f.c
        c.bodyWantsFocusNow()
        # Fix bug 690260: correct the log.
        g.app.log = f.log
    #@+node:ekr.20110605121601.18469: *3* setTabForCommander (TabbedFrameFactory)
    def setTabForCommander(self, c):
        tabw = self.masterFrame # a QTabWidget
        for dw in self.leoFrames: # A dict whose keys are DynamicWindows.
            if dw.leo_c == c:
                for i in range(tabw.count()):
                    if tabw.widget(i) == dw:
                        tabw.setCurrentIndex(i)
                        break
                break
    #@+node:ekr.20110605121601.18470: *3* signal handlers (TabbedFrameFactory)
    def slotCloseRequest(self, idx):
        trace = False and not g.unitTesting
        tabw = self.masterFrame
        w = tabw.widget(idx)
        f = self.leoFrames[w]
        c = f.c
        if trace: g.trace(f.title)
        c.close(new_c=None)
            # 2012/03/04: Don't set the frame here.
            # Wait until the next slotCurrentChanged event.
            # This keeps the log and the QTabbedWidget in sync.

    def slotCurrentChanged(self, idx):
        # Two events are generated, one for the tab losing focus,
        # and another event for the tab gaining focus.
        trace = False and not g.unitTesting
        tabw = self.masterFrame
        w = tabw.widget(idx)
        f = self.leoFrames.get(w)
        if f:
            if trace: g.trace(f.title)
            tabw.setWindowTitle(f.title)
            if hasattr(g.app.gui, 'findDialogSelectCommander'):
                g.app.gui.findDialogSelectCommander(f.c)
            # g.app.selectLeoWindow(f.c)
                # would break --minimize
            # Fix bug 690260: correct the log.
            g.app.log = f.log
    #@-others
#@-others
#@@language python
#@@tabwidth -4
#@@pagewidth 70
#@-leo<|MERGE_RESOLUTION|>--- conflicted
+++ resolved
@@ -2109,14 +2109,12 @@
             # Create the text widgets.
             self.textWidget1 = w1 = QtWidgets.QLineEdit(self.statusBar)
             self.textWidget2 = w2 = QtWidgets.QLineEdit(self.statusBar)
-<<<<<<< HEAD
             # self.textWidget2Style = ''  # cache style for speed.
                 # Wrong: there are two widgets, so two caches are needed.
                 # Don't cache anything unless you are *sure* that speed matters.
                 # Here, it certainly does not matter.
-=======
-            self.textWidgetStyle = {}  # cache style for speed
->>>>>>> 7b0f6f61
+            self.textWidgetStyle = {}
+                # cache style for speed
             w1.setObjectName('status1')
             w2.setObjectName('status2')
             w1.setReadOnly(True)
@@ -2166,7 +2164,6 @@
             self.put_helper(s, self.textWidget1, bg, fg)
 
         def put_helper(self, s, w, bg=None, fg=None):
-<<<<<<< HEAD
             '''Put string s in the indicated widget, with proper colors.'''
             c = self.c
             if not bg:
@@ -2175,19 +2172,6 @@
                 fg = c.config.getColor('status-fg') or 'black'
             styleSheet = 'QLineEdit {background: %s; color: %s; }' % (bg, fg)
             w.setStyleSheet(styleSheet)
-=======
-            # At present, the color argument is not honored.
-            if bg or fg:
-                bg = bg or 'blue'
-                fg = fg or 'white'
-                styleSheet = 'QLineEdit {background: %s; color: %s; }' % (bg, fg)
-            else:
-                styleSheet = '/* */'
-            if styleSheet != self.textWidgetStyle.setdefault(w, '/* */'):
-                self.textWidgetStyle[w] = styleSheet
-                w.setStyleSheet(styleSheet)
-            
->>>>>>> 7b0f6f61
             w.setText(s)
         #@+node:ekr.20110605121601.18261: *4* QtStatusLineClass.update
         def update(self):
