#@+leo-ver=5-thin
#@+node:ekr.20110605121601.17954: * @file ../plugins/nested_splitter.py
#@@language python
#@@tabwidth -4

#@+<< imports >>
#@+node:ekr.20110605121601.17955: ** << imports >> (nested_splitter.py)
try:
    import leo.core.leoGlobals as g
except ImportError:
    g = None
        # This will fail when run from main function.
        # this import should be removed anyway

import sys

# from inspect import isclass

from PyQt4 import QtGui, QtCore, Qt

from PyQt4.QtCore import Qt as QtConst
#@-<< imports >>

#@+others
#@+node:ekr.20110605121601.17956: ** init
def init():
    
    # Allow this to be imported as a plugin,
    # but it should never be necessary to do so.
    
    return True
#@+node:ekr.20110605121601.17957: ** class DemoWidget
class DemoWidget(QtGui.QWidget):

    count = 0

    #@+others
    #@+node:ekr.20110605121601.17958: *3* __init__(DemoWidget)
    def __init__(self, parent=None, color=None):
        
        # pylint: disable=E1101
        # E1101: 53:DemoWidget.__init__: Module 'PyQt4.QtCore' has no 'QMargins' member

        QtGui.QWidget.__init__(self, parent)

        self.setLayout(QtGui.QVBoxLayout())
        self.layout().setContentsMargins(QtCore.QMargins(0,0,0,0))
        self.layout().setSpacing(0)

        text = QtGui.QTextEdit()
        self.layout().addWidget(text)
        DemoWidget.count += 1
        text.setPlainText("#%d" % DemoWidget.count)

        button_layout = QtGui.QHBoxLayout()
        button_layout.setContentsMargins(QtCore.QMargins(5,5,5,5))
        self.layout().addLayout(button_layout)


        button_layout.addWidget(QtGui.QPushButton("Go"))
        button_layout.addWidget(QtGui.QPushButton("Stop"))

        if color:
            self.setStyleSheet("background-color: %s;"%color)
    #@-others
#@+node:tbrown.20120418121002.25711: ** class NestedSplitterTopLevel
class NestedSplitterTopLevel(QtGui.QWidget):
    """A QWidget to wrap a NestedSplitter to allow it to live in a top
    level window and handle close events properly.
    
    These windows are opened by the splitter handle context-menu item
    'Open Window'.
    
    The NestedSplitter itself can't be the top-level widget/window,
    because it assumes it can wrap itself in another NestedSplitter
    when the user wants to "Add Above/Below/Left/Right".  I.e. wrap
    a vertical nested splitter in a horizontal nested splitter, or
    visa versa.  Parent->SplitterOne becomes Parent->SplitterTwo->SplitterOne,
    where parent is either Leo's main window's QWidget 'centralwidget',
    or one of these NestedSplitterTopLevel "window frames".
    """
    #@+others
    #@+node:tbrown.20120418121002.25713: *3* __init__
    def __init__(self, *args, **kargs):
        """Init. taking note of the FreeLayoutController which owns this"""
        self.owner = kargs['owner']
        del kargs['owner']
        QtGui.QWidget.__init__(self, *args, **kargs)
    #@+node:tbrown.20120418121002.25714: *3* closeEvent
    def closeEvent(self, event):
        """A top-level NestedSplitter window has been closed, check all the
        panes for widgets which must be preserved, and move any found
        back into the main splitter."""
        
        widget = self.findChild(NestedSplitter)  
        # top level NestedSplitter in window being closed
        
        other_top = self.owner.top()
        # top level NestedSplitter in main splitter
        
        # adapted from NestedSplitter.remove()
        count = widget.count()
        all_ok = True

        to_close = []

        # get list of widgets to close so index based access isn't
        # derailed by closing widgets in the same loop
        for splitter in widget.self_and_descendants():
            for i in range(splitter.count()-1, -1, -1):
                
                to_close.append(splitter.widget(i))
                
        for w in to_close:
                
            all_ok &= (widget.close_or_keep(w, other_top=other_top) is not False)

        # it should always be ok to close the window, because it should always
        # be possible to move widgets which must be preserved back to the
        # main splitter, but if not, keep this window open
        if all_ok or count <= 0:
            self.owner.closing(self)
        else:
            event.ignore()
    #@-others
#@+node:ekr.20110605121601.17959: ** class NestedSplitterChoice (QWidget)
class NestedSplitterChoice(QtGui.QWidget):
    """When a new pane is opened in a nested splitter layout, this widget
    presents a button, labled 'Action', which provides a popup menu
    for the user to select what to do in the new pane"""
    #@+others
    #@+node:ekr.20110605121601.17960: *3* __init__ (NestedSplitterChoice)
    def __init__(self,parent=None):

        QtGui.QWidget.__init__(self, parent)

        self.setLayout(QtGui.QVBoxLayout())
        
        button = QtGui.QPushButton("Action",self) # EKR: 2011/03/15
        self.layout().addWidget(button)

        button.setContextMenuPolicy(QtConst.CustomContextMenu)
        
        button.connect(button,
            Qt.SIGNAL('customContextMenuRequested(QPoint)'),
            lambda pnt: self.parent().choice_menu(self,
                button.mapToParent(pnt)))

        button.connect(button,
            Qt.SIGNAL('clicked()'),
            lambda: self.parent().choice_menu(self,button.pos()))
    #@-others
#@+node:ekr.20110605121601.17961: ** class NestedSplitterHandle (QSplitterHandle)
class NestedSplitterHandle(QtGui.QSplitterHandle):
    """Show the context menu on a NestedSplitter splitter-handle to access
    NestedSplitter's special features"""
    #@+others
    #@+node:ekr.20110605121601.17962: *3* __init__ (NestedSplitterHandle)
    def __init__(self, owner):
        
        # g.trace('NestedSplitterHandle')
        
        QtGui.QSplitterHandle.__init__(self, owner.orientation(), owner)

        self.setStyleSheet("background-color: green;")

        self.setContextMenuPolicy(QtConst.CustomContextMenu)

        self.connect(self,
            Qt.SIGNAL('customContextMenuRequested(QPoint)'),
            self.splitter_menu)
    #@+node:ekr.20110605121601.17963: *3* __repr__
    def __repr__ (self):
        
        return '(NestedSplitterHandle) at: %s' % (id(self))
        
    __str__ = __repr__
    #@+node:ekr.20110605121601.17964: *3* add_item
    def add_item (self,func,menu,name):
        """helper for splitter_menu menu building"""
        act = QtGui.QAction(name, self)
        act.setObjectName(name.lower().replace(' ','-'))
        act.connect(act, Qt.SIGNAL('triggered()'),func)
        menu.addAction(act)
    #@+node:ekr.20110605121601.17965: *3* splitter_menu
    def splitter_menu(self, pos):
        """build the context menu for NestedSplitter"""

        splitter = self.splitter()

        if not splitter.enabled:
            g.trace('splitter not enabled')
            return

        index = splitter.indexOf(self)

        # get three pairs
        widget, neighbour, count = splitter.handle_context(index)

        lr = 'Left', 'Right'
        ab = 'Above', 'Below'
        split_dir = 'Vertically'
        if self.orientation() == QtConst.Vertical:
            lr, ab = ab, lr
            split_dir = 'Horizontally'

        # blue/orange - color-blind friendly
        color = '#729fcf', '#f57900'
        sheet = []
        for i in 0,1:
            sheet.append(widget[i].styleSheet())
            widget[i].setStyleSheet(sheet[-1]+"\nborder: 2px solid %s;"%color[i])

        menu = QtGui.QMenu()
        
        # Insert.
        def insert_callback(index=index):
            splitter.insert(index)
        self.add_item(insert_callback,menu,'Insert')

        # Swap.
        def swap_callback(index=index):
            splitter.swap(index)
        self.add_item(swap_callback,menu,
            "Swap %d %s %d %s" % (count[0], lr[0], count[1], lr[1]))
        
        # Rotate All.
        self.add_item(splitter.rotate,menu,'Rotate All')

        # Remove, +0/-1 reversed, we need to test the one that remains

        # First see if a parent has more than two splits
        # (we could be a sole surviving child).
        max_parent_splits = 0
        up = splitter.parent()
        while isinstance(up,NestedSplitter):
            max_parent_splits = max(max_parent_splits, up.count())
            up = up.parent()
            if max_parent_splits >= 2:
                break  # two is enough

        for i in 0,1:
            keep = splitter.widget(index)
            cull = splitter.widget(index-1)
            if (max_parent_splits >= 2 or  # more splits upstream
                splitter.count() > 2 or    # 3+ splits here, or 2+ downstream
                neighbour[not i] and neighbour[not i].max_count() >= 2
            ):
                def remove_callback(i=i,index=index):
                    splitter.remove(index,i)
                self.add_item(remove_callback,menu,'Remove %d %s' % (count[i], lr[i]))

        # Split: only if not already split.
        for i in 0,1:
            if not neighbour[i] or neighbour[i].count() == 1:
                def split_callback(i=i,index=index,splitter=splitter):
                    splitter.split(index,i)
                self.add_item(split_callback,menu,'Split %s %s' % (lr[i], split_dir))

        for i in 0,1:
            def mark_callback(i=i,index=index):
                splitter.mark(index, i)
            self.add_item(mark_callback,menu,'Mark %d %s' % (count[i], lr[i]))
           
        # Swap With Marked.
        if splitter.root.marked:
            for i in 0,1:
                if not splitter.invalid_swap(widget[i],splitter.root.marked[2]):
                    def swap_mark_callback(i=i,index=index,splitter=splitter):
                        splitter.swap_with_marked(index, i)
                    self.add_item(swap_mark_callback,menu,
                        'Swap %d %s With Marked' % (count[i], lr[i]))
        # Add.
        for i in 0,1:
            if (not isinstance(splitter.parent(), NestedSplitter) or
                splitter.parent().indexOf(splitter) == [0,splitter.parent().count()-1][i]
            ):
                def add_callback(i=i,splitter=splitter):
                    splitter.add(i)
                self.add_item(add_callback,menu,'Add %s' % (ab[i]))

        # equalize panes
        def eq(splitter=splitter.top()):
            splitter.equalize_sizes(recurse=True)
        self.add_item(eq, menu, 'Equalize all')

        # open window
        if splitter.top().parent().__class__ != NestedSplitterTopLevel:
            # don't open windows from windows, only from main splitter
            # so owner is not a window which might close.  Could instead
            # set owner to main splitter explicitly.  Not sure how right now.
            submenu = menu.addMenu('Open window')
            
            self.add_item(lambda: splitter.open_window(),
                submenu, "Empty")    
                
            # adapted from choice_menu()
            if (splitter.root.marked and
                splitter.top().max_count() > 1):
                self.add_item(lambda: splitter.open_window(action="_move_marked_there"),
                    submenu, "Move marked there") 
        
            for provider in splitter.root.providers:
                if hasattr(provider, 'ns_provides'):
                    for title, id_ in provider.ns_provides():
                        def cb(id_=id_):
                            splitter.open_window(action=id_)
                        self.add_item(cb, submenu, title)

        if True:
            submenu = menu.addMenu('Debug')
            act = QtGui.QAction("Print splitter layout", self)
            def cb(splitter=splitter):
                print("\n%s\n" % 
                    splitter.layout_to_text(splitter.top().get_layout()))
            act.connect(act, Qt.SIGNAL('triggered()'), cb)
            submenu.addAction(act)  

        def load_items(menu, items):
            for i in items:
                if isinstance(i, dict):
                    for k in i:
                        load_items(menu.addMenu(k), i[k])
                else:
                    title, id_ = i
                    def cb(id_=id_):
                        splitter.context_cb(id_, index)
                    act = QtGui.QAction(title, self)
                    act.connect(act, Qt.SIGNAL('triggered()'), cb)
                    menu.addAction(act)              

        for provider in splitter.root.providers:
            if hasattr(provider, 'ns_context'):
                load_items(menu, provider.ns_context())

        menu.exec_(self.mapToGlobal(pos))

        for i in 0,1:
            widget[i].setStyleSheet(sheet[i])
    #@-others
#@+node:ekr.20110605121601.17966: ** class NestedSplitter (QSplitter)
class NestedSplitter(QtGui.QSplitter): 

    enabled = True
        # allow special behavior to be turned of at import stage
        # useful if other code must run to set up callbacks, that
        # other code can re-enable

    other_orientation = {
        QtConst.Vertical: QtConst.Horizontal,
        QtConst.Horizontal: QtConst.Vertical
    }

    #@+others
    #@+node:ekr.20110605121601.17967: *3* __init__ (NestedSplitter)
    def __init__(self,parent=None,orientation=QtConst.Horizontal,root=None):
        
        QtGui.QSplitter.__init__(self,orientation,parent)
            # This creates a NestedSplitterHandle.
            
        trace = False and g and not g.unitTesting
            # The import of g will fail when run from main() function.
            
        if trace: g.trace('%s parent: %s orientation: %s' % (
            self,parent,orientation))

        if root is None:
            root = self.top(local=True)
            if root == self:
                root.marked = None # Tuple: self,index,side-1,widget
                root.providers = []
                root.holders = {}
                root.windows = []
                root._main = self.parent()  # holder of the main splitter
                # list of top level NestedSplitter windows opened from 'Open Window'
                # splitter handle context menu
        
        self.root = root
    #@+node:ekr.20110605121601.17968: *3* __repr__
    def __repr__ (self):
        
        # parent = self.parent()
        # name = parent and parent.objectName() or '<no parent>'
        
        name = self.objectName() or '<no name>'
        
        return '(NestedSplitter) %s at %s' % (name,id(self))

    __str__ = __repr__
    #@+node:ekr.20110605121601.17969: *3* overrides of QSplitter methods
    #@+node:ekr.20110605121601.17970: *4* createHandle
    def createHandle(self, *args, **kargs):
        
        return NestedSplitterHandle(self)
    #@+node:tbrown.20110729101912.30820: *4* childEvent
    def childEvent(self, event):
        """If a panel client is closed not by us, there may be zero
        splitter handles left, so add an Action button"""
                    
        QtGui.QSplitter.childEvent(self, event)
        
        if not event.removed():
            return

        # don't leave a one widget splitter
        if self.count() == 1 and self.top(local=True) != self:
            self.parent().addWidget(self.widget(0))
            self.deleteLater()
<<<<<<< HEAD

        # the else clause below isn't working, so just return and let the top
        # splitter become a one item splitter, which is invisible to the user
        if 0:
            parent = self.parentWidget()
            if parent:
                layout = parent.layout()  # QLayout, not a NestedSplitter
            else:
                layout = None

            if self.count() == 1 and self.top() == self:
                if self.max_count() <= 1 or not layout:
                    # fairly sure this can't happen, but better safe than sorry
                    self.insert(0)
                    # at least shrink the added button
                    self.setSizes([0]+self.sizes()[1:])
                else:
                    # replace ourselves in out parent's layout with our child
                    pos = layout.indexOf(self)
                    layout.takeAt(pos)
                    layout.insertWidget(pos, self.widget(0))
=======
            
        parent = self.parentWidget()
        if parent:
            layout = parent.layout()  # QLayout, not a NestedSplitter
        else:
            layout = None
        
        if self.count() == 1 and self.top(local=True) == self:
            if self.max_count() <= 1 or not layout:
                # maintain at least two items
                self.insert(0)
                # shrink the added button
                self.setSizes([0]+self.sizes()[1:])
            else:
                # replace ourselves in out parent's layout with our child
                pos = layout.indexOf(self)
                child = self.widget(0)
                layout.insertWidget(pos, child)
                pos = layout.indexOf(self)
                layout.takeAt(pos)
                self.setParent(None)
>>>>>>> cf8b8d67
    #@+node:ekr.20110605121601.17971: *3* add
    def add(self,side,w=None):
        """wrap a horizontal splitter in a vertical splitter, or
        visa versa"""
        
        trace = False and g and not g.unitTesting
        
        orientation = self.other_orientation[self.orientation()]
        
        layout = self.parent().layout()

        if trace: g.trace('parent: %s side: %s orient: %s layout: %s' % (
            self.parent(),side,orientation,layout))

        if isinstance(self.parent(), NestedSplitter):
            # don't add new splitter if not needed, i.e. we're the
            # only child of a previosly more populated splitter
            if w is None:
                w = NestedSplitterChoice(self.parent())

            self.parent().insertWidget(
                self.parent().indexOf(self) + side, w)
                
            # in this case, where the parent is a one child, no handle splitter,
            # the (prior to this invisible) orientation may be wrong
            # can't reproduce this now, but this guard is harmless
            self.parent().setOrientation(orientation)

        elif layout:
            new = NestedSplitter(None,orientation=orientation,
                root=self.root)
            # parent set by layout.insertWidget() below
            old = self
            pos = layout.indexOf(old)
            
            new.addWidget(old)
            if w is None:
                w = NestedSplitterChoice(new)
            new.insertWidget(side,w)

            layout.insertWidget(pos, new)
            
        else:
            # fail - parent is not NestedSplitter and has no layout
            pass
    #@+node:tbrown.20110621120042.22675: *3* add_adjacent
    def add_adjacent(self, what, widget_id, side='right-of'):
        """add a widget relative to another already present widget"""
        
        trace = False and g and not g.unitTesting
        
        horizontal,vertical = QtConst.Horizontal,QtConst.Vertical

        layout = self.top().get_layout()
        
        def hunter(layout, id_):
            """Recursively look for this widget"""
            for n,i in enumerate(layout['content']):
                if (i == id_ or
                        (isinstance(i, QtGui.QWidget) and
                        (i.objectName() == id_ or i.__class__.__name__ == id_)
                    )
                ):
                    return layout, n
                    
                if not isinstance(i, QtGui.QWidget):
                    # then it must be a layout dict
                    x = hunter(i, id_)
                    if x:
                        return x
            return None
        
        # find the layout containing widget_id
        l = hunter(layout, widget_id)
        
        if l is None:
            return False
        
        layout, pos = l

        orient = layout['orientation']
        
        if trace:
            print()
            g.trace('widget_id: %s side: %s pos: %s orient: %s' % (widget_id,side,pos,orient))
            # g.trace('before layout...\n%s' % (self.layout_to_text(layout)))

        
        if (orient == horizontal and side in ('right-of','left-of') or
            orient == vertical   and side in ('above', 'below')
        ):
            # easy case, just insert the new thing, what, 
            # either side of old, in existng splitter
            if trace:
                g.trace('** use existing splitter: orient %s side: %s' % (orient,side))

            if side in ('right-of', 'below'):
                pos += 1
            
            layout['splitter'].insert(pos, what)
            
        else:
            
            # hard case, need to replace old with a new splitter
            if trace:
                g.trace('** create splitter: orient %s side: %s' % (orient,side))
        
            if side in ('right-of', 'left-of'):
                ns = NestedSplitter(orientation=horizontal,root=self.root)
            else:
                ns = NestedSplitter(orientation=vertical,root=self.root)
                
            old = layout['content'][pos]
            if not isinstance(old, QtGui.QWidget):  # see get_layout()
                old = layout['splitter']
                
            # put new thing, what, in new splitter, no impact on anything else
            ns.insert(0, what)
            # then swap the new splitter with the old content
            layout['splitter'].replace_widget_at_index(pos, ns)
            # now put the old content in the new splitter,
            # doing this sooner would mess up the index (pos)
            ns.insert(0 if side in ('right-of','below') else 1, old)
            
        if trace:
            g.trace('after layout...\n%s' % (self.layout_to_text(layout)))
            
        return True
    #@+node:ekr.20110605121601.17972: *3* choice_menu
    def choice_menu(self, button, pos):
        """build menu on Action button"""
        menu = QtGui.QMenu()
        
        index=self.indexOf(button)

        if (self.root.marked and 
            not self.invalid_swap(button, self.root.marked[3]) and
            self.top().max_count() > 2):
            act = QtGui.QAction("Move marked here", self)
            act.connect(act, Qt.SIGNAL('triggered()'), 
                lambda: self.replace_widget(button, self.root.marked[3]))
            menu.addAction(act)        

        for provider in self.root.providers:
            if hasattr(provider, 'ns_provides'):
                for title, id_ in provider.ns_provides():
                    def cb(id_=id_):
                        self.place_provided(id_, index)
                    act = QtGui.QAction(title, self)
                    act.connect(act, Qt.SIGNAL('triggered()'), cb)
                    menu.addAction(act)        

        if menu.isEmpty():
            act = QtGui.QAction("Nothing marked, and no options", self)
            menu.addAction(act)

        menu.exec_(button.mapToGlobal(pos))
    #@+node:tbrown.20120418121002.25712: *3* closing
    def closing(self, window):
        """forget a top-level additional layout which was closed"""
        self.windows.remove(window)
    #@+node:tbrown.20110628083641.11723: *3* place_provided
    def place_provided(self, id_, index):
        """replace Action button with provided widget"""
        provided = self.get_provided(id_)
        
        if provided is None:
            return
        
        self.replace_widget_at_index(index, provided)
        self.top().prune_empty()
        
        # user can set up one widget pane plus one Action pane, then move the
        # widget into the action pane, level 1 pane and no handles
        if self.top().max_count() < 2:
            print('Adding Action widget to maintain at least one handle')
            self.top().insert(0, NestedSplitterChoice(self.top()))
    #@+node:tbrown.20110628083641.11729: *3* context_cb
    def context_cb(self, id_, index):
        """find a provider to provide a context menu service, and do it"""
        for provider in self.root.providers:
            if hasattr(provider, 'ns_do_context'):
                provided = provider.ns_do_context(id_, self, index)
                if provided:
                    break
    #@+node:ekr.20110605121601.17973: *3* contains
    def contains(self, widget):

        """check if widget is a descendent of self"""

        for i in range(self.count()):
            if widget == self.widget(i):
                return True
            if isinstance(self.widget(i), NestedSplitter):
                if self.widget(i).contains(widget):
                    return True

        return False
    #@+node:tbrown.20120418121002.25439: *3* find_child
    def find_child(self, child_class, child_name=None):
        """Like QObject.findChild, except search self.top()
        *AND* each window in self.root.windows
        """
        
        child = self.top().findChild(child_class, child_name)
        
        if not child:
            for window in self.root.windows:
                child = window.findChild(child_class, child_name)
                if child:
                    break
        
        return child
    #@+node:ekr.20110605121601.17974: *3* handle_context
    def handle_context(self, index):
        """for a handle, return (widget, neighbour, count)
        
        This is the handle's context in the NestedSplitter, not the
        handle's context menu.
        
        widget
          the pair of widgets either side of the handle
        neighbour
          the pair of NestedSplitters either side of the handle, or None
          if the neighbours are not NestedSplitters, i.e.
          [ns0, ns1] or [None, ns1] or [ns0, None] or [None, None]
        count
          the pair of nested counts of widgets / spliters around the handle
        """
        widget = [
            self.widget(index-1),
            self.widget(index),
        ]

        neighbour = [ (i if isinstance(i, NestedSplitter) else None)
            for i in widget ]

        count = []
        for i in 0,1:
            if neighbour[i]:
                l = [ii.count() for ii in neighbour[i].self_and_descendants()]
                n = sum(l) - len(l) + 1  # count leaves, not splitters
                count.append(n)
            else:
                count.append(1)

        return widget, neighbour, count
    #@+node:tbrown.20110621120042.22920: *3* equalize_sizes
    def equalize_sizes(self, recurse=False):
        """make all pane sizes equal"""
        if not self.count():
            return
            
        for i in range(self.count()):
            self.widget(i).setHidden(False)
            
        size = sum(self.sizes()) / self.count()
        self.setSizes([size]*self.count())
        
        if recurse:
            for i in range(self.count()):
                if isinstance(self.widget(i), NestedSplitter):
                    self.widget(i).equalize_sizes(recurse=True)
    #@+node:ekr.20110605121601.17975: *3* insert
    def insert(self,index,w=None):
        """insert a pane with a widget or, when w==None, Action button"""
        
        trace = False and g and not g.unitTesting
        
        if w is None:  # do NOT use 'not w', fails in PyQt 4.8
            w = NestedSplitterChoice(self)
            # A QWidget, with self as parent.
            # This creates the menu.
            
        if trace: g.trace('index: %s w: %s' % (index,w))

        self.insertWidget(index,w)
        
        self.equalize_sizes()
        
        return w
    #@+node:ekr.20110605121601.17976: *3* invalid_swap
    def invalid_swap(self,w0,w1):
        """check for swap violating hierachy"""
        return (
            w0 == w1 or
            isinstance(w0,NestedSplitter) and w0.contains(w1) or
            isinstance(w1,NestedSplitter) and w1.contains(w0))
    #@+node:ekr.20110605121601.17977: *3* mark
    def mark(self, index, side):
        """mark a widget for later swapping"""
        self.root.marked = (self, index, side-1,
            self.widget(index+side-1))
    #@+node:ekr.20110605121601.17978: *3* max_count
    def max_count(self):

        """find max widgets in this and child splitters"""

        counts = []
        count = 0
        for i in range(self.count()):
            count += 1
            if isinstance(self.widget(i), NestedSplitter):
                counts.append(self.widget(i).max_count())
                
        counts.append(count)

        return max(counts)

    #@+node:tbrown.20120418121002.25438: *3* open_window
    def open_window(self, action=None):
        """open a top-level window, a TopLevelFreeLayout instance, to hold a
        free-layout in addition to the one in the outline's main window"""
        
        window = NestedSplitterTopLevel(owner=self.root)
        # window.setStyleSheet(
        #     '\n'.join(self.c.config.getData('qt-gui-plugin-style-sheet')))
        hbox = QtGui.QHBoxLayout()
        window.setLayout(hbox)
        hbox.setContentsMargins(0,0,0,0)
        window.resize(400,300)
        
        ns = NestedSplitter(root=self.root)
        hbox.addWidget(ns)
        
        # NestedSplitters must have two widgets so the handle carrying
        # the all important context menu exists
        ns.addWidget(NestedSplitterChoice(ns))  
        button = NestedSplitterChoice(ns)
        ns.addWidget(button)
        
        if action == '_move_marked_there':
            ns.replace_widget(button, ns.root.marked[3])
        elif action is not None:
            ns.place_provided(action, 1)
        
        ns.setSizes([0,1])  # but hide one initially

        self.root.windows.append(window)
        
        window.show()
    #@+node:tbrown.20110627201141.11744: *3* register_provider
    def register_provider(self, provider):
        """Register something which provides some of the ns_* methods.
        
        NestedSplitter tests for the presence of the following methods on
        the registered things, and calls them when needed if they exist.
        
        ns_provides()
          should return a list of ('Item name', '__item_id') strings, 
          'Item name' is displayed in the Action button menu, and
          '__item_id' is used in ns_provide().
        ns_provide(id_)
          should return the widget to replace the Action button based on
          id_, or None if the called thing is not the provider for this id_
        ns_context()
          should return a list of ('Item name', '__item_id') strings, 
          'Item name' is displayed in the splitter handle context-menu, and
          '__item_id' is used in ns_do_context().  May also return a dict,
          in which case each key is used as a sub-menu title, whose menu
          items are the corresponding dict value, a list of tuples as above.
          dicts and tuples may be interspersed in lists.
        ns_do_context()
          should do something based on id_ and return True, or return False
          if the called thing is not the provider for this id_
        ns_provider_id()
          return a string identifying the provider (at class or instance level),
          any providers with the same id will be removed before a new one is
          added
        """
        # drop any providers with the same id
        if hasattr(provider, 'ns_provider_id'):
            id_ = provider.ns_provider_id()
            cull = []
            for i in self.root.providers:
                if (hasattr(i, 'ns_provider_id') and
                    i.ns_provider_id() == id_):
                    cull.append(i)
            for i in cull:
                self.root.providers.remove(i)
                
        self.root.providers.append(provider)
    #@+node:ekr.20110605121601.17980: *3* remove & helper
    def remove(self, index, side):

        widget = self.widget(index+side-1)

        # clear marked if it's going to be deleted
        if (self.root.marked and (self.root.marked[3] == widget or
            isinstance(self.root.marked[3], NestedSplitter) and
            self.root.marked[3].contains(widget))):
            self.root.marked = None

        # send close signal to all children
        if isinstance(widget, NestedSplitter):
            
            count = widget.count()
            all_ok = True

            for splitter in widget.self_and_descendants():
                for i in range(splitter.count()-1, -1, -1):
                    all_ok &= (self.close_or_keep(splitter.widget(i)) is not False)

            if all_ok or count <= 0:
                widget.setParent(None)

        else:
            self.close_or_keep(widget)
    #@+node:ekr.20110605121601.17981: *4* close_or_keep
    def close_or_keep(self, widget, other_top=None):
        """when called from a closing secondary window, self.top() would
        be the top splitter in the closing window, and we need the client
        to specify the top of the primary window for us, in other_top"""

        if widget is None:
            return True

        for k in self.root.holders:
            if hasattr(widget, k):
                holder = self.root.holders[k]
                
                if holder == 'TOP':
                    holder = other_top or self.top()
                if hasattr(holder, "addTab"):
                    holder.addTab(widget, getattr(widget,k))
                else:
                    holder.addWidget(widget)
                return True
        else:
            if widget.close():
                widget.setParent(None)
                return True
        
        return False
                
    #@+node:ekr.20110605121601.17982: *3* replace_widget & replace_widget_at_index
    def replace_widget(self, old, new):

        self.insertWidget(self.indexOf(old), new)
        old.setParent(None)

        self.equalize_sizes()
           
    def replace_widget_at_index(self,index,new):
        
        '''Replace the widget at index with w.'''
        
        old = self.widget(index)
        if old != new:
            self.insertWidget(index,new)
            old.setParent(None)

        self.equalize_sizes()
    #@+node:ekr.20110605121601.17983: *3* rotate
    def rotate(self, descending=False):

        """Change orientation - current rotates entire hierachy, doing less
        is visually confusing because you end up with nested splitters with
        the same orientation - avoiding that would mean doing rotation by
        inserting out widgets into our ancestors, etc.
        """

        for i in self.top().self_and_descendants():
            if i.orientation() == QtConst.Vertical:
                i.setOrientation(QtConst.Horizontal)
            else:
                i.setOrientation(QtConst.Vertical)
    #@+node:ekr.20110605121601.17984: *3* self_and_descendants
    def self_and_descendants(self):

        """Yield self and all **NestedSplitter** descendants"""

        for i in range(self.count()):
            if isinstance(self.widget(i), NestedSplitter):
                for w in self.widget(i).self_and_descendants():
                    yield w
        yield self
    #@+node:ekr.20110605121601.17985: *3* split (NestedSplitter)
    def split(self,index,side,w=None,name=None):
        """replace the adjacent widget with a NestedSplitter containing
        the widget and an Action button"""
        
        trace = False and g and not g.unitTesting

        sizes = self.sizes()

        old = self.widget(index+side-1)
        #X old_name = old and old.objectName() or '<no name>'
        #X splitter_name = self.objectName() or '<no name>'
        
        if w is None:
            w = NestedSplitterChoice(self)

        if isinstance(old, NestedSplitter):
            old.addWidget(w)
            old.equalize_sizes()
            #X index = old.indexOf(w)
            #X return old,index # For viewrendered plugin.
        else:
            orientation = self.other_orientation[self.orientation()]
            new = NestedSplitter(self, orientation=orientation, root=self.root)
            #X if name: new.setObjectName(name)
            self.insertWidget(index+side-1, new)
            new.addWidget(old)
            new.addWidget(w)
            new.equalize_sizes()
            #X index = new.indexOf(w)
            #X return new,index # For viewrendered plugin.
            
        if trace: g.trace('name: %s index: %s side: %s w: %s' % (
            name,index,side,w))
            
        self.setSizes(sizes)
    #@+node:ekr.20110605121601.17986: *3* swap
    def swap(self, index):
        """swap widgets either side of a handle"""
        self.insertWidget(index-1, self.widget(index))
    #@+node:ekr.20110605121601.17987: *3* swap_with_marked
    def swap_with_marked(self, index, side):

        osplitter, oidx, oside, ow = self.root.marked

        idx = index+side-1
        # convert from handle index to widget index
        # 1 already subtracted from oside in mark()
        w = self.widget(idx)

        if self.invalid_swap(w, ow):
            return

        self.insertWidget(idx, ow)
        osplitter.insertWidget(oidx, w)

        self.root.marked = self, self.indexOf(ow), 0, ow
        self.equalize_sizes()
        osplitter.equalize_sizes()
    #@+node:ekr.20110605121601.17988: *3* top
    def top(self, local=False):

        """find top (outer) widget, which is not necessarily root"""

        if local:
        
            top = self
            
            while isinstance(top.parent(), NestedSplitter):
                top = top.parent()
        else:
            top = self.root._main.findChild(NestedSplitter)
        
        return top
    #@+node:ekr.20110605121601.17989: *3* get_layout
    def get_layout(self, _saveable=False):
        """return {'orientation':QOrientation, 'content':[], 'splitter':ns}
        
        Where content is a list of widgets, or if a widget is a NestedSplitter, the
        result of that splitters call to get_layout().  splitter is the splitter
        which generated the dict.
        
        Usually you would call ns.top().get_layout()
        
        With _saveable==True (via get_saveable_layour()) content entry for
        non-NestedSplitter items is the provider ID string for the item, or
        'UNKNOWN', and the splitter entry is omitted.
        """
        
        ans = {
            'orientation': self.orientation(),
            'content': []
        }
        
        if not _saveable:
            ans['splitter'] = self
            
        ans['sizes'] = self.sizes()
        
        for i in range(self.count()):
            w = self.widget(i)
            if isinstance(w, NestedSplitter):
                ans['content'].append(w.get_layout(_saveable=_saveable))
            else:
                if _saveable:
                    ans['content'].append(getattr(w, '_ns_id', 'UNKNOWN'))
                else:
                    ans['content'].append(w)
                
        return ans
    #@+node:tbrown.20110628083641.11733: *3* get_saveable_layout
    def get_saveable_layout(self):
        
        return self.get_layout(_saveable=True)
    #@+node:tbrown.20110628083641.21154: *3* load_layout
    def load_layout(self, layout, level=0):
        
        trace = False and g and not g.unitTesting
        
        if trace: g.trace('level: %s layout: %s' % (level,layout))
         
        self.setOrientation(layout['orientation'])
        found = 0
        
        if level == 0:
            for i in self.self_and_descendants():
                for n in range(i.count()):
                    i.widget(n)._in_layout = False
        
        for i in layout['content']:
            if isinstance(i, dict):
                new = NestedSplitter(root=self.root, parent=self)
                new._in_layout = True
                self.insert(found, new)
                found += 1
                new.load_layout(i, level+1)
            else:
                provided = self.get_provided(i)
                if provided:
                    self.insert(found, provided)
                    provided._in_layout = True
                    found += 1
                else:
                    print('NO %s'%i)
                 
        self.prune_empty()
        
        if self.count() != len(layout['sizes']):
            
            not_in_layout = set()
            
            for i in self.self_and_descendants():
                for n in range(i.count()):
                    c = i.widget(n)
                    if not (hasattr(c, '_in_layout') and c._in_layout):
                        not_in_layout.add(c)
                        
            for i in not_in_layout:
                self.close_or_keep(i)
        
            self.prune_empty()
        
        if self.count() == len(layout['sizes']):
            self.setSizes(layout['sizes'])
        else:
            print('Wrong pane count at level %d, count:%d, sizes:%d'%(
                level, self.count(), len(layout['sizes'])))
            self.equalize_sizes()
    #@+node:tbrown.20110628083641.21156: *3* prune_empty
    def prune_empty(self):
        
        for i in range(self.count()-1, -1, -1):
            w = self.widget(i)
            if isinstance(w, NestedSplitter):
                if w.max_count() == 0:
                    w.setParent(None)
                    # w.deleteLater()
    #@+node:tbrown.20110628083641.21155: *3* get_provided
    def find_by_id(self, id_):
        for s in self.self_and_descendants():                  
            for i in range(s.count()):
                if getattr(s.widget(i), '_ns_id', None) == id_:
                    return s.widget(i)
        return None

    def get_provided(self, id_):
        """IMPORTANT: nested_splitter should set the _ns_id attribute *only*
        if the provider doesn't do it itself.  That allows the provider to
        encode state information in the id.
        
        Also IMPORTANT: nested_splitter should call all providers for each id_, not
        just providers which previously advertised the id_.  E.g. a provider which
        advertises leo_bookmarks_show may also be the correct provider for
        leo_bookmarks_show:4532.234 - let the providers decide in ns_provide().
        """
        for provider in self.root.providers:
            if hasattr(provider, 'ns_provide'):
                provided = provider.ns_provide(id_)
                if provided:
                    if provided == 'USE_EXISTING':
                        # provider claiming responsibility, and saying
                        # we already have it, i.e. it's a singleton
                        w = self.top().find_by_id(id_)
                        if w:
                            if not hasattr(w, '_ns_id'):
                                # IMPORTANT: see docstring
                                w._ns_id = id_
                            return w
                    else:
                        if not hasattr(provided, '_ns_id'):
                            # IMPORTANT: see docstring
                            provided._ns_id = id_
                        return provided
        return None
    #@+node:ekr.20110605121601.17990: *3* layout_to_text
    def layout_to_text(self, layout, _depth=0, _ans=[]):
        """convert the output from get_layout to indented human readable text
        for development/debugging"""
        
        if _depth == 0:
            _ans = []
        
        orientation = 'vertical'
        if layout['orientation'] == QtConst.Horizontal:
            orientation = 'horizontal'
             
        _ans.append("%s%s (%s) - %s" % (
            '   '*_depth,
            layout['splitter'].__class__.__name__,
            layout['splitter'].objectName(),
            orientation,
        ))
        
        _depth += 1
        for n,i in enumerate(layout['content']):
            if isinstance(i, dict):
                self.layout_to_text(i, _depth, _ans)
            else:
                _ans.append("%s%s (%s) from %s" % (
                   '   '*_depth,
                   i.__class__.__name__,
                   str(i.objectName()),  # not QString
                   getattr(i, '_ns_id', 'UNKNOWN')
                ))
                
        if _depth == 1:
            return '\n'.join(_ans)
    #@-others
#@+node:ekr.20110605121601.17991: ** main
def main():
    
    app = Qt.QApplication(sys.argv)

    wdg = DemoWidget()
    wdg2 = DemoWidget()

    splitter = NestedSplitter()
    splitter.addWidget(wdg)
    splitter.addWidget(wdg2)

    class DemoProvider:
        def ns_provides(self):
            return[('Add demo widget', '_add_demo_widget')] 
        def ns_provide(self,id_):
            if id_ == '_add_demo_widget':
                return DemoWidget()

    splitter.register_provider(DemoProvider())

    # pylint: disable=E1101
    # E1101:main: Module 'PyQt4.QtCore' has no 'QMargins' member
    holder = QtGui.QWidget()
    holder.setLayout(QtGui.QVBoxLayout())
    holder.layout().setContentsMargins(QtCore.QMargins(0,0,0,0))
    holder.layout().addWidget(splitter)
    holder.show()

    app.exec_()
#@-others

if __name__ == "__main__":
    main()
#@-leo<|MERGE_RESOLUTION|>--- conflicted
+++ resolved
@@ -406,29 +406,6 @@
         if self.count() == 1 and self.top(local=True) != self:
             self.parent().addWidget(self.widget(0))
             self.deleteLater()
-<<<<<<< HEAD
-
-        # the else clause below isn't working, so just return and let the top
-        # splitter become a one item splitter, which is invisible to the user
-        if 0:
-            parent = self.parentWidget()
-            if parent:
-                layout = parent.layout()  # QLayout, not a NestedSplitter
-            else:
-                layout = None
-
-            if self.count() == 1 and self.top() == self:
-                if self.max_count() <= 1 or not layout:
-                    # fairly sure this can't happen, but better safe than sorry
-                    self.insert(0)
-                    # at least shrink the added button
-                    self.setSizes([0]+self.sizes()[1:])
-                else:
-                    # replace ourselves in out parent's layout with our child
-                    pos = layout.indexOf(self)
-                    layout.takeAt(pos)
-                    layout.insertWidget(pos, self.widget(0))
-=======
             
         parent = self.parentWidget()
         if parent:
@@ -450,7 +427,7 @@
                 pos = layout.indexOf(self)
                 layout.takeAt(pos)
                 self.setParent(None)
->>>>>>> cf8b8d67
+
     #@+node:ekr.20110605121601.17971: *3* add
     def add(self,side,w=None):
         """wrap a horizontal splitter in a vertical splitter, or
