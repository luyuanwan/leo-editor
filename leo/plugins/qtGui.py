# -*- coding: utf-8 -*-
#@+leo-ver=5-thin
#@+node:ekr.20081121105001.188: * @file qtGui.py
#@@first

'''qt gui plugin.'''

#@@language python
#@@tabwidth -4
#@@pagewidth 80

# Define these to suppress pylint warnings...
__timing = None # For timing stats.
__qh = None # For quick headlines.

# A switch telling whether to use qt_main.ui and qt_main.py.
useUI = False # True: use qt_main.ui. False: use DynamicWindow.createMainWindow.

#@+<< qt imports >>
#@+node:ekr.20081121105001.189: **  << qt imports >>
import leo.core.leoGlobals as g

import leo.core.leoChapters as leoChapters
import leo.core.leoColor as leoColor
import leo.core.leoFrame as leoFrame
import leo.core.leoFind as leoFind
import leo.core.leoGui as leoGui
import leo.core.leoKeys as leoKeys
import leo.core.leoMenu as leoMenu
import leo.core.leoPlugins as leoPlugins
    # Uses leoPlugins.TryNext.

import leo.plugins.baseNativeTree as baseNativeTree

import datetime
import os
import re # For colorizer
import string
import sys
import tempfile

if g.isPython3:
    import urllib.request as urllib
    import urllib.parse as urlparse
else:
    import urllib2 as urllib
    import urlparse

try:
    # import PyQt4.Qt as Qt # Loads all modules of Qt.
    # import qt_main # Contains Ui_MainWindow class
    import PyQt4.QtCore as QtCore
    import PyQt4.QtGui as QtGui
except ImportError:
    QtCore = None

if QtCore is None:
    try: # Attempt Python 3000 imports
        from PyQt4 import QtCore
    except ImportError:
        QtCore = None
        print('\nqtGui.py: can not import Qt\nUse "launchLeo.py --gui=tk" to force Tk')
        raise

# remove scintilla dep for now    
if 0:    
    try:
        from PyQt4 import Qsci
    except ImportError:
        QtCore = None
        print('\nqtGui.py: can not import scintilla for Qt')
        print('\nqtGui.py: qt-scintilla may be a separate package on your system')
        print('\nqtGui.py: e.g. "python-qscintilla2" or similar\n')

#@-<< qt imports >>
#@+<< define text widget classes >>
#@+node:ekr.20081121105001.515: **  << define text widget classes >>
# Order matters when defining base classes.

#@+<< define QTextBrowserSubclass >>
#@+node:ekr.20090629160050.3739: *3*  << define QTextBrowserSubclass >>
class QTextBrowserSubclass (QtGui.QTextBrowser):

    '''A subclass of QTextBrowser that overrides the mouse event handlers.'''

    def __init__(self,parent,c,wrapper):
        for attr in ('leo_c','leo_wrapper',):
            assert not hasattr(QtGui.QTextBrowser,attr),attr
        self.leo_c = c
        self.leo_wrapper = wrapper
        self.htmlFlag = True
        QtGui.QTextBrowser.__init__(self,parent)

    def leo_dumpButton(self,event,tag):
        trace = False and not g.unitTesting
        button = event.button()
        table = (
            (QtCore.Qt.NoButton,'no button'),
            (QtCore.Qt.LeftButton,'left-button'),
            (QtCore.Qt.RightButton,'right-button'),
            (QtCore.Qt.MidButton,'middle-button'),
        )
        for val,s in table:
            if button == val:
                kind = s; break
        else: kind = 'unknown: %s' % repr(button)
        if trace: g.trace(tag,kind)
        return kind

    def mousePressEvent (self,event):
        if 1:
            QtGui.QTextBrowser.mousePressEvent(self,event)
        else: # Not ready yet
            kind = self.leo_dumpButton(event,'press')
            if kind == 'right-button':
                event.leo_widget = self # inject the widget.
                result = self.leo_c.frame.OnBodyRClick(event=event)
                # g.trace('result of OnBodyRClick',repr(result))
                if result != 'break':
                    QtGui.QTextBrowser.mousePressEvent(self,event)
            elif kind == 'left-button':
                event.leo_widget = self # inject the widget.
                result = self.leo_c.frame.OnBodyClick(event=event)
                # g.trace('result of OnBodyClick',repr(result))
                if result != 'break':
                    QtGui.QTextBrowser.mousePressEvent(self,event)
            else:
                QtGui.QTextBrowser.mousePressEvent(self,event)

    # def mouseReleaseEvent(self,event):
        # kind = self.leo_dumpButton(event,'release')
        # QtGui.QTextBrowser.mouseReleaseEvent(self,event)
#@-<< define QTextBrowserSubclass >>
#@+<< define leoQtBaseTextWidget class >>
#@+node:ekr.20081121105001.516: *3*  << define leoQtBaseTextWidget class >>
class leoQtBaseTextWidget (leoFrame.baseTextWidget):

    #@+others
    #@+node:ekr.20081121105001.517: *4*  Birth
    #@+node:ekr.20081121105001.518: *5* ctor (leoQtBaseTextWidget)
    def __init__ (self,widget,name='leoQtBaseTextWidget',c=None):

        self.widget = widget
        self.c = c or self.widget.leo_c

        # g.trace('leoQtBaseTextWidget',name)

        # Init the base class.
        leoFrame.baseTextWidget.__init__(
            self,c,baseClassName='leoQtBaseTextWidget',
            name=name,
            widget=widget,
            highLevelInterface=True)

        # Init ivars.
        self.changingText = False # A lockout for onTextChanged.
        self.tags = {}
        self.permanent = True # False if selecting the minibuffer will make the widget go away.
        self.configDict = {} # Keys are tags, values are colors (names or values).
        self.configUnderlineDict = {} # Keys are tags, values are True
        self.useScintilla = False # This is used!

        if not c: return # Can happen.

        if name == 'body' or name.startswith('head'):
            # Hook up qt events.
            self.ev_filter = leoQtEventFilter(c,w=self,tag=name)
            self.widget.installEventFilter(self.ev_filter)

        if name == 'body':
            self.widget.connect(self.widget,
                QtCore.SIGNAL("textChanged()"),self.onTextChanged)

            self.widget.connect(self.widget,
                QtCore.SIGNAL("cursorPositionChanged()"),self.onClick)

        self.injectIvars(c)
    #@+node:ekr.20081121105001.519: *5* injectIvars
    def injectIvars (self,name='1',parentFrame=None):

        w = self ; p = self.c.currentPosition()

        if name == '1':
            w.leo_p = None # Will be set when the second editor is created.
        else:
            w.leo_p = p.copy()

        w.leo_active = True

        # New in Leo 4.4.4 final: inject the scrollbar items into the text widget.
        w.leo_bodyBar = None
        w.leo_bodyXBar = None
        w.leo_chapter = None
        w.leo_frame = None
        w.leo_name = name
        w.leo_label = None
        w.leo_scrollBarSpot = None
        w.leo_insertSpot = None
        w.leo_selection = None

        return w
    #@+node:ekr.20081121105001.520: *4*  Do nothings
    def bind (self,stroke,command,**keys):
        pass # eventFilter handles all keys.
    #@+node:ekr.20090629160050.3737: *4* Mouse events
    # These are overrides of the base-class events.

    #@+node:ekr.20081208041503.499: *5* onClick (qtText)
    def onClick(self,event=None):

        trace = False and not g.unitTesting

        c = self.c
        name = c.widget_name(self)

        if trace: g.trace(self,name,g.callers(5))

        if name.startswith('body'):
            if hasattr(c.frame,'statusLine'):
                c.frame.statusLine.update()
    #@+node:ekr.20081121105001.521: *4*  Must be defined in base class
    #@+node:ekr.20081121105001.522: *5*  Focus (leoQtBaseTextWidget)
    def getFocus(self):

        # g.trace('leoQtBody',self.widget,g.callers(4))
        return g.app.gui.get_focus(self.c) # Bug fix: 2009/6/30

    findFocus = getFocus

    def hasFocus (self):

        val = self.widget == g.app.gui.get_focus(self.c)
        # g.trace('leoQtBody returns',val,self.widget,g.callers(4))
        return val

    def setFocus (self):

        # g.trace('leoQtBody',self.widget,g.callers(4))
        g.app.gui.set_focus(self.c,self.widget)
    #@+node:ekr.20081121105001.523: *5*  Indices
    #@+node:ekr.20090320101733.13: *6* toPythonIndex
    def toPythonIndex (self,index):

        w = self
        #g.trace('slow toPythonIndex', g.callers(5))

        if type(index) == type(99):
            return index
        elif index == '1.0':
            return 0
        elif index == 'end':
            return w.getLastPosition()
        else:
            # g.trace(repr(index))
            s = w.getAllText()
            data = index.split('.')
            if len(data) == 2:
                row,col = data
                row,col = int(row),int(col)
                i = g.convertRowColToPythonIndex(s,row-1,col)
                # g.trace(index,row,col,i,g.callers(6))
                return i
            else:
                g.trace('bad string index: %s' % index)
                return 0

    toGuiIndex = toPythonIndex
    #@+node:ekr.20090320101733.14: *6* toPythonIndexToRowCol
    def toPythonIndexRowCol(self,index):
        """ Slow 'default' implementation """
        #g.trace('slow toPythonIndexRowCol', g.callers(5))
        w = self
        s = w.getAllText()
        i = w.toPythonIndex(index)
        row,col = g.convertPythonIndexToRowCol(s,i)
        return i,row,col
    #@+node:ekr.20081121105001.524: *5*  Text getters/settters
    #@+node:ekr.20081121105001.525: *6* appendText
    def appendText(self,s):

        s2 = self.getAllText()
        self.setAllText(s2+s,insert=len(s2))

    #@+node:ekr.20081121105001.526: *6* delete
    def delete (self,i,j=None):

        w = self.widget
        s = self.getAllText()

        i = self.toGuiIndex(i)
        if j is None: j = i+1
        j = self.toGuiIndex(j)
        if i > j: i,j = j,i

        # g.trace('i',i,'j',j)

        s = s[:i] + s[j:]
        self.setAllText(s,insert=i)

        if i > 0 or j > 0: self.indexWarning('leoQtBody.delete')
        return i
    #@+node:ekr.20081121105001.527: *6* deleteTextSelection
    def deleteTextSelection (self):

        i,j = self.getSelectionRange()
        self.delete(i,j)
    #@+node:ekr.20081121105001.529: *6* getLastPosition
    def getLastPosition(self):

        return len(self.getAllText())
    #@+node:ekr.20081121105001.530: *6* getSelectedText
    def getSelectedText(self):

        w = self.widget

        i,j = self.getSelectionRange()
        if i == j:
            return ''
        else:
            s = self.getAllText()
            # g.trace(repr(s[i:j]))
            return s[i:j]
    #@+node:ville.20090324170325.73: *6* get
    def get(self,i,j=None):
        """ Slow implementation of get() - ok for QLineEdit """
        #g.trace('Slow get', g.callers(5))

        s = self.getAllText()
        i = self.toGuiIndex(i)

        if j is None: 
            j = i+1

        j = self.toGuiIndex(j)
        return s[i:j]
    #@+node:ekr.20081121105001.531: *6* insert
    def insert(self,i,s):

        s2 = self.getAllText()
        i = self.toGuiIndex(i)
        self.setAllText(s2[:i] + s + s2[i:],insert=i+len(s))
        return i
    #@+node:ekr.20081121105001.532: *6* selectAllText
    def selectAllText(self,insert=None):

        w = self.widget
        w.selectAll()
        if insert is not None:
            self.setInsertPoint(insert)
        # g.trace('insert',insert)

    #@+node:ekr.20081121105001.533: *6* setSelectionRange & dummy helper
    def setSelectionRange(self,*args,**keys):

        # A kludge to allow a single arg containing i,j
        w = self.widget

        if len(args) == 1:
            i,j = args[0]
        elif len(args) == 2:
            i,j = args
        else:
            g.trace('can not happen',args)

        insert = keys.get('insert')
        i,j = self.toGuiIndex(i),self.toGuiIndex(j)

        return self.setSelectionRangeHelper(i,j,insert)
    #@+node:ekr.20081121105001.534: *7* setSelectionRangeHelper
    def setSelectionRangeHelper(self,i,j,insert):

        self.oops()
    #@+node:ekr.20081121105001.535: *5* getName (baseTextWidget)
    def getName (self):

        # g.trace('leoQtBaseTextWidget',self.name,g.callers())

        return self.name
    #@+node:ekr.20081121105001.536: *5* onTextChanged (qtText)
    def onTextChanged (self):

        '''Update Leo after the body has been changed.

        self.selecting is guaranteed to be True during
        the entire selection process.'''

        # Important: usually w.changingText is True.
        # This method very seldom does anything.
        trace = False and not g.unitTesting
        verbose = True
        c = self.c ; p = c.p
        tree = c.frame.tree ; w = self

        if w.changingText: 
            if trace and verbose: g.trace('already changing')
            return
        if tree.tree_select_lockout:
            if trace and verbose: g.trace('selecting lockout')
            return
        if tree.selecting:
            if trace and verbose: g.trace('selecting')
            return
        if tree.redrawing:
            if trace and verbose: g.trace('redrawing')
            return
        if not p:
            if trace: g.trace('*** no p')
            return

        newInsert = w.getInsertPoint()
        newSel = w.getSelectionRange()
        newText = w.getAllText() # Converts to unicode.

        # Get the previous values from the vnode.
        oldText = p.b
        if oldText == newText:
            # This can happen as the result of undo.
            # g.trace('*** unexpected non-change',color="red")
            return

        # g.trace('**',len(newText),p.h,'\n',g.callers(8))

        oldIns  = p.v.insertSpot
        i,j = p.v.selectionStart,p.v.selectionLength
        oldSel  = (i,i+j)
        if trace: g.trace('oldSel',oldSel,'newSel',newSel)
        oldYview = None
        undoType = 'Typing'
        c.undoer.setUndoTypingParams(p,undoType,
            oldText=oldText,newText=newText,
            oldSel=oldSel,newSel=newSel,oldYview=oldYview)

        # Update the vnode.
        p.v.setBodyString(newText)
        if True:
            p.v.insertSpot = newInsert
            i,j = newSel
            i,j = self.toGuiIndex(i),self.toGuiIndex(j)
            if i > j: i,j = j,i
            p.v.selectionStart,p.v.selectionLength = (i,j-i)

        # No need to redraw the screen.
        if not self.useScintilla:
            c.recolor()

        if g.app.qt_use_tabs:
            if trace: g.trace(c.frame.top)

        if not c.changed and c.frame.initComplete:
            c.setChanged(True)

        c.frame.body.updateEditors()
        c.frame.tree.updateIcon(p)

        if 1: # This works, and is probably better.
            # Set a hook for the old jEdit colorer.
            colorer = c.frame.body.colorizer.highlighter.colorer
            colorer.initFlag = True
        else:
            # Allow incremental recoloring.
            c.incrementalRecolorFlag = True
            c.outerUpdate()
    #@+node:ekr.20081121105001.537: *5* indexWarning
    warningsDict = {}

    def indexWarning (self,s):

        return

        # if s not in self.warningsDict:
            # g.es_print('warning: using dubious indices in %s' % (s),color='red')
            # g.es_print('callers',g.callers(5))
            # self.warningsDict[s] = True
    #@+node:ekr.20081121105001.538: *4*  May be overridden in subclasses
    def flashCharacter(self,i,bg='white',fg='red',flashes=3,delay=75):
        pass

    def getYScrollPosition(self):
        return None # A flag

    def seeInsertPoint (self):
        self.see(self.getInsertPoint())

    def setYScrollPosition(self,pos):
        pass

    def scrollLines(self,n):
        pass

    #@+node:ekr.20081121105001.539: *5* Configuration
    # Configuration will be handled by style sheets.
    def cget(self,*args,**keys):            return None
    def configure (self,*args,**keys):      pass
    def setBackgroundColor(self,color):     pass
    def setEditorColors (self,bg,fg):       pass
    def setForegroundColor(self,color):     pass
    #@+node:ekr.20081121105001.540: *5* Idle time
    def after_idle(self,func,threadCount):
        # g.trace(func.__name__,'threadCount',threadCount)
        return func(threadCount)

    def after(self,n,func,threadCount):
        def after_callback(func=func,threadCount=threadCount):
            # g.trace(func.__name__,threadCount)
            return func(threadCount)
        QtCore.QTimer.singleShot(n,after_callback)

    def scheduleIdleTimeRoutine (self,function,*args,**keys):
        g.trace()
        # if not g.app.unitTesting:
            # self.widget.after_idle(function,*args,**keys)
    #@+node:ekr.20081121105001.541: *5* Coloring (baseTextWidget)
    # These *are* used.

    def removeAllTags(self):
        s = self.getAllText()
        self.colorSelection(0,len(s),'black')

    def tag_names (self):
        return []
    #@+node:ekr.20081121105001.542: *6* colorSelection
    def colorSelection (self,i,j,colorName):

        g.trace()

        w = self.widget
        if not colorName: return
        if g.unitTesting: return

    #@+at
    #     # Unlike Tk names, Qt names don't end in a digit.
    #     if colorName[-1].isdigit() and colorName[0] != '#':
    #         color = QtGui.QColor(colorName[:-1])
    #     else:
    #         color = QtGui.QColor(colorName)
    #@@c
        color = QtGui.QColor(leoColor.getColor(colorName, 'black'))
        if not color.isValid():
            # g.trace('unknown color name',colorName)
            return

        sb = w.verticalScrollBar()
        pos = sb.sliderPosition()
        old_i,old_j = self.getSelectionRange()
        old_ins = self.getInsertPoint()
        self.setSelectionRange(i,j)
        w.setTextColor(color)
        self.setSelectionRange(old_i,old_j,insert=old_ins)
        sb.setSliderPosition(pos)
    #@+node:ekr.20081124102726.10: *6* tag_add
    # This appears never to be called.

    def tag_add(self,tagName,i,j=None,*args):

        if j is None: j = i+1

        g.trace(tagName,i,j)

        val = self.configDict.get(tagName)
        if val:
            self.colorSelection(i,j,val)
    #@+node:ekr.20081124102726.11: *6* tag_config & tag_configure (baseTextWidget)
    def tag_config (self,*args,**keys):

        trace = False and not g.unitTesting
        if trace: g.trace(self,args,keys)

        if len(args) == 1:
            key = args[0]
            self.tags[key] = keys
            val = keys.get('foreground')
            underline = keys.get('underline')
            if val:
                # if trace: g.trace(key,val)
                self.configDict [key] = val
            if underline:
                self.configUnderlineDict [key] = True
        else:
            g.trace('oops',args,keys)

    tag_configure = tag_config
    #@+node:ekr.20081121105001.543: *4*  Must be overridden in subclasses
    # These methods avoid calls to setAllText.

    def getAllText(self):                   self.oops()
    def getInsertPoint(self):               self.oops()
    def getSelectionRange(self,sort=True):  self.oops()
    def hasSelection(self):                 self.oops()
    def see(self,i):                        self.oops()
    def setAllText(self,s,insert=None,new_p=None):
        self.oops()
    def setInsertPoint(self,i):             self.oops()
    #@-others
#@-<< define leoQtBaseTextWidget class >>
#@+<< define leoQLineEditWidget class >>
#@+node:ekr.20081121105001.544: *3*  << define leoQLineEditWidget class >>
class leoQLineEditWidget (leoQtBaseTextWidget):

    #@+others
    #@+node:ekr.20081121105001.545: *4* Birth
    #@+node:ekr.20081121105001.546: *5* ctor
    def __init__ (self,widget,name,c=None):

        # Init the base class.
        leoQtBaseTextWidget.__init__(self,widget,name,c=c)

        self.baseClassName='leoQLineEditWidget'

        # g.trace('leoQLineEditWidget',id(widget),g.callers(5))

        self.setConfig()
        self.setFontFromConfig()
        self.setColorFromConfig()
    #@+node:ekr.20081121105001.547: *5* setFontFromConfig
    def setFontFromConfig (self,w=None):

        '''Set the font in the widget w (a body editor).'''
    #@+node:ekr.20081121105001.548: *5* setColorFromConfig
    def setColorFromConfig (self,w=None):

        '''Set the font in the widget w (a body editor).'''
    #@+node:ekr.20081121105001.549: *5* setConfig
    def setConfig (self):

        pass
    #@+node:ekr.20081121105001.550: *4* Widget-specific overrides (QLineEdit)
    #@+node:ekr.20081121105001.551: *5* getAllText
    def getAllText(self):

        w = self.widget
        s = w.text()
        return g.u(s)
    #@+node:ekr.20081121105001.552: *5* getInsertPoint
    def getInsertPoint(self):

        i = self.widget.cursorPosition()
        # g.trace(i)
        return i
    #@+node:ekr.20081121105001.553: *5* getSelectionRange
    def getSelectionRange(self,sort=True):

        w = self.widget

        if w.hasSelectedText():
            i = w.selectionStart()
            s = w.selectedText()
            s = g.u(s)
            j = i + len(s)
        else:
            i = j = w.cursorPosition()

        # g.trace(i,j)
        return i,j
    #@+node:ekr.20081121105001.554: *5* hasSelection
    def hasSelection(self):

        return self.widget.hasSelection()
    #@+node:ekr.20081121105001.555: *5* see & seeInsertPoint
    def see(self,i):
        pass

    def seeInsertPoint (self):
        pass
    #@+node:ekr.20081121105001.556: *5* setAllText
    def setAllText(self,s,insert=None):

        w = self.widget
        i = g.choose(insert is None,0,insert)
        w.setText(s)
        if insert is not None:
            self.setSelectionRange(i,i,insert=i)
    #@+node:ekr.20081121105001.557: *5* setInsertPoint
    def setInsertPoint(self,i):

        w = self.widget
        s = w.text()
        s = g.u(s)
        i = self.toPythonIndex(i) # 2010/10/22.
        i = max(0,min(i,len(s)))
        w.setCursorPosition(i)
    #@+node:ekr.20081121105001.558: *5* setSelectionRangeHelper (leoQLineEdit)
    def setSelectionRangeHelper(self,i,j,insert):

        w = self.widget
        # g.trace(i,j,insert,w)
        if i > j: i,j = j,i
        s = w.text()
        s = g.u(s)
        n = len(s)
        i = max(0,min(i,n))
        j = max(0,min(j,n))
        if j < i: i,j = j,i
        if insert is None: insert = j
        insert = max(0,min(insert,n))
        if i == j:
            w.setCursorPosition(i)
        else:
            length = j-i
            if insert < j:
                w.setSelection(j,-length)
            else:
                w.setSelection(i,length)
    #@-others
#@-<< define leoQLineEditWidget class >>
#@+<< define leoQTextEditWidget class >>
#@+node:ekr.20081121105001.572: *3*  << define leoQTextEditWidget class >>
class leoQTextEditWidget (leoQtBaseTextWidget):

    #@+others
    #@+node:ekr.20081121105001.573: *4* Birth
    #@+node:ekr.20081121105001.574: *5* ctor
    def __init__ (self,widget,name,c=None):

        # widget is a QTextEdit (or QTextBrowser).
        # g.trace('leoQTextEditWidget',widget)

        # Init the base class.
        leoQtBaseTextWidget.__init__(self,widget,name,c=c)

        self.baseClassName='leoQTextEditWidget'

        widget.setUndoRedoEnabled(False)

        self.setConfig()
        self.setFontFromConfig()
        self.setColorFromConfig()
    #@+node:ekr.20081121105001.575: *5* setFontFromConfig
    def setFontFromConfig (self,w=None):

        '''Set the font in the widget w (a body editor).'''

        c = self.c
        if not w: w = self.widget

        font = c.config.getFontFromParams(
            "body_text_font_family", "body_text_font_size",
            "body_text_font_slant",  "body_text_font_weight",
            c.config.defaultBodyFontSize)

        self.fontRef = font # ESSENTIAL: retain a link to font.
        # w.configure(font=font)

        # g.trace("BODY",body.cget("font"),font.cget("family"),font.cget("weight"))
    #@+node:ekr.20081121105001.576: *5* setColorFromConfig
    def setColorFromConfig (self,w=None):

        '''Set the font in the widget w (a body editor).'''
    #@+node:ekr.20081121105001.577: *5* setConfig
    def setConfig (self):

        c = self.c ; w = self.widget

        n = c.config.getInt('qt-rich-text-zoom-in')

        w.setWordWrapMode(QtGui.QTextOption.NoWrap)

        # w.zoomIn(1)
        # w.updateMicroFocus()
        if n not in (None,0):
            # This only works when there is no style sheet.
            # g.trace('zoom-in',n)
            w.zoomIn(n)
            w.updateMicroFocus()

        # tab stop in pixels - no config for this (yet)        
        w.setTabStopWidth(24)
    #@+node:ekr.20100109082023.3734: *4* leoMoveCursorHelper (Qt)
    def leoMoveCursorHelper (self,kind,extend=False,linesPerPage=15):

        '''Move the cursor in a QTextEdit.'''

        trace = False and not g.unitTesting
        verbose = True
        w = self.widget
        if trace:
            g.trace(kind,'extend',extend)
            if verbose:
                g.trace(len(w.toPlainText()))

        tc = QtGui.QTextCursor
        d = {
            'exchange': True, # Dummy.
            'down':tc.Down,'end':tc.End,'end-line':tc.EndOfLine,
            'home':tc.Start,'left':tc.Left,'page-down':tc.Down,
            'page-up':tc.Up,'right':tc.Right,'start-line':tc.StartOfLine,
            'up':tc.Up,
        }
        kind = kind.lower()
        op = d.get(kind)
        mode = g.choose(extend,tc.KeepAnchor,tc.MoveAnchor)

        if not op:
            return g.trace('can not happen: bad kind: %s' % kind)

        if kind in ('page-down','page-up'):
            cursor = w.textCursor()
            cursor.movePosition(op,mode,linesPerPage)
            w.setTextCursor(cursor)
        elif kind == 'exchange': # exchange-point-and-mark
            cursor = w.textCursor()
            anchor = cursor.anchor()
            pos = cursor.position()
            cursor.setPosition(pos,tc.MoveAnchor)
            cursor.setPosition(anchor,tc.KeepAnchor)
            w.setTextCursor(cursor)
        else:
            if not extend:
                # Fix an annoyance. Make sure to clear the selection.
                cursor = w.textCursor()
                cursor.clearSelection()
                w.setTextCursor(cursor)
            w.moveCursor(op,mode)
    #@+node:ekr.20081121105001.578: *4* Widget-specific overrides (QTextEdit)
    #@+node:ekr.20090205153624.11: *5* delete (avoid call to setAllText)
    def delete(self,i,j=None):

        trace = False and not g.unitTesting
        c,w = self.c,self.widget
        colorer = c.frame.body.colorizer.highlighter.colorer
        n = colorer.recolorCount

        if trace: g.trace(self.getSelectionRange())

        i = self.toGuiIndex(i)
        if j is None: j = i+1
        j = self.toGuiIndex(j)
        if i > j: i,j = j,i

        if trace: g.trace(i,j)

        # Set a hook for the colorer.
        colorer.initFlag = True

        sb = w.verticalScrollBar()
        pos = sb.sliderPosition()
        cursor = w.textCursor()

        try:
            self.changingText = True # Disable onTextChanged

            old_i,old_j = self.getSelectionRange()
            if i == old_i and j == old_j:
                # Work around an apparent bug in cursor.movePosition.
                cursor.removeSelectedText()
            elif i == j:
                pass
            else:
                # g.trace('*** using dubious code')
                cursor.setPosition(i)
                moveCount = abs(j-i)
                cursor.movePosition(cursor.Right,cursor.KeepAnchor,moveCount)
                w.setTextCursor(cursor)  # Bug fix: 2010/01/27
                if trace:
                    i,j = self.getSelectionRange()
                    g.trace(i,j)
                cursor.removeSelectedText()
                if trace: g.trace(self.getSelectionRange())
        finally:
            self.changingText = False

        sb.setSliderPosition(pos)

        # g.trace('%s calls to recolor' % (colorer.recolorCount-n))
    #@+node:ekr.20081121105001.579: *5* flashCharacter (leoQTextEditWidget)
    def flashCharacter(self,i,bg='white',fg='red',flashes=3,delay=75):

        # numbered color names don't work in Ubuntu 8.10, so...
        if bg[-1].isdigit() and bg[0] != '#':
            bg = bg[:-1]
        if fg[-1].isdigit() and fg[0] != '#':
            fg = fg[:-1]

        # This might causes problems during unit tests.
        # The selection point isn't restored in time.
        if g.app.unitTesting: return

        w = self.widget # A QTextEdit.
        e = QtGui.QTextCursor

        def after(func):
            QtCore.QTimer.singleShot(delay,func)

        def addFlashCallback(self=self,w=w):
            n,i = self.flashCount,self.flashIndex

            cursor = w.textCursor() # Must be the widget's cursor.
            cursor.setPosition(i)
            cursor.movePosition(e.Right,e.KeepAnchor,1)

            extra = w.ExtraSelection()
            extra.cursor = cursor
            if self.flashBg: extra.format.setBackground(QtGui.QColor(self.flashBg))
            if self.flashFg: extra.format.setForeground(QtGui.QColor(self.flashFg))
            self.extraSelList = [extra] # keep the reference.
            w.setExtraSelections(self.extraSelList)

            self.flashCount -= 1
            after(removeFlashCallback)

        def removeFlashCallback(self=self,w=w):
            w.setExtraSelections([])
            if self.flashCount > 0:
                after(addFlashCallback)
            else:
                w.setFocus()

        # g.trace(flashes,fg,bg)
        self.flashCount = flashes
        self.flashIndex = i
        self.flashBg = g.choose(bg.lower()=='same',None,bg)
        self.flashFg = g.choose(fg.lower()=='same',None,fg)

        addFlashCallback()
    #@+node:ekr.20081121105001.580: *5* getAllText (leoQTextEditWidget)
    def getAllText(self):

        w = self.widget

        s = g.u(w.toPlainText())

        return s
    #@+node:ekr.20081121105001.581: *5* getInsertPoint
    def getInsertPoint(self):

        return self.widget.textCursor().position()
    #@+node:ekr.20081121105001.582: *5* getSelectionRange
    def getSelectionRange(self,sort=True):

        trace = False and not g.unitTesting
        w = self.widget
        tc = w.textCursor()
        i,j = tc.selectionStart(),tc.selectionEnd()
        # s = tc.selectedText()
        # if s: n = len(s)
        # else: n = 0
        if trace: g.trace(i,j)
        return i,j
    #@+node:ekr.20081121105001.583: *5* getYScrollPosition
    def getYScrollPosition(self):

        w = self.widget
        sb = w.verticalScrollBar()
        i = sb.sliderPosition()

        # Return a tuple, only the first of which is used.
        return i,i 
    #@+node:ekr.20081121105001.584: *5* hasSelection
    def hasSelection(self):

        return self.widget.textCursor().hasSelection()
    #@+node:ekr.20090531084925.3773: *5* scrolling (QTextEdit)
    #@+node:ekr.20090531084925.3775: *6* indexIsVisible and linesPerPage
    # This is not used if linesPerPage exists.
    def indexIsVisible (self,i):
        return False

    def linesPerPage (self):

        '''Return the number of lines presently visible.'''

        w = self.widget
        h = w.size().height()
        lineSpacing = w.fontMetrics().lineSpacing()
        n = h/lineSpacing
        # g.trace(n,h,lineSpacing)
        return n
    #@+node:ekr.20090531084925.3776: *6* scrollDelegate (QTextEdit)
    def scrollDelegate(self,kind):

        '''Scroll a QTextEdit up or down one page.
        direction is in ('down-line','down-page','up-line','up-page')'''

        c = self.c ; w = self.widget
        vScroll = w.verticalScrollBar()
        h = w.size().height()
        lineSpacing = w.fontMetrics().lineSpacing()
        n = h/lineSpacing
        n = max(2,n-3)
        if   kind == 'down-half-page': delta = n/2
        elif kind == 'down-line':      delta = 1
        elif kind == 'down-page':      delta = n
        elif kind == 'up-half-page':   delta = -n/2
        elif kind == 'up-line':        delta = -1
        elif kind == 'up-page':        delta = -n
        else:
            delta = 0 ; g.trace('bad kind:',kind)
        val = vScroll.value()
        # g.trace(kind,n,h,lineSpacing,delta,val)
        vScroll.setValue(val+(delta*lineSpacing))
        c.bodyWantsFocus()
    #@+node:ekr.20090205153624.12: *5* insert (avoid call to setAllText)
    def insert(self,i,s):

        trace = False and not g.unitTesting
        c,w = self.c,self.widget
        colorer = c.frame.body.colorizer.highlighter.colorer
        n = colorer.recolorCount

        # Set a hook for the colorer.
        colorer.initFlag = True

        i = self.toGuiIndex(i)
        sb = w.verticalScrollBar()
        pos = sb.sliderPosition()
        cursor = w.textCursor()
        try:
            self.changingText = True # Disable onTextChanged.
            cursor.setPosition(i)
            cursor.insertText(s) # This cause an incremental call to recolor.
            w.setTextCursor(cursor) # Bug fix: 2010/01/27
        finally:
            self.changingText = False

        sb.setSliderPosition(pos)

        if trace:
            g.trace('%s calls to recolor' % (
                colorer.recolorCount-n))
    #@+node:ekr.20081121105001.585: *5* see
    def see(self,i):

        self.widget.ensureCursorVisible()
    #@+node:ekr.20081121105001.586: *5* seeInsertPoint
    def seeInsertPoint (self):

        self.widget.ensureCursorVisible()
    #@+node:ekr.20110125132417.18964: *5* setAllText (leoQTextEditWidget) & helper
    def setAllText(self,s,insert=None,new_p=None):

        '''Set the text of the widget.

        If insert is None, the insert point, selection range and scrollbars are initied.
        Otherwise, the scrollbars are preserved.'''

        trace = False and not g.unitTesting
        verbose = False
        c,w = self.c,self.widget
        colorizer = c.frame.body.colorizer
        highlighter = colorizer.highlighter
        colorer = highlighter.colorer

        # Set a hook for the colorer.
        colorer.initFlag = True

        sb = w.verticalScrollBar()
        if insert is None: i,pos = 0,0
        else: i,pos = insert,sb.sliderPosition()

        if trace: g.trace(new_p)
        if trace and verbose: t1 = g.getTime()
        try:
            self.changingText = True # Disable onTextChanged
            colorizer.changingText = True
            if w.htmlFlag and new_p and new_p.h.startswith('@html '):
                w.setReadOnly(False)
                w.setHtml(s)
                w.setReadOnly(True)
            elif w.htmlFlag and new_p and new_p.h.startswith('@image'):
                s2 = self.urlToImageHtml(c,new_p,s)
                if s2 != None:
                    w.setReadOnly(False)
                    w.setHtml(s2)
                    w.setReadOnly(True)
                else:
                    w.setPlainText(s)
            else:
                w.setReadOnly(False)
                w.setPlainText(s)
        finally:
            self.changingText = False
            colorizer.changingText = False
        if trace and verbose: g.trace(g.timeSince(t1))

        self.setSelectionRange(i,i,insert=i)
        sb.setSliderPosition(pos)
    #@+node:ekr.20110125132417.18965: *6* download_image
    def url2name(self,url): 
        return g.os_path_basename(urlparse.urlsplit(url)[2]) 

    def download_image(self,url): 
        proxy_opener = urllib.build_opener()

        proxy_support = urllib.ProxyHandler({})
        no_proxy_opener = urllib.build_opener(proxy_support)
        urllib.install_opener(no_proxy_opener)

        localName = self.url2name(url) 
        req = urllib.Request(url) 
        
        try:
<<<<<<< HEAD
            r = urllib.urlopen(req, timeout=1)
        except urllib.HTTPError, eh:
            if hasattr(eh, 'reason'):
                print 'HTTP reason: ', eh.reason
                print 'Reason erno: ', eh.reason.errno
                return ''

        except urllib.URLError, eu:
            if hasattr(eu, 'reason') and eu.reason.errno != 11001:
                print 'Probbably wrong web address.'
                print 'URLError reason: ', eu.reason
                print 'Reason erno: ', eu.reason.errno
                return ''

            urllib.install_opener(proxy_opener)
            
            try:
                r = urllib.urlopen(req, timeout=1)
            except urllib.HTTPError, eh:
                if hasattr(eh, 'reason'):
                    print 'HTTP reason: ', eh.reason
                    print 'Reason erno: ', eh.reason.errno
                    return ''
        
            except IOError, eu:
                if hasattr(eu, 'reason'):
                    print 'Failed to reach a server through default proxy.'
                    print 'Reason: ', eu.reason
                    print 'Reason erno: ', eu.reason.errno
                if hasattr(eu, 'code'):
                    print 'The server couldn\'t fulfill the request.'
                    print 'Error code: ', eu.code
=======
            r = urllib.urlopen(req)
        except IOError as e1:
            proxy_opener = urllib.build_opener()
            urllib.install_opener(proxy_opener)
            
            try:
                r = urllib.urlopen(req)
            except IOError as e3:
                if hasattr(e3, 'reason'):
                    g.trace('Failed to reach a server through default proxy.')
                    g.trace('Reason: ', e3.reason)
                elif hasattr(e3, 'code'):
                    g.trace('The server couldn\'t fulfill the request.')
                    g.trace('Error code: ', e3.code)
>>>>>>> 930e4944
                    
                return ""
                    
        key = r.info().get('Content-Disposition')
        if key:
            # If the response has Content-Disposition, we take file name from it 
            localName = key.split('filename=')[1] 
            if localName[0] == '"' or localName[0] == "'": 
               localName = localName[1:-1] 
        elif r.url != url:  
            # if we were redirected, the real file name we take from the final URL 
            localName = self.url2name(r.url) 

        localName = os.path.join(tempfile.gettempdir(), localName)

        f = open(localName, 'wb') 
        f.write(r.read()) 
        f.close() 

        return localName
    #@+node:ekr.20110125132417.18966: *6* urlToImageHtml
    def urlToImageHtml (self,c,p,s):

        '''Create html that will display an image whose url is in s or p.h.'''

        # Try to exract the path from the first body line
        if s.strip():
            lst = s.strip().split('\n',1)
            
            if len(lst) < 2:
                html = self.urlToImageHtmlHelper (c,p,lst[0].strip())
            else:
                html = self.urlToImageHtmlHelper (c,p,lst[0].strip(),lst[1].strip())
            if html != None:
                return html

        # if the previous try  does not return a valid path
        # try to exract the path from the headline
        assert p.h.startswith('@image')
        if not s.strip():
            html = self.urlToImageHtmlHelper (c,p,p.h[6:].strip())
        else:
            html = self.urlToImageHtmlHelper (c,p,p.h[6:].strip(),s)
        
        return html

    def urlToImageHtmlHelper (self,c,p,s,descr=''):

        '''Create html that will display an image whose url is in s or p.h.
          Returns None if it can not extract the valid path
        '''

        if s.startswith('file://'):
            s2 = s[7:]
            s2 = g.os_path_finalize_join(g.app.loadDir,s2)
            if g.os_path_exists(s2):
                # g.es(s2.replace('\\','/'))
                s = 'file:///' + s2
                # if s2.endswith('.html') or s2.endswith('.htm'):
                    # s = open(s2).read()
                    # return s
            else:
                g.es('not found',s2)
                #return s # Don't render the image.
                return None
        elif s.endswith('.html') or s.endswith('.htm'):
            s = open(s).read()
            #g.es('@image - html= ', html)
            return s
        elif s.startswith('http://'):
            # 2011/01/25: bogomil: Download the image if url starts with http
            s = localName = self.download_image(s)

        s = s.replace('\\','/')
        s = s.strip("'").strip('"').strip()
        s1 = s
        s = g.os_path_expandExpression(s,c=c) # 2011/01/25: bogomil
        if s1 == s:
            s2 = '/'.join([c.getNodePath(p),s])
            if g.os_path_exists(s2):
                s = s2
        
        if not g.os_path_exists(s):
            return None

        html = '''
    <!DOCTYPE html PUBLIC "-//W3C//DTD XHTML 1.0 Transitional//EN" "http://www.w3.org/TR/xhtml1/DTD/xhtml1-transitional.dtd">
    <html xmlns="http://www.w3.org/1999/xhtml" xml:lang="en" lang="en">
    <head></head>
    <body bgcolor="#fffbdc">
    <img src="%s">
    <br/>
    <p>%s</p>
    </body>
    </html>
    ''' % (s, descr)

        return html
    #@+node:ekr.20081121105001.588: *5* setInsertPoint
    def setInsertPoint(self,i):

        w = self.widget

        s = w.toPlainText()
        i = self.toPythonIndex(i)
        i = max(0,min(i,len(s)))
        cursor = w.textCursor()
        cursor.setPosition(i)
        w.setTextCursor(cursor)
    #@+node:ekr.20081121105001.589: *5* setSelectionRangeHelper & helper
    def setSelectionRangeHelper(self,i,j,insert):

        trace = False and not g.unitTesting
        w = self.widget
        i = self.toPythonIndex(i)
        j = self.toPythonIndex(j)

        n = self.lengthHelper()
        i = max(0,min(i,n))
        j = max(0,min(j,n))
        if insert is None:
            ins = max(i,j)
        else:
            ins = self.toPythonIndex(insert)
            ins = max(0,min(ins,n))

        if trace:g.trace('i',i,'j',j,'insert',insert)

        # 2010/02/02: Use only tc.setPosition here.
        # Using tc.movePosition doesn't work.
        tc = w.textCursor()
        if i == j:
            tc.setPosition(i)
        elif ins == j:
            # Put the insert point at j
            tc.setPosition(i)
            tc.setPosition(j,tc.KeepAnchor)
        else:
            # Put the insert point a i
            tc.setPosition(j)
            tc.setPosition(i,tc.KeepAnchor)

        w.setTextCursor(tc)
    #@+node:ekr.20081121105001.590: *6* lengthHelper
    def lengthHelper(self):

        '''Return the length of the text.'''

        w = self.widget
        tc = w.textCursor()
        tc.movePosition(QtGui.QTextCursor.End)
        n = tc.position()
        return n

    #@+node:ekr.20081121105001.591: *5* setYScrollPosition
    def setYScrollPosition(self,pos):

        # g.trace(pos,g.callers(3))

        w = self.widget
        sb = w.verticalScrollBar()
        if pos is None:
            pos = 0
        else:
            try:
                n1,n2 = pos
                pos = n1
            except TypeError:
                pass
        sb.setSliderPosition(pos)
    #@+node:ville.20090321082712.1: *5*  PythonIndex
    #@+node:ville.20090321082712.2: *6* toPythonIndex
    def toPythonIndex (self,index):

        w = self
        te = self.widget

        if index is None:
            return 0
        if type(index) == type(99):
            return index
        elif index == '1.0':
            return 0
        elif index == 'end':
            return w.getLastPosition()
        else:
            # g.trace(repr(index))
            #s = w.getAllText()
            doc = te.document()
            data = index.split('.')
            if len(data) == 2:
                row,col = data
                row,col = int(row),int(col)
                bl = doc.findBlockByNumber(row-1)
                return bl.position() + col


                #i = g.convertRowColToPythonIndex(s,row-1,col)

                # g.trace(index,row,col,i,g.callers(6))
                #return i
            else:
                g.trace('bad string index: %s' % index)
                return 0

    toGuiIndex = toPythonIndex
    #@+node:ville.20090321082712.3: *6* toPythonIndexToRowCol (leoQTextEditWidget)
    def toPythonIndexRowCol(self,index):
        #print "use idx",index

        w = self 

        if index == '1.0':
            return 0, 0, 0
        if index == 'end':
            index = w.getLastPosition()

        te = self.widget
        #print te
        doc = te.document()
        i = w.toPythonIndex(index)
        bl = doc.findBlock(i)
        row = bl.blockNumber()
        col = i - bl.position()

        #s = w.getAllText()
        #i = w.toPythonIndex(index)
        #row,col = g.convertPythonIndexToRowCol(s,i)
        #print "idx",i,row,col
        return i,row,col
    #@+node:ville.20090324170325.63: *5* get
    def get(self,i,j=None):
        i = self.toGuiIndex(i)
        if j is None: 
            j = i+1
        else:
            j = self.toGuiIndex(j)
        te = self.widget
        doc = te.document()
        bl = doc.findBlock(i)
        #row = bl.blockNumber()
        #col = index - bl.position()

        # common case, e.g. one character    
        if bl.contains(j):
            s = g.u(bl.text())
            offset = i - bl.position()
            ret = s[ offset : offset + (j-i)]
            #print "fastget",ret
            return ret

        # the next implementation is much slower, but will have to do        

        #g.trace('Slow get()', g.callers(5))
        s = self.getAllText()
        i = self.toGuiIndex(i)

        j = self.toGuiIndex(j)
        return s[i:j]
    #@-others
#@-<< define leoQTextEditWidget class >>

# Define all other text classes, in any order.

#@+others
#@+node:ekr.20081121105001.593: *3* class findTextWrapper
class findTextWrapper (leoQLineEditWidget):

    '''A class representing the find/change edit widgets.'''

    def __init__ (self,widget,name,c=None):
        # Init the base class.
        leoQLineEditWidget.__init__(self,widget,name,c=c)
        self.tabWidget = None

    def setTabWidget (self,widget):
        self.tabWidget = widget
#@+node:ekr.20081121105001.559: *3* class leoQScintilla
class leoQScintillaWidget (leoQtBaseTextWidget):

    #@+others
    #@+node:ekr.20081121105001.560: *4* Birth
    #@+node:ekr.20081121105001.561: *5* ctor
    def __init__ (self,widget,name,c=None):

        # Init the base class.
        leoQtBaseTextWidget.__init__(self,widget,name,c=c)

        self.baseClassName='leoQScintillaWidget'

        self.useScintilla = True
        self.setConfig()
    #@+node:ekr.20081121105001.562: *5* setConfig
    def setConfig (self):

        c = self.c ; w = self.widget
        tag = 'qt-scintilla-styles'
        qcolor,qfont = QtGui.QColor,QtGui.QFont

        def oops(s): g.trace('bad @data %s: %s' % (tag,s))

        # To do: make this configurable the leo way
        if 0: # Suppress lexing.
            w.setLexer()
            lexer = w.lexer()
        else:
            lexer = Qsci.QsciLexerPython(w)
            # A small font size, to be magnified.
            font = qfont("Courier New",8,qfont.Bold)
            lexer.setFont(font)
            table = None
            aList = c.config.getData('qt-scintilla-styles')
            if aList:
                aList = [s.split(',') for s in aList]
                table = []
                for z in aList:
                    if len(z) == 2:
                        color,style = z
                        table.append((color.strip(),style.strip()),)
                    else: oops('entry: %s' % z)
                # g.trace(g.printList(table))

            if not table:
                table = (
                    ('red','Comment'),
                    ('green','SingleQuotedString'),
                    ('green','DoubleQuotedString'),
                    ('green','TripleSingleQuotedString'),
                    ('green','TripleDoubleQuotedString'),
                    ('green','UnclosedString'),
                    ('blue','Keyword'),
                )
            for color,style in table:
                if hasattr(lexer,style):
                    style = getattr(lexer,style)
                    try:
                        lexer.setColor(qcolor(color),style)
                    except Exception:
                        oops('bad color: %s' % color)
                else: oops('bad style: %s' % style)

        w.setLexer(lexer)

        n = c.config.getInt('qt-scintilla-zoom-in')
        if n not in (None,0): w.zoomIn(n)

        w.setIndentationWidth(4)
        w.setIndentationsUseTabs(False)
        w.setAutoIndent(True)
    #@+node:ekr.20081121105001.563: *4* Widget-specific overrides (QScintilla)
    #@+node:ekr.20081121105001.564: *5* getAllText
    def getAllText(self):

        w = self.widget
        s = w.text()
        s = g.u(s)
        return s
    #@+node:ekr.20081121105001.565: *5* getInsertPoint
    def getInsertPoint(self):

        w = self.widget
        s = self.getAllText()
        row,col = w.getCursorPosition()  
        i = g.convertRowColToPythonIndex(s, row, col)
        return i
    #@+node:ekr.20081121105001.566: *5* getSelectionRange
    def getSelectionRange(self,sort=True):

        w = self.widget

        if w.hasSelectedText():
            s = self.getAllText()
            row_i,col_i,row_j,col_j = w.getSelection()
            i = g.convertRowColToPythonIndex(s, row_i, col_i)
            j = g.convertRowColToPythonIndex(s, row_j, col_j)
            if sort and i > j: sel = j,i
        else:
            i = j = self.getInsertPoint()

        return i,j

    #@+node:ekr.20081121105001.567: *5* hasSelection
    def hasSelection(self):

        return self.widget.hasSelectedText()
    #@+node:ekr.20081121105001.568: *5* see
    def see(self,i):

        # Ok for now.  Using SCI_SETYCARETPOLICY might be better.
        w = self.widget
        s = self.getAllText()
        row,col = g.convertPythonIndexToRowCol(s,i)
        w.ensureLineVisible(row)

    # Use base-class method for seeInsertPoint.
    #@+node:ekr.20081121105001.569: *5* setAllText
    def setAllText(self,s,insert=None,new_p=None):

        '''Set the text of the widget.

        If insert is None, the insert point, selection range and scrollbars are initied.
        Otherwise, the scrollbars are preserved.'''

        w = self.widget
        w.setText(s)

    #@+node:ekr.20081121105001.570: *5* setInsertPoint
    def setInsertPoint(self,i):

        w = self.widget
        w.SendScintilla(w.SCI_SETCURRENTPOS,i)
        w.SendScintilla(w.SCI_SETANCHOR,i)
    #@+node:ekr.20081121105001.571: *5* setSelectionRangeHelper
    def setSelectionRangeHelper(self,i,j,insert):

        w = self.widget

        # g.trace('i',i,'j',j,'insert',insert,g.callers(4))

        if insert in (j,None):
            self.setInsertPoint(j)
            w.SendScintilla(w.SCI_SETANCHOR,i)
        else:
            self.setInsertPoint(i)
            w.SendScintilla(w.SCI_SETANCHOR,j)
    #@-others
#@+node:ekr.20081121105001.592: *3* class leoQtHeadlineWidget
class leoQtHeadlineWidget (leoQtBaseTextWidget):
    '''A wrapper class for QLineEdit widgets in QTreeWidget's.

    This wrapper must appear to be a leoFrame.baseTextWidget to Leo's core.
    '''

    #@+others
    #@+node:ekr.20090603073641.3841: *4* Birth
    def __init__ (self,c,item,name,widget):

        # g.trace('(leoQtHeadlineWidget)',item,widget)

        # Init the base class.
        leoQtBaseTextWidget.__init__(self,widget,name,c)
        self.item=item
        self.permanent = False # Warn the minibuffer that we can go away.

    def __repr__ (self):
        return 'leoQtHeadlineWidget: %s' % id(self)
    #@+node:ekr.20090603073641.3851: *4* Widget-specific overrides (leoQtHeadlineWidget)
    # These are safe versions of QLineEdit methods.
    #@+node:ekr.20090603073641.3861: *5* check
    def check (self):

        '''Return True if the tree item exists and it's edit widget exists.'''

        trace = False and not g.unitTesting
        tree = self.c.frame.tree
        e = tree.treeWidget.itemWidget(self.item,0)
        valid = tree.isValidItem(self.item)
        result = valid and e == self.widget
        if trace: g.trace('result %s self.widget %s itemWidget %s' % (
            result,self.widget,e))

        return result
    #@+node:ekr.20090603073641.3852: *5* getAllText
    def getAllText(self):

        if self.check():
            w = self.widget
            s = w.text()
            return g.u(s)
        else:
            return ''
    #@+node:ekr.20090603073641.3853: *5* getInsertPoint
    def getInsertPoint(self):

        if self.check():
            i = self.widget.cursorPosition()
            return i
        else:
            return 0
    #@+node:ekr.20090603073641.3854: *5* getSelectionRange
    def getSelectionRange(self,sort=True):

        w = self.widget

        if self.check():
            if w.hasSelectedText():
                i = w.selectionStart()
                s = w.selectedText()
                s = g.u(s)
                j = i + len(s)
            else:
                i = j = w.cursorPosition()
            return i,j
        else:
            return 0,0
    #@+node:ekr.20090603073641.3855: *5* hasSelection
    def hasSelection(self):

        if self.check():
            return self.widget.hasSelectedText()
        else:
            return False
    #@+node:ekr.20090603073641.3856: *5* see & seeInsertPoint
    def see(self,i):
        pass

    def seeInsertPoint (self):
        pass
    #@+node:ekr.20090603073641.3857: *5* setAllText
    def setAllText(self,s,insert=None):

        if not self.check(): return

        w = self.widget
        i = g.choose(insert is None,0,insert)
        w.setText(s)
        if insert is not None:
            self.setSelectionRange(i,i,insert=i)
    #@+node:ekr.20090603073641.3862: *5* setFocus
    def setFocus (self):

        if self.check():
            g.app.gui.set_focus(self.c,self.widget)
    #@+node:ekr.20090603073641.3858: *5* setInsertPoint
    def setInsertPoint(self,i):

        if not self.check(): return

        w = self.widget
        s = w.text()
        s = g.u(s)
        i = self.toPythonIndex(i)
        i = max(0,min(i,len(s)))
        w.setCursorPosition(i)
    #@+node:ekr.20090603073641.3859: *5* setSelectionRangeHelper (leoQLineEdit)
    def setSelectionRangeHelper(self,i,j,insert):

        if not self.check(): return
        w = self.widget
        # g.trace(i,j,insert,w)
        if i > j: i,j = j,i
        s = w.text()
        s = g.u(s)
        n = len(s)
        i = max(0,min(i,n))
        j = max(0,min(j,n))
        if insert is None:
            insert = j
        else:
            insert = self.toPythonIndex(insert)
            insert = max(0,min(insert,n))
        if i == j:
            w.setCursorPosition(i)
        else:
            length = j-i
            if insert < j:
                w.setSelection(j,-length)
            else:
                w.setSelection(i,length)
    #@-others
#@+node:ekr.20081121105001.594: *3* class leoQtMinibuffer (leoQLineEditWidget)
class leoQtMinibuffer (leoQLineEditWidget):

    def __init__ (self,c):
        self.c = c
        w = c.frame.top.ui.lineEdit # QLineEdit
        # Init the base class.
        leoQLineEditWidget.__init__(self,widget=w,name='minibuffer',c=c)

        self.ev_filter = leoQtEventFilter(c,w=self,tag='minibuffer')
        w.installEventFilter(self.ev_filter)

    def setBackgroundColor(self,color):
        self.widget.setStyleSheet('background-color:%s' % color)

    def setForegroundColor(self,color):
        pass
#@-others
#@-<< define text widget classes >>

#@+others
#@+node:ekr.20081121105001.190: **  Module level

#@+node:ekr.20081121105001.191: *3* init
def init():

    if g.app.unitTesting: # Not Ok for unit testing!
        return False

    if not QtCore:
        return False

    if g.app.gui:
        return g.app.gui.guiName() == 'qt'
    else:
        g.app.gui = leoQtGui()

        # Override g.pdb
        def qtPdb(message=''):
            if message: print(message)
            import pdb
            if not g.app.useIpython:
                QtCore.pyqtRemoveInputHook()
            pdb.set_trace()
        g.pdb = qtPdb

        g.app.gui.finishCreate()
        g.plugin_signon(__name__)
        return True
#@+node:ekr.20081121105001.194: ** Frame and component classes...
#@+node:ekr.20081121105001.200: *3* class  DynamicWindow (QtGui.QMainWindow)
from PyQt4 import uic

class DynamicWindow(QtGui.QMainWindow):

    '''A class representing all parts of the main Qt window
    as created by Designer.

    c.frame.top is a DynamciWindow object.

    For --gui==qttabs:
        c.frame.top.parent is a TabbedFrameFactory
        c.frame.top.master is a LeoTabbedTopLevel

    All leoQtX classes use the ivars of this Window class to
    support operations requested by Leo's core.
    '''

    #@+others
    #@+node:ekr.20081121105001.201: *4*  ctor (DynamicWindow)
    # Called from leoQtFrame.finishCreate.

    def __init__(self,c,parent=None):

        '''Create Leo's main window, c.frame.top'''
        
        # For qttabs gui, parent is a LeoTabbedTopLevel.

        # g.trace('(DynamicWindow)',g.callers())

        QtGui.QMainWindow.__init__(self,parent)

        self.leo_c = c
    #@+node:ville.20090806213440.3689: *4* construct (DynamicWindow)
    def construct(self,master=None):
        """ Factor 'heavy duty' code out from ctor """

        c = self.leo_c; top = c.frame.top
        self.master=master # A LeoTabbedTopLevel for tabbed windows.
        # g.trace('(DynamicWindow)',g.callers())

        # Init the base class.
        ui_file_name = c.config.getString('qt_ui_file_name')
        if not ui_file_name:
            ui_file_name = 'qt_main.ui'

        ui_description_file = g.app.loadDir + "/../plugins/" + ui_file_name
        # g.pr('DynamicWindw.__init__,ui_description_file)
        assert g.os_path_exists(ui_description_file)

        self.bigTree = c.config.getBool('big_outline_pane')

        if useUI:  
            self.ui = uic.loadUi(ui_description_file, self)
        else:
            self.createMainWindow()


        self.iconBar = self.addToolBar("IconBar")

        # Set orientation if requested.
        d = {
            'bottom':QtCore.Qt.BottomToolBarArea,
            'left':QtCore.Qt.LeftToolBarArea,
            'right':QtCore.Qt.RightToolBarArea,
            'top':QtCore.Qt.TopToolBarArea,
        }
        where = c.config.getString('qt-toolbar-location')
        # g.trace(where)
        if where:
            where = d.get(where)
            if where: self.addToolBar(where,self.iconBar)
        self.menubar = self.menuBar()
        self.statusBar = QtGui.QStatusBar()
        self.setStatusBar(self.statusBar)

        orientation = c.config.getString('initial_split_orientation')
        self.setSplitDirection(orientation)
        self.setStyleSheets()
        #self.setLeoWindowIcon()
    #@+node:ekr.20081121105001.202: *4* closeEvent (DynanicWindow)
    def closeEvent (self,event):

        trace = False and not g.unitTesting
        c = self.leo_c

        if not c.exists:
            # Fixes double-prompt bug on Linux.
            if trace: g.trace('destroyed')
            event.accept()
            return

        if c.inCommand:
            if trace: g.trace('in command')
            c.requestCloseWindow = True
        else:
            if trace: g.trace('closing')
            ok = g.app.closeLeoWindow(c.frame)
            if ok:
                event.accept()
            else:
                event.ignore()
    #@+node:ekr.20090423070717.14: *4* createMainWindow & helpers
    # Called instead of uic.loadUi(ui_description_file, self)

    def createMainWindow (self):

        '''Create the component ivars of the main window.

        Copied/adapted from qt_main.py'''

        MainWindow = self
        self.ui = self

        self.setMainWindowOptions()
        self.createCentralWidget()
        self.createMainLayout(self.centralwidget)
            # Creates .verticalLayout, .splitter and .splitter_2.
        if self.bigTree:
            self.createBodyPane(self.splitter)
            self.createLogPane(self.splitter)
            treeFrame = self.createOutlinePane(self.splitter_2)
            self.splitter_2.addWidget(treeFrame)
            self.splitter_2.addWidget(self.splitter)
        else:
            self.createOutlinePane(self.splitter)
            self.createLogPane(self.splitter)
            self.createBodyPane(self.splitter_2)
        self.createMiniBuffer(self.centralwidget)
        self.createMenuBar()
        self.createStatusBar(MainWindow)

        # Signals
        QtCore.QMetaObject.connectSlotsByName(MainWindow)
    #@+node:ekr.20090426183711.10: *5* top-level
    #@+node:ekr.20090424085523.43: *6* createBodyPane
    def createBodyPane (self,parent):

        # Create widgets.
        bodyFrame = self.createFrame(parent,'bodyFrame')
        innerFrame = self.createFrame(bodyFrame,'innerBodyFrame',
            hPolicy=QtGui.QSizePolicy.Expanding)
        sw = self.createStackedWidget(innerFrame,'bodyStackedWidget')
        page2 = QtGui.QWidget()
        self.setName(page2,'bodyPage2')
        body = self.createText(page2,'richTextEdit')

        # Pack.
        vLayout = self.createVLayout(page2,'bodyVLayout',spacing=6)
        grid = self.createGrid(bodyFrame,'bodyGrid')
        innerGrid = self.createGrid(innerFrame,'bodyInnerGrid')
        vLayout.addWidget(body)
        sw.addWidget(page2)
        innerGrid.addWidget(sw, 0, 0, 1, 1)
        grid.addWidget(innerFrame, 0, 0, 1, 1)
        self.verticalLayout.addWidget(parent)

        # Official ivars
        self.text_page = page2
        self.stackedWidget = sw # used by leoQtBody
        self.richTextEdit = body
        self.leo_body_frame = bodyFrame
        self.leo_body_inner_frame = innerFrame
        # self.leo_body_grid = grid
        # self.grid = innerGrid
        # self.page_2 = page2
        # self.verticalBodyLayout= vLayout
    #@+node:ekr.20090425072841.12: *6* createCentralWidget
    def createCentralWidget (self):

        MainWindow = self

        w = QtGui.QWidget(MainWindow)
        w.setObjectName("centralwidget")

        MainWindow.setCentralWidget(w)

        # Official ivars.
        self.centralwidget = w
    #@+node:ekr.20090424085523.42: *6* createLogPane
    def createLogPane (self,parent):

        # Create widgets.
        logFrame = self.createFrame(parent,'logFrame',
            vPolicy = QtGui.QSizePolicy.Minimum)
        innerFrame = self.createFrame(logFrame,'logInnerFrame',
            hPolicy=QtGui.QSizePolicy.Preferred,
            vPolicy=QtGui.QSizePolicy.Expanding)
        tabWidget = self.createTabWidget(innerFrame,'logTabWidget')

        # Pack.
        innerGrid = self.createGrid(innerFrame,'logInnerGrid')
        innerGrid.addWidget(tabWidget, 0, 0, 1, 1)
        outerGrid = self.createGrid(logFrame,'logGrid')
        outerGrid.addWidget(innerFrame, 0, 0, 1, 1)

        findTab = QtGui.QWidget()
        findTab.setObjectName('findTab')
        tabWidget.addTab(findTab,'Find')
        self.createFindTab(findTab)

        spellTab = QtGui.QWidget()
        spellTab.setObjectName('spellTab')
        tabWidget.addTab(spellTab,'Spell')
        self.createSpellTab(spellTab)

        tabWidget.setCurrentIndex(1)

        # Official ivars
        self.tabWidget = tabWidget # Used by leoQtLog.
        # self.leo_log_frame = logFrame
        # self.leo_log_grid = outerGrid
        # self.findTab = findTab
        # self.spellTab = spellTab
        # self.leo_log_inner_frame = innerFrame
        # self.leo_log_inner_grid = innerGrid
    #@+node:ekr.20090424085523.41: *6* createMainLayout (DynamicWindow)
    def createMainLayout (self,parent):

        c = self.leo_c

        vLayout = self.createVLayout(parent,'mainVLayout',margin=3)

        # Splitter two is the "main" splitter, containing splitter.
        splitter2 = QtGui.QSplitter(parent)
        splitter2.setOrientation(QtCore.Qt.Vertical)
        splitter2.setObjectName("splitter_2")

        splitter2.connect(splitter2,
            QtCore.SIGNAL("splitterMoved(int,int)"),
            self.onSplitter2Moved)

        splitter = QtGui.QSplitter(splitter2)
        splitter.setOrientation(QtCore.Qt.Horizontal)
        splitter.setObjectName("splitter")

        splitter.connect(splitter,
            QtCore.SIGNAL("splitterMoved(int,int)"),
            self.onSplitter1Moved)

        # g.trace('splitter %s splitter2 %s' % (id(splitter),id(splitter2)))

        # Official ivars
        self.verticalLayout = vLayout
        self.splitter = splitter
        self.splitter_2 = splitter2

        self.setSizePolicy(self.splitter)
        self.verticalLayout.addWidget(self.splitter_2)
    #@+node:ekr.20090424085523.45: *6* createMenuBar
    def createMenuBar (self):

        MainWindow = self

        w = QtGui.QMenuBar(MainWindow)
        w.setGeometry(QtCore.QRect(0, 0, 957, 22))
        w.setObjectName("menubar")

        MainWindow.setMenuBar(w)

        # Official ivars.
        self.menubar = w
    #@+node:ekr.20090424085523.44: *6* createMiniBuffer
    def createMiniBuffer (self,parent):

        # Create widgets.
        frame = self.createFrame(self.centralwidget,'minibufferFrame',
            hPolicy = QtGui.QSizePolicy.MinimumExpanding,
            vPolicy = QtGui.QSizePolicy.Fixed)
        frame.setMinimumSize(QtCore.QSize(100, 0))
        label = self.createLabel(frame,'minibufferLabel','Minibuffer:')
        lineEdit = QtGui.QLineEdit(frame)
        lineEdit.setObjectName('lineEdit') # name important.

        # Pack.
        hLayout = self.createHLayout(frame,'minibufferHLayout',spacing=4)
        hLayout.setContentsMargins(3, 2, 2, 0)
        hLayout.addWidget(label)
        hLayout.addWidget(lineEdit)
        self.verticalLayout.addWidget(frame)
        label.setBuddy(lineEdit)

        # Official ivars.
        self.lineEdit = lineEdit
        # self.leo_minibuffer_frame = frame
        # self.leo_minibuffer_layout = layout
    #@+node:ekr.20090424085523.47: *6* createOutlinePane
    def createOutlinePane (self,parent):

        # Create widgets.
        treeFrame = self.createFrame(parent,'outlineFrame',
            vPolicy = QtGui.QSizePolicy.Expanding)
        innerFrame = self.createFrame(treeFrame,'outlineInnerFrame',
            hPolicy = QtGui.QSizePolicy.Preferred)

        treeWidget = self.createTreeWidget(innerFrame,'treeWidget')

        grid = self.createGrid(treeFrame,'outlineGrid')
        grid.addWidget(innerFrame, 0, 0, 1, 1)
        innerGrid = self.createGrid(innerFrame,'outlineInnerGrid')
        innerGrid.addWidget(treeWidget, 0, 0, 1, 1)

        # Official ivars...
        self.treeWidget = treeWidget
        # self.leo_outline_frame = treeFrame
        # self.leo_outline_grid = grid
        # self.leo_outline_inner_frame = innerFrame

        return treeFrame
    #@+node:ekr.20090424085523.46: *6* createStatusBar
    def createStatusBar (self,parent):

        w = QtGui.QStatusBar(parent)
        w.setObjectName("statusbar")
        parent.setStatusBar(w)

        # Official ivars.
        self.statusBar = w
    #@+node:ekr.20090425072841.2: *6* setMainWindowOptions
    def setMainWindowOptions (self):

        MainWindow = self

        MainWindow.setObjectName("MainWindow")
        MainWindow.resize(691, 635)
        MainWindow.setDockNestingEnabled(False)
        MainWindow.setDockOptions(
            QtGui.QMainWindow.AllowTabbedDocks |
            QtGui.QMainWindow.AnimatedDocks)
    #@+node:ekr.20090426183711.11: *5* widgets
    #@+node:ekr.20090424085523.51: *6* createButton
    def createButton (self,parent,name,label):

        w = QtGui.QPushButton(parent)
        w.setObjectName(name)
        w.setText(self.tr(label))
        return w
    #@+node:ekr.20090424085523.39: *6* createCheckBox
    def createCheckBox (self,parent,name,label):

        w = QtGui.QCheckBox(parent)
        self.setName(w,name)
        w.setText(self.tr(label))
        return w
    #@+node:ekr.20090426083450.10: *6* createContainer (to do)
    def createContainer (self,parent):

        pass
    #@+node:ekr.20090426083450.11: *6* createFrame (qtGui)
    def createFrame (self,parent,name,
        hPolicy=None,vPolicy=None,
        lineWidth = 1,
        shadow = QtGui.QFrame.Plain,
        shape = QtGui.QFrame.NoFrame,
    ):

        # g.trace(g.callers())
        w = QtGui.QFrame(parent)
        self.setSizePolicy(w,kind1=hPolicy,kind2=vPolicy)
        w.setFrameShape(shape)
        w.setFrameShadow(shadow)
        w.setLineWidth(lineWidth)
        self.setName(w,name)
        return w
    #@+node:ekr.20090426083450.12: *6* createGrid
    def createGrid (self,parent,name,margin=0,spacing=0):

        w = QtGui.QGridLayout(parent)
        w.setMargin(margin)
        w.setSpacing(spacing)
        self.setName(w,name)
        return w
    #@+node:ekr.20090426083450.19: *6* createHLayout & createVLayout
    def createHLayout (self,parent,name,margin=0,spacing=0):

        hLayout = QtGui.QHBoxLayout(parent)
        hLayout.setSpacing(spacing)
        hLayout.setMargin(margin)
        self.setName(hLayout,name)
        return hLayout

    def createVLayout (self,parent,name,margin=0,spacing=0):

        vLayout = QtGui.QVBoxLayout(parent)
        vLayout.setSpacing(spacing)
        vLayout.setMargin(margin)
        self.setName(vLayout,name)
        return vLayout
    #@+node:ekr.20090426083450.14: *6* createLabel
    def createLabel (self,parent,name,label):

        w = QtGui.QLabel(parent)
        self.setName(w,name)
        w.setText(self.tr(label))
        return w
    #@+node:ekr.20090424085523.40: *6* createLineEdit
    def createLineEdit (self,parent,name):

        w = QtGui.QLineEdit(parent)
        w.setObjectName(name)
        return w
    #@+node:ekr.20090427060355.11: *6* createRadioButton
    def createRadioButton (self,parent,name,label):

        w = QtGui.QRadioButton(parent)
        self.setName(w,name)
        w.setText(self.tr(label))
        return w
    #@+node:ekr.20090426083450.18: *6* createStackedWidget
    def createStackedWidget (self,parent,name,
        lineWidth = 1,
        hPolicy=None,vPolicy=None,
    ):

        w = QtGui.QStackedWidget(parent)
        self.setSizePolicy(w,kind1=hPolicy,kind2=vPolicy)
        w.setAcceptDrops(True)
        w.setLineWidth(1)
        self.setName(w,name)
        return w
    #@+node:ekr.20090426083450.17: *6* createTabWidget
    def createTabWidget (self,parent,name,hPolicy=None,vPolicy=None):

        w = QtGui.QTabWidget(parent)
        self.setSizePolicy(w,kind1=hPolicy,kind2=vPolicy)
        self.setName(w,name)
        return w
    #@+node:ekr.20090426083450.16: *6* createText
    def createText (self,parent,name,
        # hPolicy=None,vPolicy=None,
        lineWidth = 0,
        shadow = QtGui.QFrame.Plain,
        shape = QtGui.QFrame.NoFrame,
    ):

        # w = QtGui.QTextBrowser(parent)
        c = self.leo_c
        w = QTextBrowserSubclass(parent,c,None)
        # self.setSizePolicy(w,kind1=hPolicy,kind2=vPolicy)
        w.setFrameShape(shape)
        w.setFrameShadow(shadow)
        w.setLineWidth(lineWidth)
        self.setName(w,name)
        return w
    #@+node:ekr.20090426083450.15: *6* createTreeWidget (DynamicWindow)
    def createTreeWidget (self,parent,name):

        c = self.leo_c
        # w = QtGui.QTreeWidget(parent)
        w = LeoQTreeWidget(c,parent)
        self.setSizePolicy(w)

        # 12/01/07: add new config setting.
        multiple_selection = c.config.getBool('qt-tree-multiple-selection',default=True)
        if multiple_selection:
            w.setSelectionMode(QtGui.QAbstractItemView.ExtendedSelection)
            w.setSelectionBehavior(QtGui.QAbstractItemView.SelectRows)
        else:
            w.setSelectionMode(QtGui.QAbstractItemView.SingleSelection)
            w.setSelectionBehavior(QtGui.QAbstractItemView.SelectItems)
        w.setContextMenuPolicy(QtCore.Qt.CustomContextMenu)
        w.setHeaderHidden(False)
        self.setName(w,name)
        return w
    #@+node:ekr.20090426183711.12: *5* log tabs
    #@+node:ekr.20090424085523.38: *6* createFindTab
    def createFindTab (self,parent):

        grid = self.createGrid(parent,'findGrid',margin=10,spacing=2)

        # Labels.
        lab2 = self.createLabel(parent,'findLabel','Find:')
        lab3 = self.createLabel(parent,'changeLabel','Change:')
        grid.addWidget(lab2,0,0)
        grid.addWidget(lab3,1,0)

        # Text areas.
        findPattern = self.createLineEdit(parent,'findPattern')
        findChange  = self.createLineEdit(parent,'findChange')
        grid.addWidget(findPattern,0,1)
        grid.addWidget(findChange,1,1)

        # Check boxes and radio buttons.
        # Radio buttons are mutually exclusive because they have the same parent.
        def mungeName(name):
            # The value returned here is significant: it creates an ivar.
            return 'checkBox%s' % label.replace(' ','').replace('&','')

        table = (
            ('box', 'Whole &Word',      2,0),
            ('rb',  '&Entire Outline',  2,1),
            ('box', '&Ignore Case',     3,0),
            ('rb',  '&Suboutline Only', 3,1),
            ('box', 'Wrap &Around',     4,0),
            ('rb',  '&Node Only',       4,1),
            ('box', '&Reverse',         5,0),
            ('box', 'Search &Headline', 5,1),
            ('box', 'Rege&xp',          6,0),
            ('box', 'Search &Body',     6,1),
            ('box', 'Mark &Finds',      7,0),
            ('box', 'Mark &Changes',    7,1))
            # a,b,c,e,f,h,i,n,rs,w

        for kind,label,row,col in table:

            name = mungeName(label)
            func = g.choose(kind=='box',
                self.createCheckBox,self.createRadioButton)
            w = func(parent,name,label)
            grid.addWidget(w,row,col)
            setattr(self,name,w)

        # Official ivars (in addition to setattr ivars).
        self.findPattern = findPattern
        self.findChange = findChange
    #@+node:ekr.20090424085523.50: *6* createSpellTab
    def createSpellTab (self,parent):

        MainWindow = self

        vLayout = self.createVLayout(parent,'spellVLayout',margin=2)
        spellFrame = self.createFrame(parent,'spellFrame')
        vLayout2 = self.createVLayout(spellFrame,'spellVLayout')
        grid = self.createGrid(None,'spellGrid',spacing=2)

        table = (
            ('Add',     'Add',          2,1),
            ('Find',    'Find',         2,0),
            ('Change',  'Change',       3,0),
            ('FindChange','Change,Find',3,1),
            ('Ignore',  'Ignore',       4,0),
            ('Hide',    'Hide',         4,1),
        )
        for (ivar,label,row,col) in table:
            name = 'spell_%s_button' % label
            button = self.createButton(spellFrame,name,label)
            grid.addWidget(button,row,col)
            func = getattr(self,'do_leo_spell_btn_%s' % ivar)
            QtCore.QObject.connect(button,QtCore.SIGNAL("clicked()"),func)
            # This name is significant.
            setattr(self,'leo_spell_btn_%s' % (ivar),button)

        self.leo_spell_btn_Hide.setCheckable(False)

        spacerItem = QtGui.QSpacerItem(20, 40,
            QtGui.QSizePolicy.Minimum, QtGui.QSizePolicy.Expanding)

        grid.addItem(spacerItem, 5, 0, 1, 1)

        listBox = QtGui.QListWidget(spellFrame)
        self.setSizePolicy(listBox,
            kind1 = QtGui.QSizePolicy.MinimumExpanding,
            kind2 = QtGui.QSizePolicy.Expanding)
        listBox.setMinimumSize(QtCore.QSize(0, 0))
        listBox.setMaximumSize(QtCore.QSize(150, 150))
        listBox.setObjectName("leo_spell_listBox")

        grid.addWidget(listBox, 1, 0, 1, 2)

        spacerItem1 = QtGui.QSpacerItem(40, 20,
            QtGui.QSizePolicy.Expanding, QtGui.QSizePolicy.Minimum)
        grid.addItem(spacerItem1, 2, 2, 1, 1)

        lab = self.createLabel(spellFrame,'spellLabel','spellLabel')

        grid.addWidget(lab, 0, 0, 1, 2)
        vLayout2.addLayout(grid)
        vLayout.addWidget(spellFrame)

        QtCore.QObject.connect(listBox,
            QtCore.SIGNAL("itemDoubleClicked(QListWidgetItem*)"),
            self.do_leo_spell_btn_FindChange)

        # Official ivars.
        self.spellFrame = spellFrame
        self.spellGrid = grid
        self.leo_spell_listBox = listBox # Must exist
        self.leo_spell_label = lab # Must exist (!!)
    #@+node:ekr.20090426183711.13: *5* utils
    #@+node:ekr.20090426083450.13: *6* setName
    def setName (self,widget,name):

        if name:
            # if not name.startswith('leo_'):
                # name = 'leo_' + name
            widget.setObjectName(name)
    #@+node:ekr.20090425072841.14: *6* setSizePolicy
    def setSizePolicy (self,widget,kind1=None,kind2=None):

        if kind1 is None: kind1 = QtGui.QSizePolicy.Ignored
        if kind2 is None: kind2 = QtGui.QSizePolicy.Ignored

        sizePolicy = QtGui.QSizePolicy(kind1,kind2)
        sizePolicy.setHorizontalStretch(0)
        sizePolicy.setVerticalStretch(0)

        sizePolicy.setHeightForWidth(
            widget.sizePolicy().hasHeightForWidth())

        widget.setSizePolicy(sizePolicy)
    #@+node:ekr.20090424085523.48: *6* tr
    def tr(self,s):

        return QtGui.QApplication.translate(
            'MainWindow',s,None,QtGui.QApplication.UnicodeUTF8)
    #@+node:leohag.20081203210510.17: *4* do_leo_spell_btn_*
    def doSpellBtn(self, btn):
        getattr(self.leo_c.spellCommands.handler.tab, btn)() 

    def do_leo_spell_btn_Add(self):
        self.doSpellBtn('onAddButton')

    def do_leo_spell_btn_Change(self):
        self.doSpellBtn('onChangeButton')

    def do_leo_spell_btn_Find(self):
        self.doSpellBtn('onFindButton')

    def do_leo_spell_btn_FindChange(self):
        self.doSpellBtn('onChangeThenFindButton')

    def do_leo_spell_btn_Hide(self):
        self.doSpellBtn('onHideButton')

    def do_leo_spell_btn_Ignore(self):
        self.doSpellBtn('onIgnoreButton')
    #@+node:edward.20081129091117.1: *4* setSplitDirection (DynamicWindow)
    def setSplitDirection (self,orientation='vertical'):

        vert = orientation and orientation.lower().startswith('v')
        h,v = QtCore.Qt.Horizontal,QtCore.Qt.Vertical

        orientation1 = g.choose(vert,h,v)
        orientation2 = g.choose(vert,v,h)

        self.splitter.setOrientation(orientation1)
        self.splitter_2.setOrientation(orientation2)

        # g.trace('vert',vert)

    #@+node:ekr.20081121105001.203: *4* setStyleSheets & helper
    styleSheet_inited = False

    def setStyleSheets(self):

        trace = False
        c = self.leo_c

        sheet = c.config.getData('qt-gui-plugin-style-sheet')
        if sheet:
            sheet = '\n'.join(sheet)
            if trace: g.trace(len(sheet))
            self.ui.setStyleSheet(sheet or self.default_sheet())
        else:
            if trace: g.trace('no style sheet')
    #@+node:ekr.20081121105001.204: *5* defaultStyleSheet
    def defaultStyleSheet (self):

        '''Return a reasonable default style sheet.'''

        # Valid color names: http://www.w3.org/TR/SVG/types.html#ColorKeywords
        return '''\

    /* A QWidget: supports only background attributes.*/
    QSplitter::handle {

        background-color: #CAE1FF; /* Leo's traditional lightSteelBlue1 */
    }
    QSplitter {
        border-color: white;
        background-color: white;
        border-width: 3px;
        border-style: solid;
    }
    QTreeWidget {
        background-color: #ffffec; /* Leo's traditional tree color */
    }
    /* Not supported. */
    QsciScintilla {
        background-color: pink;
    }
    '''
    #@+node:ville.20090702214819.4211: *4* setLeoWindowIcon
    def setLeoWindowIcon(self):
        """ Set icon visible in title bar and task bar """
        # xxx do not use 
        self.setWindowIcon(QtGui.QIcon(g.app.leoDir + "/Icons/leoapp32.png"))
    #@+node:ekr.20110122055506.12567: *4* setGeometry (DynamicWindow)
    def setGeometry (self,rect):
        
        # g.trace('(DynamicWindow)',rect)
            
        if hasattr(self,'master') and self.master:
            # master is a LeoTabbedTopLevel
            self.master.setLeoWindowSize(rect)
        
        # Always the base-class method.
        QtGui.QMainWindow.setGeometry(self,rect)
    #@+node:ekr.20100111143038.3727: *4* splitter event handlers
    def onSplitter1Moved (self,pos,index):

        c = self.leo_c
        c.frame.secondary_ratio = self.splitterMovedHelper(
            self.splitter,pos,index)

    def onSplitter2Moved (self,pos,index):

        c = self.leo_c
        c.frame.ratio = self.splitterMovedHelper(
            self.splitter_2,pos,index)

    def splitterMovedHelper(self,splitter,pos,index):

        i,j = splitter.getRange(index)
        ratio = float(pos)/float(j-i)
        # g.trace(pos,j,ratio)
        return ratio
    #@-others

#@+node:ekr.20081121105001.205: *3* class leoQtBody (leoBody)
class leoQtBody (leoFrame.leoBody):

    """A class that represents the body pane of a Qt window."""

    #@+others
    #@+node:ekr.20081121105001.206: *4*  Birth
    #@+node:ekr.20081121105001.207: *5*  ctor (qtBody)
    def __init__ (self,frame,parentFrame):

        trace = False and not g.unitTesting

        # Call the base class constructor.
        leoFrame.leoBody.__init__(self,frame,parentFrame)

        c = self.c
        assert c.frame == frame and frame.c == c

        self.useScintilla = c.config.getBool('qt-use-scintilla')
        self.selectedBackgroundColor = c.config.getString('selected-background-color')
        self.unselectedBackgroundColor = c.config.getString('unselected-background-color')

        # Set the actual gui widget.
        if self.useScintilla:
            self.widget = w = leoQScintillaWidget(
                c.frame.top.textEdit,
                name='body',c=c)
            self.bodyCtrl = w # The widget as seen from Leo's core.
            self.colorizer = leoColor.nullColorizer(c)
        else:
            top = c.frame.top
            sw = top.ui.stackedWidget
            qtWidget = top.ui.richTextEdit # A QTextEdit or QTextBrowser.
            # g.trace(qtWidget)
            sw.setCurrentIndex(1)
            self.widget = w = leoQTextEditWidget(
                qtWidget,name = 'body',c=c)
            self.bodyCtrl = w # The widget as seen from Leo's core.

            # Hook up the QSyntaxHighlighter
            self.colorizer = leoQtColorizer(c,w.widget)
            qtWidget.setAcceptRichText(False)

        # Config stuff.
        self.trace_onBodyChanged = c.config.getBool('trace_onBodyChanged')
        self.setWrap(c.p)

        # For multiple body editors.
        self.editor_name = None
        self.editor_v = None
        self.numberOfEditors = 1
        self.totalNumberOfEditors = 1

        if trace: print('qtBody.__init__ %s' % self.widget)
    #@+node:ekr.20100101172327.3661: *6* setWrap (qtBody)
    def setWrap (self,p):

        if not p: return
        if self.useScintilla: return

        c = self.c
        w = c.frame.body.widget.widget
        if 1:
            # Quicker, more self-contained.
            wrap = g.scanAllAtWrapDirectives(c,p)
        else:
            d = c.scanAllDirectives(p)
            if d is None: return
            wrap = d.get('wrap')
        w.setWordWrapMode(
            g.choose(wrap,
                QtGui.QTextOption.WordWrap,
                QtGui.QTextOption.NoWrap))
    #@+node:ekr.20081121105001.208: *6* createBindings (qtBody)
    def createBindings (self,w=None):

        '''(qtBody) Create gui-dependent bindings.
        These are *not* made in nullBody instances.'''

        # frame = self.frame ; c = self.c ; k = c.k
        # if not w: w = self.widget

        # c.bind(w,'<Key>', k.masterKeyHandler)

        # table = [
            # ('<Button-1>',  frame.OnBodyClick,          k.masterClickHandler),
            # ('<Button-3>',  frame.OnBodyRClick,         k.masterClick3Handler),
            # ('<Double-1>',  frame.OnBodyDoubleClick,    k.masterDoubleClickHandler),
            # ('<Double-3>',  None,                       k.masterDoubleClick3Handler),
            # ('<Button-2>',  frame.OnPaste,              k.masterClickHandler),
        # ]

        # table2 = (
            # ('<Button-2>',  frame.OnPaste,              k.masterClickHandler),
        # )

        # if c.config.getBool('allow_middle_button_paste'):
            # table.extend(table2)

        # for kind,func,handler in table:
            # def bodyClickCallback(event,handler=handler,func=func):
                # return handler(event,func)

            # c.bind(w,kind,bodyClickCallback)
    #@+node:ekr.20081121105001.209: *6* get_name
    def getName (self):

        return 'body-widget'
    #@+node:ekr.20081121105001.210: *4* Do-nothings (qtBody)
    def oops (self):
        g.trace('qtBody',g.callers(3))

    # Configuration will be handled by style sheets.
    def cget(self,*args,**keys):                return None
    def configure (self,*args,**keys):          pass
    #@+node:ekr.20081121105001.211: *4* High-level interface (qtBody)
    # Part 1: Corresponding to mustBeDefinedInSubclasses.
    def appendText (self,s):            return self.widget.appendText(s)
    def delete(self,i,j=None):          self.widget.delete(i,j)
    def insert(self,i,s):               return self.widget.insert(i,s)
    def get(self,i,j=None):             return self.widget.get(i,j)
    def getAllText (self):              return self.widget.getAllText()
    def getFocus (self):                return self.widget.getFocus()
    def getInsertPoint(self):           return self.widget.getInsertPoint()
    def getSelectedText (self):         return self.widget.getSelectedText()
    def getSelectionRange(self):        return self.widget.getSelectionRange()
    def getYScrollPosition (self):      return self.widget.getYScrollPosition()
    def hasSelection (self):            return self.widget.hasSelection()
    def scrollLines (self,n):           return self.widget.scrollLines(n)
    def see(self,index):                return self.widget.see(index)
    def seeInsertPoint(self):           return self.widget.seeInsertPoint()
    def setAllText (self,s,new_p=None): return self.widget.setAllText(s,new_p=new_p)
    def setBackgroundColor (self,color):return self.widget.setBackgroundColor(color)
    def setFocus (self):                return self.widget.setFocus()
    set_focus = setFocus
    def setForegroundColor (self,color):return self.widget.setForegroundColor(color)
    def setInsertPoint (self,pos):      return self.widget.setInsertPoint(pos)
    def setSelectionRange(self,*args,**keys):
        self.widget.setSelectionRange(*args,**keys)
    def setYScrollPosition (self,i):    return self.widget.setYScrollPosition(i)

    # Part 2: corresponding to mustBeDefinedInBaseClass.
    def clipboard_append(self,s):   return self.widget.clipboard_append(s)
    def clipboard_clear(self):      return self.widget.clipboard_append()
    def onChar (self, event):       return self.widget.onChar(event)

    # Part 3: do-nothings in mayBeDefinedInSubclasses.
    def bind (self,kind,*args,**keys):          return self.widget.bind(kind,*args,**keys)
    def event_generate(self,stroke):            pass
    def getWidth (self):                        return 0
    def mark_set(self,markName,i):              pass
    def setEditorColors (self,bg,fg):           pass
    def setWidth (self,width):                  pass
    def tag_add(self,tagName,i,j=None,*args):   pass
    def tag_config (self,colorName,**keys):     pass
    def tag_configure (self,colorName,**keys):  pass
    def tag_delete (self,tagName,*args,**keys): pass
    def tag_names (self, *args):                return []
    def tag_ranges(self,tagName):               return tuple()
    def tag_remove(self,tagName,i,j=None,*args):pass
    def update (self,*args,**keys):             pass
    def update_idletasks (self,*args,**keys):   pass
    def xyToPythonIndex (self,x,y):             return 0
    def yview (self,*args):                     return 0,0

    # Part 4: corresponding to mayBeDefinedInSubclasses.

    def deleteTextSelection (self): return self.widget.deleteTextSelection()

    def indexIsVisible(self,i):  # Added: 2009/7/9.
        return self.widget.indexIsVisible(i)

    def flashCharacter(self,i,bg='white',fg='red',flashes=3,delay=75):
        return self.widget(i,bg,fg,flashes,delay)

    def replace (self,i,j,s):               self.widget.replace (i,j,s)
    def rowColToGuiIndex (self,s,row,col):  return self.widget.rowColToGuiIndex(s,row,col)
    def selectAllText (self,insert=None):   self.widget.selectAllText(insert)
    def toPythonIndex (self,index):         return self.widget.toPythonIndex(index)
    toGuiIndex = toPythonIndex
    def toPythonIndexRowCol(self,index):    return self.widget.toPythonIndexRowCol(index)
    #@+node:vivainio.20091223153142.4072: *4* Completer (qtBody)
    def showCompleter(self, alternatives, selected_cb):
        """ Show 'autocompleter' widget in body

        For example::

            w.showCompleter(['hello', 'helloworld'], mycallback )

        Here, 'hello' and 'helloworld' are the presented options.

        selected_cb should typically insert the selected text (it receives as arg) to 
        the body

        """
        wdg = self.widget.widget

        # wdg:QTextEdit

        cpl = self.completer = QtGui.QCompleter(alternatives)
        cpl.setWidget(wdg)
        f = selected_cb
        cpl.connect(cpl, QtCore.SIGNAL("activated(QString)"), f)    
        cpl.complete()
        return cpl
    #@+node:ekr.20081121105001.212: *4* Editors (qtBody)
    #@+node:ekr.20081121105001.215: *5* entries
    #@+node:ekr.20081121105001.216: *6* addEditor & helper (qtBody)
    # An override of leoFrame.addEditor.

    def addEditor (self,event=None):

        '''Add another editor to the body pane.'''

        trace = False and not g.unitTesting
        bodyCtrl = self.c.frame.body.bodyCtrl # A leoQTextEditWidget
        self.editorWidgets['1'] = bodyCtrl
        c = self.c ; p = c.p
        self.totalNumberOfEditors += 1
        self.numberOfEditors += 1

        if self.totalNumberOfEditors == 2:
            # Pack the original body editor.
            w = bodyCtrl.widget
            self.packLabel(w,n=1)

        name = '%d' % self.totalNumberOfEditors
        f,wrapper = self.createEditor(name)
        w = wrapper.widget
        assert isinstance(wrapper,leoQTextEditWidget),wrapper
        assert isinstance(w,QtGui.QTextEdit),w
        assert isinstance(f,QtGui.QFrame),f
        self.editorWidgets[name] = wrapper

        if trace: g.trace('name %s wrapper %s w %s' % (
            name,id(wrapper),id(w)))

        if self.numberOfEditors == 2:
            # Inject the ivars into the first editor.
            # The name of the last editor need not be '1'
            d = self.editorWidgets ; keys = list(d.keys())
            old_name = keys[0]
            old_wrapper = d.get(old_name)
            old_w = old_wrapper.widget
            self.injectIvars(f,old_name,p,old_wrapper)
            self.updateInjectedIvars (old_w,p)
            self.selectLabel(old_wrapper) # Immediately create the label in the old editor.

        # Switch editors.
        c.frame.body.bodyCtrl = wrapper
        self.selectLabel(wrapper)
        self.selectEditor(wrapper)
        self.updateEditors()
        c.bodyWantsFocus()
    #@+node:ekr.20081121105001.213: *7* createEditor
    def createEditor (self,name):

        c = self.c ; p = c.p
        f = c.frame.top.ui.leo_body_inner_frame
            # Valid regardless of qtGui.useUI
        n = self.numberOfEditors

        # Step 1: create the editor.
        # w = QtGui.QTextBrowser(f)
        w = QTextBrowserSubclass(f,c,self)
        w.setObjectName('richTextEdit') # Will be changed later.
        wrapper = leoQTextEditWidget(w,name='body',c=c)
        self.packLabel(w)

        # Step 2: inject ivars, set bindings, etc.
        self.injectIvars(f,name,p,wrapper)
        self.updateInjectedIvars(w,p)
        wrapper.setAllText(p.b)
        wrapper.see(0)
        self.createBindings(w=wrapper)
        c.k.completeAllBindingsForWidget(wrapper)
        self.recolorWidget(p,wrapper)

        return f,wrapper
    #@+node:ekr.20081121105001.218: *6* assignPositionToEditor
    def assignPositionToEditor (self,p):

        '''Called *only* from tree.select to select the present body editor.'''

        c = self.c ; cc = c.chapterController
        wrapper = c.frame.body.bodyCtrl
        w = wrapper.widget

        self.updateInjectedIvars(w,p)
        self.selectLabel(wrapper)

        # g.trace('===',id(w),w.leo_chapter.name,w.leo_p.h)
    #@+node:ekr.20081121105001.219: *6* cycleEditorFocus
    def cycleEditorFocus (self,event=None):

        '''Cycle keyboard focus between the body text editors.'''

        c = self.c ; d = self.editorWidgets
        w = c.frame.body.bodyCtrl
        values = list(d.values())
        if len(values) > 1:
            i = values.index(w) + 1
            if i == len(values): i = 0
            w2 = d.values()[i]
            assert(w!=w2)
            self.selectEditor(w2)
            c.frame.body.bodyCtrl = w2
            # g.trace('***',g.app.gui.widget_name(w2),id(w2))
    #@+node:ekr.20081121105001.220: *6* deleteEditor
    def deleteEditor (self,event=None):

        '''Delete the presently selected body text editor.'''

        trace = False and not g.unitTesting
        c = self.c ; d = self.editorWidgets
        wrapper = c.frame.body.bodyCtrl
        w = wrapper.widget
        name = w.leo_name
        assert name
        assert wrapper == d.get(name),'wrong wrapper'
        assert isinstance(wrapper,leoQTextEditWidget),wrapper
        assert isinstance(w,QtGui.QTextEdit),w

        if len(list(d.keys())) <= 1: return

        # At present, can not delete the first column.
        if name == '1':
            g.es('can not delete leftmost editor',color='blue')
            return

        # Actually delete the widget.
        if trace: g.trace('**delete name %s id(wrapper) %s id(w) %s' % (
            name,id(wrapper),id(w)))

        del d [name]
        f = c.frame.top.ui.leo_body_inner_frame
        layout = f.layout()
        for z in (w,w.leo_label):
            self.unpackWidget(layout,z)

        # Select another editor.
        new_wrapper = list(d.values())[0]
        if trace: g.trace(wrapper,new_wrapper)
        self.numberOfEditors -= 1
        if self.numberOfEditors == 1:
            w = new_wrapper.widget
            self.unpackWidget(layout,w.leo_label)

        self.selectEditor(new_wrapper)
    #@+node:ekr.20081121105001.221: *6* findEditorForChapter (leoBody)
    def findEditorForChapter (self,chapter,p):

        '''Return an editor to be assigned to chapter.'''

        trace = False and not g.unitTesting
        c = self.c ; d = self.editorWidgets
        values = list(d.values())

        # First, try to match both the chapter and position.
        if p:
            for w in values:
                if (
                    hasattr(w,'leo_chapter') and w.leo_chapter == chapter and
                    hasattr(w,'leo_p') and w.leo_p and w.leo_p == p
                ):
                    if trace: g.trace('***',id(w),'match chapter and p',p.h)
                    return w

        # Next, try to match just the chapter.
        for w in values:
            if hasattr(w,'leo_chapter') and w.leo_chapter == chapter:
                if trace: g.trace('***',id(w),'match only chapter',p.h)
                return w

        # As a last resort, return the present editor widget.
        if trace: g.trace('***',id(self.bodyCtrl),'no match',p.h)
        return c.frame.body.bodyCtrl
    #@+node:ekr.20081121105001.222: *6* select/unselectLabel (leoBody)
    def unselectLabel (self,wrapper):

        pass
        # self.createChapterIvar(wrapper)

    def selectLabel (self,wrapper):

        c = self.c
        w = wrapper.widget
        lab = hasattr(w,'leo_label') and w.leo_label

        if lab:
            lab.setEnabled(True)
            lab.setText(c.p.h)
            lab.setEnabled(False)
    #@+node:ekr.20081121105001.223: *6* selectEditor & helpers
    selectEditorLockout = False

    def selectEditor(self,wrapper):

        '''Select editor w and node w.leo_p.'''

        trace = False and not g.unitTesting
        verbose = False
        c = self.c ; bodyCtrl = c.frame.body.bodyCtrl

        if not wrapper: return bodyCtrl
        if self.selectEditorLockout:
            if trace: g.trace('**busy')
            return

        w = wrapper.widget
        assert isinstance(wrapper,leoQTextEditWidget),wrapper
        assert isinstance(w,QtGui.QTextEdit),w

        def report(s):
            g.trace('*** %9s wrapper %s w %s %s' % (
                s,id(wrapper),id(w),c.p.h))

        if wrapper and wrapper == bodyCtrl:
            self.deactivateEditors(wrapper)
            if hasattr(w,'leo_p') and w.leo_p and w.leo_p != c.p:
                if trace: report('select')
                c.selectPosition(w.leo_p)
                c.bodyWantsFocus()
            elif trace and verbose: report('no change')
            return

        try:
            val = None
            self.selectEditorLockout = True
            val = self.selectEditorHelper(wrapper)
        finally:
            self.selectEditorLockout = False

        return val # Don't put a return in a finally clause.
    #@+node:ekr.20081121105001.224: *7* selectEditorHelper
    def selectEditorHelper (self,wrapper):

        trace = False and not g.unitTesting
        c = self.c ; cc = c.chapterController
        d = self.editorWidgets
        assert isinstance(wrapper,leoQTextEditWidget),wrapper
        w = wrapper.widget
        assert isinstance(w,QtGui.QTextEdit),w

        if not w.leo_p:
            g.trace('no w.leo_p') 
            return 'break'

        # The actual switch.
        self.deactivateEditors(wrapper)
        self.recolorWidget (w.leo_p,wrapper) # switches colorizers.
        c.frame.body.bodyCtrl = wrapper
        w.leo_active = True

        self.switchToChapter(wrapper)
        self.selectLabel(wrapper)

        if not self.ensurePositionExists(w):
            return g.trace('***** no position editor!')
        if not (hasattr(w,'leo_p') and w.leo_p):
            return g.trace('***** no w.leo_p',w)
        if not (hasattr(w,'leo_chapter') and w.leo_chapter.name):
            return g.trace('***** no w.leo_chapter',w)

        p = w.leo_p
        assert p,p

        if trace: g.trace('wrapper %s chapter %s old %s p %s' % (
            id(wrapper),w.leo_chapter.name,c.p.h,p.h))

        c.expandAllAncestors(p)
        c.selectPosition(p) # Calls assignPositionToEditor.
        c.redraw()
        c.recolor_now()
        #@+<< restore the selection, insertion point and the scrollbar >>
        #@+node:ekr.20081121105001.225: *8* << restore the selection, insertion point and the scrollbar >>
        # g.trace('active:',id(w),'scroll',w.leo_scrollBarSpot,'ins',w.leo_insertSpot)

        if hasattr(w,'leo_insertSpot') and w.leo_insertSpot:
            wrapper.setInsertPoint(w.leo_insertSpot)
        else:
            wrapper.setInsertPoint(0)

        if hasattr(w,'leo_scrollBarSpot') and w.leo_scrollBarSpot is not None:
            first,last = w.leo_scrollBarSpot
            wrapper.see(first)
        else:
            wrapper.seeInsertPoint()

        if hasattr(w,'leo_selection') and w.leo_selection:
            try:
                start,end = w.leo_selection
                wrapper.setSelectionRange(start,end)
            except Exception:
                pass
        #@-<< restore the selection, insertion point and the scrollbar >>
        c.bodyWantsFocus()
    #@+node:ekr.20081121105001.226: *6* updateEditors
    # Called from addEditor and assignPositionToEditor

    def updateEditors (self):

        c = self.c ; p = c.p ; body = p.b
        d = self.editorWidgets
        if len(list(d.keys())) < 2: return # There is only the main widget

        w0 = c.frame.body.bodyCtrl
        i,j = w0.getSelectionRange()
        ins = w0.getInsertPoint()
        sb0 = w0.widget.verticalScrollBar()
        pos0 = sb0.sliderPosition()
        for key in d:
            wrapper = d.get(key)
            w = wrapper.widget
            v = hasattr(w,'leo_p') and w.leo_p.v
            if v and v == p.v and w != w0:
                sb = w.verticalScrollBar()
                pos = sb.sliderPosition()
                wrapper.setAllText(body)
                self.recolorWidget(p,wrapper)
                sb.setSliderPosition(pos)

        c.bodyWantsFocus()
        w0.setSelectionRange(i,j,ins=ins)
        sb0.setSliderPosition(pos0)
    #@+node:ekr.20081121105001.227: *5* utils
    #@+node:ekr.20081121105001.228: *6* computeLabel
    def computeLabel (self,w):

        if hasattr(w,'leo_label'):
            s = w.leo_label.text()
        else:
            s = ''

        if hasattr(w,'leo_chapter') and w.leo_chapter:
            s = '%s: %s' % (w.leo_chapter.name,s)

        return s
    #@+node:ekr.20081121105001.229: *6* createChapterIvar
    def createChapterIvar (self,w):

        c = self.c ; cc = c.chapterController

        if hasattr(w,'leo_chapter') and w.leo_chapter:
            pass
        elif cc and self.use_chapters:
            w.leo_chapter = cc.getSelectedChapter()
        else:
            w.leo_chapter = None
    #@+node:ekr.20081121105001.231: *6* deactivateEditors
    def deactivateEditors(self,wrapper):

        '''Deactivate all editors except wrapper's editor.'''

        trace = False and not g.unitTesting
        d = self.editorWidgets

        # Don't capture ivars here! assignPositionToEditor keeps them up-to-date. (??)
        for key in d:
            wrapper2 = d.get(key)
            w2 = wrapper2.widget
            if hasattr(w2,'leo_active'):
                active = w2.leo_active
            else:
                active = True
            if wrapper2 != wrapper and active:
                w2.leo_active = False
                self.unselectLabel(wrapper2)
                w2.leo_scrollBarSpot = wrapper2.getYScrollPosition()
                w2.leo_insertSpot = wrapper2.getInsertPoint()
                w2.leo_selection = wrapper2.getSelectionRange()
                if trace: g.trace('**deactivate wrapper %s w %s' % (
                    id(wrapper2),id(w2)))
                self.onFocusOut(w2)
    #@+node:ekr.20081121105001.230: *6* ensurePositionExists
    def ensurePositionExists(self,w):

        '''Return True if w.leo_p exists or can be reconstituted.'''

        trace = True and not g.unitTesting
        c = self.c

        if c.positionExists(w.leo_p):
            return True
        else:
            if trace: g.trace('***** does not exist',w.leo_name)
            for p2 in c.all_unique_positions():
                if p2.v and p2.v == w.leo_p.v:
                    if trace: g.trace(p2.h)
                    w.leo_p = p2.copy()
                    return True
            else:
                # This *can* happen when selecting a deleted node.
                if trace: g.trace(p2.h)
                w.leo_p = c.p.copy()
                return False
    #@+node:ekr.20090318091009.14: *6* injectIvars
    def injectIvars (self,parentFrame,name,p,wrapper):

        trace = False and not g.unitTesting

        w = wrapper.widget
        assert isinstance(wrapper,leoQTextEditWidget),wrapper
        assert isinstance(w,QtGui.QTextEdit),w

        if trace: g.trace(w)

        # Inject ivars
        if name == '1':
            w.leo_p = None # Will be set when the second editor is created.
        else:
            w.leo_p = p.copy()

        w.leo_active = True
        w.leo_bodyBar = None
        w.leo_bodyXBar = None
        w.leo_chapter = None
        # w.leo_colorizer = None # Set in leoQtColorizer ctor.
        w.leo_frame = parentFrame
        w.leo_insertSpot = None
        # w.leo_label = None # Injected by packLabel.
        w.leo_name = name
        # w.leo_on_focus_in = onFocusInCallback
        w.leo_scrollBarSpot = None
        w.leo_selection = None
        w.leo_wrapper = wrapper
    #@+node:ekr.20090613111747.3633: *6* packLabel
    def packLabel (self,w,n=None):

        c = self.c
        f = c.frame.top.ui.leo_body_inner_frame
            # Valid regardless of qtGui.useUI

        if n is None:n = self.numberOfEditors
        layout = f.layout()
        f.setObjectName('editorFrame')

        # Create the text: to do: use stylesheet to set font, height.
        lab = QtGui.QLineEdit(f)
        lab.setObjectName('editorLabel')
        lab.setText(c.p.h)

        # Pack the label and the text widget.
        # layout.setHorizontalSpacing(4)
        layout.addWidget(lab,0,max(0,n-1),QtCore.Qt.AlignVCenter)
        layout.addWidget(w,1,max(0,n-1))
        layout.setRowStretch(0,0)
        layout.setRowStretch(1,1) # Give row 1 as much as possible.

        w.leo_label = lab # Inject the ivar.
    #@+node:ekr.20081121105001.232: *6* recolorWidget
    def recolorWidget (self,p,wrapper):

        trace = False and not g.unitTesting
        c = self.c

        # Save.
        old_wrapper = c.frame.body.bodyCtrl
        c.frame.body.bodyCtrl = wrapper
        w = wrapper.widget

        if not hasattr(w,'leo_colorizer'):
            if trace: g.trace('*** creating colorizer for',w)
            leoQtColorizer(c,w) # injects w.leo_colorizer
            assert hasattr(w,'leo_colorizer'),w

        c.frame.body.colorizer = w.leo_colorizer
        if trace: g.trace(w,c.frame.body.colorizer)

        try:
            # c.recolor_now(interruptable=False) # Force a complete recoloring.
            c.frame.body.colorizer.colorize(p,incremental=False,interruptable=False)
        finally:
            # Restore.
            c.frame.body.bodyCtrl = old_wrapper
    #@+node:ekr.20081121105001.233: *6* switchToChapter (leoBody)
    def switchToChapter (self,w):

        '''select w.leo_chapter.'''

        trace = True and not g.unitTesting
        c = self.c ; cc = c.chapterController

        if hasattr(w,'leo_chapter') and w.leo_chapter:
            chapter = w.leo_chapter
            name = chapter and chapter.name
            oldChapter = cc.getSelectedChapter()
            if chapter != oldChapter:
                if trace: g.trace('***old',oldChapter.name,'new',name,w.leo_p)
                cc.selectChapterByName(name)
                c.bodyWantsFocus()
    #@+node:ekr.20081121105001.234: *6* updateInjectedIvars
    def updateInjectedIvars (self,w,p):

        trace = False and not g.unitTesting
        if trace: g.trace('w %s len(p.b) %s %s' % (
            id(w),len(p.b),p.h),g.callers(5))

        c = self.c ; cc = c.chapterController
        assert isinstance(w,QtGui.QTextEdit),w

        if cc and self.use_chapters:
            w.leo_chapter = cc.getSelectedChapter()
        else:
            w.leo_chapter = None

        w.leo_p = p.copy()
    #@+node:ekr.20090614060655.3660: *6* unpackWidget
    def unpackWidget (self,layout,w):

        index = layout.indexOf(w)
        item = layout.itemAt(index)
        item.setGeometry(QtCore.QRect(0,0,0,0))
        layout.removeItem(item)
    #@+node:ekr.20090406071640.13: *4* Event handlers (qtBody)
    def onFocusIn (self,obj):

        '''Handle a focus-in event in the body pane.'''

        trace = False and not g.unitTesting

        c = self.c
        if trace: g.trace(c.p.h) # obj,obj.objectName())

        # 2010/08/01: Update the history only on focus in events.
        c.nodeHistory.update(c.p)

        if obj.objectName() == 'richTextEdit':
            wrapper = hasattr(obj,'leo_wrapper') and obj.leo_wrapper
            if wrapper and wrapper != self.bodyCtrl:
                self.selectEditor(wrapper)
            self.onFocusColorHelper('focus-in',obj)
            obj.setReadOnly(False)
            obj.setFocus() # Weird, but apparently necessary.

    def onFocusOut (self,obj):

        '''Handle a focus-out event in the body pane.'''

        if obj.objectName() == 'richTextEdit':
            self.onFocusColorHelper('focus-out',obj)
            obj.setReadOnly(True)
    #@+node:ekr.20090608052916.3810: *5* onFocusColorHelper
    badFocusColors = []

    def onFocusColorHelper(self,kind,obj):

        trace = False and not g.unitTesting

        colorName = g.choose(kind=='focus-in',
            self.selectedBackgroundColor,
            self.unselectedBackgroundColor)

        if not colorName: return

        if trace: g.trace(id(obj),'%9s' % (kind),str(obj.objectName()))

        styleSheet = 'QTextEdit#richTextEdit { background-color: %s; }' % (
            colorName)

        if QtGui.QColor(colorName).isValid():
            obj.setStyleSheet(styleSheet)
        elif colorName not in self.badFocusColors:
            self.badFocusColors.append(colorName)
            g.es_print('invalid body background color: %s' % (colorName),color='blue')
    #@-others
#@+node:ekr.20081121105001.235: *3* class leoQtFindTab (findTab)
class leoQtFindTab (leoFind.findTab):

    '''A subclass of the findTab class containing all Qt Gui code.'''

    if 0: # We can use the base-class ctor.
        def __init__ (self,c,parentFrame):
            leoFind.findTab.__init__(self,c,parentFrame)
                # Init the base class.
                # Calls initGui, createFrame, createBindings & init(c), in that order.

    # Define these to suppress oops messages.
    def createBindings (self): pass
    def createFindTab (self,c,parentFrame): pass
    def createFrame (self,parentFrame): pass

    #@+others
    #@+node:ekr.20081121105001.236: *4*  Birth: called from leoFind ctor
    # leoFind.__init__ calls initGui, createFrame, createBindings & init, in that order.
    #@+node:ekr.20081121105001.237: *5* initGui
    def initGui (self):

        owner = self

        self.svarDict = {}
            # Keys are ivar names, values are svar objects.

        for ivar in self.intKeys:
            self.svarDict[ivar] = self.svar(owner,ivar)

        # Add a hack for 'entire_outline' radio button.
        ivar = 'entire_outline'
        self.svarDict[ivar] = self.svar(owner,ivar)

        for ivar in self.newStringKeys:
            # "radio-find-type", "radio-search-scope"
            self.svarDict[ivar] = self.svar(owner,ivar)
    #@+node:ekr.20081121105001.238: *5* init (qtFindTab) & helpers
    def init (self,c):

        '''Init the widgets of the 'Find' tab.'''

        # g.trace('leoQtFindTab.init')

        self.createIvars()
        self.initIvars()
        self.initTextWidgets()
        self.initCheckBoxes()
        self.initRadioButtons()
    #@+node:ekr.20081121105001.239: *6* createIvars (qtFindTab)
    def createIvars (self):

        c = self.c ; w = c.frame.top.ui # A Window ui object.

        # Bind boxes to Window objects.
        self.widgetsDict = {} # Keys are ivars, values are Qt widgets.
        findWrapper   = findTextWrapper(w.findPattern,'find-widget',c)
        changeWrapper = findTextWrapper(w.findChange,'change-widget',c)
        if 0: # Not yet.
            findWrapper.setTabWidget(changeWrapper)
            findWrapper.setReturnCommand = None
            changeWrapper.setTabWidget(findWrapper)
        data = (
            ('find_ctrl',       findWrapper),
            ('change_ctrl',     changeWrapper),
            ('whole_word',      w.checkBoxWholeWord),
            ('ignore_case',     w.checkBoxIgnoreCase),
            ('wrap',            w.checkBoxWrapAround),
            ('reverse',         w.checkBoxReverse),
            ('pattern_match',   w.checkBoxRegexp),
            ('mark_finds',      w.checkBoxMarkFinds),
            ('entire_outline',  w.checkBoxEntireOutline),
            ('suboutline_only', w.checkBoxSuboutlineOnly),  
            ('node_only',       w.checkBoxNodeOnly),
            ('search_headline', w.checkBoxSearchHeadline),
            ('search_body',     w.checkBoxSearchBody),
            ('mark_changes',    w.checkBoxMarkChanges),
            ('batch', None),
        )
        for ivar,widget in data:
            setattr(self,ivar,widget)
            self.widgetsDict[ivar] = widget
            # g.trace(ivar,widget)
    #@+node:ekr.20081121105001.240: *6* initIvars
    def initIvars(self):

        c = self.c

        # Separate c.ivars are much more convenient than a svarDict.
        for ivar in self.intKeys:
            # Get ivars from @settings.
            val = c.config.getBool(ivar)
            setattr(self,ivar,val)
            val = g.choose(val,1,0)
            svar = self.svarDict.get(ivar)
            if svar:
                svar.set(val)

            # g.trace(ivar,val)
    #@+node:ekr.20081121105001.241: *6* initTextWidgets
    def initTextWidgets(self):

        '''Init the find/change text areas.'''

        c = self.c

        table = (
            (self.find_ctrl,    "find_text",    '<find pattern here>'),
            (self.change_ctrl,  "change_text",  ''),
        )

        for w,setting,defaultText in table:
            # w is a textWrapper object
            w.setAllText(c.config.getString(setting) or defaultText)
    #@+node:ekr.20081121105001.242: *6* initCheckBoxes
    def initCheckBoxes (self):

        for ivar,key in (
            ("pattern_match","pattern-search"),
        ):
            svar = self.svarDict[ivar].get()
            if svar:
                self.svarDict["radio-find-type"].set(key)
                w = self.widgetsDict.get(key)
                if w: w.setChecked(True)
                break
        else:
            self.svarDict["radio-find-type"].set("plain-search")

        aList = (
            'ignore_case','mark_changes','mark_finds',
            'pattern_match','reverse','search_body','search_headline',
            'whole_word','wrap',
            'node_only','suboutline_only','entire_outline',
        )

        for ivar in aList:
            svar = self.svarDict.get(ivar)
            if svar:
                # w is a QCheckBox or a QRadioButton.
                w = self.widgetsDict.get(ivar)
                if w:
                    val = svar.get()
                    svar.setWidget(w)
                    svar.set(val)
                    if isinstance(w,QtGui.QCheckBox):
                        def checkBoxCallback(val,svar=svar):
                            svar.set(val)
                        w.connect(w,
                            QtCore.SIGNAL("stateChanged(int)"),
                            checkBoxCallback)
                    else:
                        def radioButtonCallback(val,svar=svar):
                            svar.set(val)
                        w.connect(w,
                            QtCore.SIGNAL("clicked(bool)"),
                            radioButtonCallback)
                else: g.trace('*** no w',ivar)
            else: g.trace('*** no svar',ivar)
    #@+node:ekr.20081121105001.243: *6* initRadioButtons
    def initRadioButtons (self):

        scopeSvar = self.svarDict.get('radio-search-scope')

        table = (
            ("suboutline_only","suboutline-only"),
            ("node_only","node-only"))

        for ivar,key in table:
            svar = self.svarDict.get(ivar)
            if svar:
                val = svar.get()
                if val:
                    scopeSvar.init(key)
                    break
        else:
            scopeSvar.init('entire-outline')
            self.svarDict.get('entire_outline').init(True)

        w = self.widgetsDict.get(key)
        if w: w.setChecked(True)

        # g.trace(scopeSvar.get())
    #@+node:ekr.20081121105001.244: *4* class svar
    class svar:
        '''A class like Tk's IntVar and StringVar classes.'''

        #@+others
        #@+node:ekr.20090427112929.10: *5* svar.ctor
        def __init__(self,owner,ivar):

            self.ivar = ivar
            self.owner = owner
            self.radioButtons = ['node_only','suboutline_only','entire_outline']
            self.trace = False
            self.val = None
            self.w = None

        def __repr__(self):
            return '<svar %s>' % self.ivar
        #@+node:ekr.20090427112929.12: *5* get
        def get (self):

            trace = False and not g.unitTesting

            if self.w:
                val = self.w.isChecked()
                if trace:
                    g.trace('qt svar %15s = %s' % (
                        self.ivar,val),g.callers(5))        
            else:
                val = self.val
            return val
        #@+node:ekr.20090427112929.13: *5* init
        def init (self,val):

            '''Init the svar, but do *not* init radio buttons.
            (This is called from initRadioButtons).'''

            trace = False and not g.unitTesting

            if val in (0,1):
                self.val = bool(val)
            else:
                self.val = val # Don't contain the scope values!

            if self.w:
                self.w.setChecked(bool(val))

            if trace: g.trace('qt svar %15s = %s' % (
                self.ivar,val),g.callers(5))
        #@+node:ekr.20090427112929.17: *5* set
        def set (self,val):

            '''Init the svar and update the radio buttons.'''

            trace = False and not g.unitTesting
            if trace: g.trace(val)

            self.init(val)

            if self.ivar in self.radioButtons:
                self.owner.initRadioButtons()
            elif self.ivar == 'radio-search-scope':
                self.setRadioScope(val)


        #@+node:ekr.20090427112929.18: *5* setRadioScope
        def setRadioScope (self,val):

            '''Update the svars corresponding to the scope value.'''

            table = (
                ("suboutline_only","suboutline-only"),
                ("node_only","node-only"),
                ("entire_outline","entire-outline"))

            for ivar,val2 in table:
                if val == val2:
                    svar = self.owner.svarDict.get(ivar)
                    val = svar.get()
                    svar.init(True)
        #@+node:ekr.20090427112929.15: *5* setWidget
        def setWidget(self,w):

            self.w = w
        #@-others

    #@+node:ekr.20081121105001.245: *4* Support for minibufferFind class (qtFindTab)
    # This is the same as the Tk code because we simulate Tk svars.
    #@+node:ekr.20081121105001.246: *5* getOption
    def getOption (self,ivar):

        var = self.svarDict.get(ivar)

        if var:
            val = var.get()
            # g.trace('ivar %s = %s' % (ivar,val))
            return val
        else:
            # g.trace('bad ivar name: %s' % ivar)
            return None
    #@+node:ekr.20081121105001.247: *5* setOption
    def setOption (self,ivar,val):

        trace = True and not g.unitTesting
        if trace: g.trace(ivar,val)

        if ivar in self.intKeys:
            if val is not None:
                svar = self.svarDict.get(ivar)
                svar.set(val)
                if trace: g.trace('qtFindTab: ivar %s = %s' % (
                    ivar,val))

        elif not g.app.unitTesting:
            g.trace('oops: bad find ivar %s' % ivar)
    #@+node:ekr.20081121105001.248: *5* toggleOption
    def toggleOption (self,ivar):

        if ivar in self.intKeys:
            var = self.svarDict.get(ivar)
            val = not var.get()
            var.set(val)
            # g.trace('%s = %s' % (ivar,val),var)
        else:
            g.trace('oops: bad find ivar %s' % ivar)
    #@-others
#@+node:ekr.20081121105001.249: *3* class leoQtFrame
class leoQtFrame (leoFrame.leoFrame):

    """A class that represents a Leo window rendered in qt."""

    #@+others
    #@+node:ekr.20081121105001.250: *4*  Birth & Death (qtFrame)
    #@+node:ekr.20081121105001.251: *5* __init__ (qtFrame)
    def __init__(self,title,gui):

        # Init the base class.
        leoFrame.leoFrame.__init__(self,gui)

        self.title = title
        self.initComplete = False # Set by initCompleteHint().
        leoFrame.leoFrame.instances += 1 # Increment the class var.

        self.c = None # Set in finishCreate.
        self.iconBarClass = self.qtIconBarClass
        self.statusLineClass = self.qtStatusLineClass
        self.iconBar = None

        self.trace_status_line = None # Set in finishCreate.

        #@+<< set the leoQtFrame ivars >>
        #@+node:ekr.20081121105001.252: *6* << set the leoQtFrame ivars >> (removed frame.bodyCtrl ivar)
        # "Official ivars created in createLeoFrame and its allies.
        self.bar1 = None
        self.bar2 = None
        self.body = None
        self.f1 = self.f2 = None
        self.findPanel = None # Inited when first opened.
        self.iconBarComponentName = 'iconBar'
        self.iconFrame = None 
        self.log = None
        self.canvas = None
        self.outerFrame = None
        self.statusFrame = None
        self.statusLineComponentName = 'statusLine'
        self.statusText = None 
        self.statusLabel = None 
        self.top = None # This will be a class Window object.
        self.tree = None
        # self.treeBar = None # Replaced by injected frame.canvas.leo_treeBar.

        # Used by event handlers...
        self.controlKeyIsDown = False # For control-drags
        self.draggedItem = None
        self.isActive = True
        self.redrawCount = 0
        self.wantedWidget = None
        self.wantedCallbackScheduled = False
        self.scrollWay = None
        #@-<< set the leoQtFrame ivars >>

        self.minibufferVisible = True
    #@+node:ekr.20081121105001.253: *5* __repr__ (qtFrame)
    def __repr__ (self):

        return "<leoQtFrame: %s>" % self.title
    #@+node:ekr.20081121105001.254: *5* qtFrame.finishCreate & helpers
    # Called from newLeoCommanderAndFrame

    def finishCreate (self,c):

        f = self ; f.c = c

        # g.trace('(qtFrame)')

        # self.bigTree         = c.config.getBool('big_outline_pane')
        self.trace_status_line = c.config.getBool('trace_status_line')
        self.use_chapters      = c.config.getBool('use_chapters')
        self.use_chapter_tabs  = c.config.getBool('use_chapter_tabs')

        # returns DynamicWindow
        f.top = g.app.gui.frameFactory.createFrame(f)
        # g.trace('(leoQtFrame)',f.top)

        # hiding would remove flicker, but doesn't work with all
        # window managers

        f.createIconBar() # A base class method.
        f.createSplitterComponents()
        cc = c.chapterController
        # g.trace(cc,cc.findChaptersNode())
        if 0: # 2010/06/17: Now done in cc.createChaptersNode.
            if f.use_chapters and f.use_chapter_tabs: # and cc and cc.findChaptersNode():
                cc.tt = leoQtTreeTab(c,f.iconBar)
        f.createStatusLine() # A base class method.
        f.createFirstTreeNode() # Call the base-class method.
        f.menu = leoQtMenu(f)
        #### c.setLog()
        g.app.windowList.append(f)
        f.miniBufferWidget = leoQtMinibuffer(c)
        c.bodyWantsFocus()
    #@+node:ekr.20081121105001.255: *6* createSplitterComponents (qtFrame)
    def createSplitterComponents (self):

        f = self ; c = f.c

        f.tree  = leoQtTree(c,f)
        f.log   = leoQtLog(f,None)
        f.body  = leoQtBody(f,None)

        if f.use_chapters:
            c.chapterController = cc = leoChapters.chapterController(c)

        f.splitVerticalFlag,f.ratio,f.secondary_ratio = f.initialRatios()
        f.resizePanesToRatio(f.ratio,f.secondary_ratio)
    #@+node:ekr.20081121105001.256: *5* initCompleteHint
    def initCompleteHint (self):

        '''A kludge: called to enable text changed events.'''

        self.initComplete = True
        # g.trace(self.c)
    #@+node:ekr.20081121105001.257: *5* Destroying the qtFrame
    #@+node:ekr.20081121105001.258: *6* destroyAllObjects
    def destroyAllObjects (self):

        """Clear all links to objects in a Leo window."""

        frame = self ; c = self.c

        # g.printGcAll()

        # Do this first.
        #@+<< clear all vnodes in the tree >>
        #@+node:ekr.20081121105001.259: *7* << clear all vnodes in the tree>>
        vList = [z for z in c.all_unique_nodes()]

        for v in vList:
            g.clearAllIvars(v)

        vList = [] # Remove these references immediately.
        #@-<< clear all vnodes in the tree >>

        if 1:
            # Destroy all ivars in subcommanders.
            g.clearAllIvars(c.atFileCommands)
            if c.chapterController: # New in Leo 4.4.3 b1.
                g.clearAllIvars(c.chapterController)
            g.clearAllIvars(c.fileCommands)
            g.clearAllIvars(c.keyHandler) # New in Leo 4.4.3 b1.
            g.clearAllIvars(c.importCommands)
            g.clearAllIvars(c.tangleCommands)
            g.clearAllIvars(c.undoer)
            g.clearAllIvars(c)
        if 0: # No need.
            tree = frame.tree ; body = self.body
            g.clearAllIvars(body.colorizer)
            g.clearAllIvars(body)
            g.clearAllIvars(tree)

    #@+node:ekr.20081121105001.260: *6* destroySelf (qtFrame)
    def destroySelf (self):

        # Remember these: we are about to destroy all of our ivars!
        c,top = self.c,self.top 

        g.app.gui.frameFactory.deleteFrame(top)
        # Indicate that the commander is no longer valid.
        c.exists = False

        if 0: # We can't do this unless we unhook the event filter.
            # Destroys all the objects of the commander.
            self.destroyAllObjects()

        c.exists = False # Make sure this one ivar has not been destroyed.

        # g.trace('qtFrame',c,g.callers(4))
        top.close()


    #@+node:ekr.20081121105001.261: *4* class qtStatusLineClass (qtFrame)
    class qtStatusLineClass:

        '''A class representing the status line.'''

        #@+others
        #@+node:ekr.20081121105001.262: *5* ctor
        def __init__ (self,c,parentFrame):

            self.c = c
            self.statusBar = c.frame.top.statusBar
            self.lastFcol= 0
            self.lastRow = 0
            self.lastCol = 0

            # Create the text widgets.
            self.textWidget1 = w1 = QtGui.QLineEdit(self.statusBar)
            self.textWidget2 = w2 = QtGui.QLineEdit(self.statusBar)
            w1.setObjectName('status1')
            w2.setObjectName('status2')
            self.statusBar.addWidget(w1,True)
            self.statusBar.addWidget(w2,True)
            self.put('')
            self.update()
            c.frame.top.setStyleSheets()
        #@+node:ekr.20081121105001.263: *5*  do-nothings
        def disable (self,background=None): pass
        def enable(self,background="white"):pass
        def getFrame (self):                return None
        def isEnabled(self):                return True
        def onActivate (self,event=None):   pass
        def pack (self):                    pass
        def setBindings (self):             pass
        def unpack (self):                  pass

        hide = unpack
        show = pack

        #@+node:ekr.20081121105001.264: *5* clear, get & put/1
        def clear (self):
            self.put('')

        def get (self):
            return self.textWidget2.text()

        def put(self,s,color=None):
            self.put_helper(s,self.textWidget2)

        def put1(self,s,color=None):
            self.put_helper(s,self.textWidget1)

        def put_helper(self,s,w):
            w.setText(s)
        #@+node:ekr.20081121105001.265: *5* update
        def update (self):
            if g.app.killed: return

            c = self.c ; body = c.frame.body

            # te is a QTextEdit.
            # 2010/02/19: Fix bug 525090
            # An added editor window doesn't display line/col
            if not hasattr(body.bodyCtrl,'widget'): return
            te = body.bodyCtrl.widget # was body.widget.widget
            cr = te.textCursor()
            bl = cr.block()

            col = cr.columnNumber()
            row = bl.blockNumber() + 1
            line = bl.text()

            if col > 0:
                s2 = line[0:col]        
                col = g.computeWidth (s2,c.tab_width)
            fcol = col + c.currentPosition().textOffset()

            # g.trace('fcol',fcol,'te',id(te),g.callers(2))
            # g.trace('c.frame.body.bodyCtrl',body.bodyCtrl)

            self.put1(
                "line: %d, col: %d, fcol: %d" % (row,col,fcol))
            self.lastRow = row
            self.lastCol = col
            self.lastFcol = fcol
        #@-others
    #@+node:ekr.20081121105001.266: *4* class qtIconBarClass
    class qtIconBarClass:

        '''A class representing the singleton Icon bar'''

        #@+others
        #@+node:ekr.20081121105001.267: *5*  ctor
        def __init__ (self,c,parentFrame):

            # g.trace('(qtIconBarClass)')

            self.c = c
            self.chapterController = None
            self.parentFrame = parentFrame
            self.toolbar = self
            self.w = c.frame.top.iconBar # A QToolBar.
            self.actions = []

            # Options
            self.buttonColor = c.config.getString('qt-button-color')

            # g.app.iconWidgetCount = 0
        #@+node:ekr.20081121105001.268: *5*  do-nothings
        def addRow(self,height=None):   pass
        def getFrame (self):            return None
        def getNewFrame (self):         return None
        def pack (self):                pass
        def unpack (self):              pass

        hide = unpack
        show = pack
        #@+node:ekr.20081121105001.269: *5* add
        def add(self,*args,**keys):

            '''Add a button to the icon bar.'''

            c = self.c
            command = keys.get('command')
            text = keys.get('text')
            # able to specify low-level QAction directly (QPushButton not forced)
            qaction = keys.get('qaction')

            if not text and not qaction:
                g.es('bad toolbar item')

            bg = keys.get('bg') or self.toolbar.buttonColor

            # imagefile = keys.get('imagefile')
            # image = keys.get('image')

            class leoIconBarButton (QtGui.QWidgetAction):
                def __init__ (self,parent,text,toolbar):
                    QtGui.QWidgetAction.__init__(self,parent)
                    self.button = None # set below
                    self.text = text
                    self.toolbar = toolbar
                def createWidget (self,parent):
                    # g.trace('leoIconBarButton',self.toolbar.buttonColor)
                    self.button = b = QtGui.QPushButton(self.text,parent)
                    g.app.gui.setWidgetColor(b,
                        widgetKind='QPushButton',
                        selector='background-color',
                        colorName = bg)
                    return b

            if qaction is None:
                action = leoIconBarButton(parent=self.w,text=text,toolbar=self)
            else:
                action = qaction

            self.w.addAction(action)

            self.actions.append(action)
            b = self.w.widgetForAction(action)

            b.setContextMenuPolicy(QtCore.Qt.ActionsContextMenu)

            def delete_callback(action=action,):
                self.w.removeAction(action)

            b.leo_removeAction = rb = QtGui.QAction('Remove Button' ,b)

            b.addAction(rb)
            rb.connect(rb, QtCore.SIGNAL("triggered()"), delete_callback)

            if command:
                def button_callback(c=c,command=command):
                    # g.trace('command',command.__name__)
                    val = command()
                    if c.exists:
                        # c.bodyWantsFocus()
                        c.outerUpdate()
                    return val

                self.w.connect(b,
                    QtCore.SIGNAL("clicked()"),
                    button_callback)

            return action
        #@+node:ekr.20081121105001.270: *5* addRowIfNeeded
        def addRowIfNeeded (self):

            '''Add a new icon row if there are too many widgets.'''

            # n = g.app.iconWidgetCount

            # if n >= self.widgets_per_row:
                # g.app.iconWidgetCount = 0
                # self.addRow()

            # g.app.iconWidgetCount += 1
        #@+node:ekr.20081121105001.271: *5* addWidget
        def addWidget (self,w):

            self.w.addWidget(w)
        #@+node:ekr.20081121105001.272: *5* clear
        def clear(self):

            """Destroy all the widgets in the icon bar"""

            self.w.clear()
            self.actions = []

            g.app.iconWidgetCount = 0
        #@+node:ekr.20100618162506.3716: *5* createChaptersIcon
        def createChaptersIcon(self):

            # g.trace('(qtIconBarClass)')

            c = self.c
            cc = c.chapterController
            f = c.frame

            if f.use_chapters and f.use_chapter_tabs: # and cc and cc.findChaptersNode():
                cc.tt = leoQtTreeTab(c,f.iconBar)
        #@+node:ekr.20081121105001.273: *5* deleteButton
        def deleteButton (self,w):
            """ w is button """

            #g.trace(w, '##')    

            self.w.removeAction(w)

            self.c.bodyWantsFocus()
            self.c.outerUpdate()
        #@+node:ekr.20081121105001.274: *5* setCommandForButton
        def setCommandForButton(self,button,command):

            if command:
                # button is a leoIconBarButton.
                QtCore.QObject.connect(button.button,
                    QtCore.SIGNAL("clicked()"),command)

                if not hasattr(command, 'p'):
                    # can get here from @buttons in the current outline, in which
                    # case p exists, or from @buttons in @settings elsewhere, in
                    # which case it doesn't

                    return

                # 20100518 - TNB command is instance of callable class with
                #   a c and p attribute, so we can add a context menu item...
                def goto_command(command = command):
                    command.c.selectPosition(command.p)
                    command.c.redraw()
                b = button.button
                b.goto_script = gts = QtGui.QAction('Goto Script', b)
                b.addAction(gts)
                gts.connect(gts, QtCore.SIGNAL("triggered()"), goto_command)

                # 20100519 - TNB also, scan @button's following sibs and childs
                #   for @rclick nodes
                rclicks = []
                if '@others' not in command.p.b:
                    rclicks.extend([i.copy() for i in command.p.children()
                      if i.h.startswith('@rclick ')])
                for i in command.p.following_siblings():
                    if i.h.startswith('@rclick '):
                        rclicks.append(i.copy())
                    else:
                        break

                if rclicks:
                    b.setText(unicode(b.text())+(command.c.config.getString('mod_scripting_subtext') or ''))

                for rclick in rclicks:

                    def cb(event=None, ctrl=command.controller, p=rclick, 
                           c=command.c, b=command.b, t=rclick.h[8:]):
                        ctrl.executeScriptFromButton(p,b,t)
                        if c.exists:
                            c.outerUpdate()

                    rc = QtGui.QAction(rclick.h[8:], b)
                    rc.connect(rc, QtCore.SIGNAL("triggered()"), cb)
                    b.insertAction(b.actions()[-2], rc)  # insert rc before Remove Button

                    # k.registerCommand(buttonText.lower(),
                    #   shortcut=shortcut,func=atButtonCallback,
                    #   pane='button',verbose=verbose)
        #@-others
    #@+node:ekr.20081121105001.275: *4* Minibuffer methods
    #@+node:ekr.20081121105001.276: *5* showMinibuffer
    def showMinibuffer (self):

        '''Make the minibuffer visible.'''

        # frame = self

        # if not frame.minibufferVisible:
            # frame.minibufferFrame.pack(side='bottom',fill='x')
            # frame.minibufferVisible = True
    #@+node:ekr.20081121105001.277: *5* hideMinibuffer
    def hideMinibuffer (self):

        '''Hide the minibuffer.'''

        # frame = self

        # if frame.minibufferVisible:
            # frame.minibufferFrame.pack_forget()
            # frame.minibufferVisible = False
    #@+node:ekr.20081121105001.278: *5* f.setMinibufferBindings
    def setMinibufferBindings (self):

        '''Create bindings for the minibuffer..'''

        pass
    #@+node:ekr.20081121105001.279: *4* Configuration (qtFrame)
    #@+node:ekr.20081121105001.280: *5* configureBar (qtFrame)
    def configureBar (self,bar,verticalFlag):

        c = self.c

        # Get configuration settings.
        w = c.config.getInt("split_bar_width")
        if not w or w < 1: w = 7
        relief = c.config.get("split_bar_relief","relief")
        if not relief: relief = "flat"
        color = c.config.getColor("split_bar_color")
        if not color: color = "LightSteelBlue2"

        try:
            if verticalFlag:
                # Panes arranged vertically; horizontal splitter bar
                bar.configure(relief=relief,height=w,bg=color,cursor="sb_v_double_arrow")
            else:
                # Panes arranged horizontally; vertical splitter bar
                bar.configure(relief=relief,width=w,bg=color,cursor="sb_h_double_arrow")
        except: # Could be a user error. Use all defaults
            g.es("exception in user configuration for splitbar")
            g.es_exception()
            if verticalFlag:
                # Panes arranged vertically; horizontal splitter bar
                bar.configure(height=7,cursor="sb_v_double_arrow")
            else:
                # Panes arranged horizontally; vertical splitter bar
                bar.configure(width=7,cursor="sb_h_double_arrow")
    #@+node:ekr.20081121105001.281: *5* configureBarsFromConfig (qtFrame)
    def configureBarsFromConfig (self):

        c = self.c

        w = c.config.getInt("split_bar_width")
        if not w or w < 1: w = 7

        relief = c.config.get("split_bar_relief","relief")
        if not relief or relief == "": relief = "flat"

        color = c.config.getColor("split_bar_color")
        if not color or color == "": color = "LightSteelBlue2"

        if self.splitVerticalFlag:
            bar1,bar2=self.bar1,self.bar2
        else:
            bar1,bar2=self.bar2,self.bar1

        try:
            bar1.configure(relief=relief,height=w,bg=color)
            bar2.configure(relief=relief,width=w,bg=color)
        except: # Could be a user error.
            g.es("exception in user configuration for splitbar")
            g.es_exception()
    #@+node:ekr.20081121105001.282: *5* reconfigureFromConfig (qtFrame)
    def reconfigureFromConfig (self):

        frame = self ; c = frame.c

        frame.tree.setFontFromConfig()
        frame.configureBarsFromConfig()

        frame.body.setFontFromConfig()
        frame.body.setColorFromConfig()

        frame.setTabWidth(c.tab_width)
        frame.log.setFontFromConfig()
        frame.log.setColorFromConfig()

        c.redraw()
    #@+node:ekr.20081121105001.283: *5* setInitialWindowGeometry (qtFrame)
    def setInitialWindowGeometry(self):

        """Set the position and size of the frame to config params."""

        c = self.c

        h = c.config.getInt("initial_window_height") or 500
        w = c.config.getInt("initial_window_width") or 600
        x = c.config.getInt("initial_window_left") or 10
        y = c.config.getInt("initial_window_top") or 10

        # g.trace(h,w,x,y)

        if h and w and x and y:
            self.setTopGeometry(w,h,x,y)
    #@+node:ekr.20081121105001.284: *5* setTabWidth (qtFrame)
    def setTabWidth (self, w):

        # A do-nothing because tab width is set automatically.
        pass

    #@+node:ekr.20081121105001.285: *5* setWrap (qtFrame)
    def setWrap (self,p):

        self.c.frame.body.setWrap(p)
    #@+node:ekr.20081121105001.286: *5* reconfigurePanes (qtFrame)
    def reconfigurePanes (self):

        f = self ; c = f.c

        if f.splitVerticalFlag:
            r = c.config.getRatio("initial_vertical_ratio")
            if r == None or r < 0.0 or r > 1.0: r = 0.5
            r2 = c.config.getRatio("initial_vertical_secondary_ratio")
            if r2 == None or r2 < 0.0 or r2 > 1.0: r2 = 0.8
        else:
            r = c.config.getRatio("initial_horizontal_ratio")
            if r == None or r < 0.0 or r > 1.0: r = 0.3
            r2 = c.config.getRatio("initial_horizontal_secondary_ratio")
            if r2 == None or r2 < 0.0 or r2 > 1.0: r2 = 0.8

        f.ratio,f.secondary_ratio = r,r2
        f.resizePanesToRatio(r,r2)
    #@+node:ekr.20081121105001.287: *5* resizePanesToRatio (qtFrame)
    def resizePanesToRatio(self,ratio,ratio2):

        trace = False and not g.unitTesting

        f = self ; c = self.c

        if trace: g.trace('%5s, %0.2f %0.2f' % (
            self.splitVerticalFlag,ratio,ratio2),g.callers(4))

        f.divideLeoSplitter(self.splitVerticalFlag,ratio)
        f.divideLeoSplitter(not self.splitVerticalFlag,ratio2)

        # g.trace(ratio,c)
    #@+node:leohag.20081208130321.12: *5* divideLeoSplitter
    # Divides the main or secondary splitter, using the key invariant.
    def divideLeoSplitter (self, verticalFlag, frac):

        # g.trace(verticalFlag,frac)

        if self.splitVerticalFlag == verticalFlag:
            self.divideLeoSplitter1(frac,verticalFlag)
            self.ratio = frac # Ratio of body pane to tree pane.
        else:
            self.divideLeoSplitter2(frac,verticalFlag)
            self.secondary_ratio = frac # Ratio of tree pane to log pane.

    # Divides the main splitter.
    def divideLeoSplitter1 (self, frac, verticalFlag): 
        self.divideAnySplitter(frac, self.top.splitter_2 )

    # Divides the secondary splitter.
    def divideLeoSplitter2 (self, frac, verticalFlag): 
        self.divideAnySplitter (frac, self.top.ui.splitter)

    #@+node:leohag.20081208130321.13: *5* divideAnySplitter
    # This is the general-purpose placer for splitters.
    # It is the only general-purpose splitter code in Leo.

    def divideAnySplitter (self,frac,splitter):

        sizes = splitter.sizes()

        if len(sizes)!=2:
            g.trace('%s widget(s) in %s' % (len(sizes),id(splitter)))

        if frac > 1 or frac < 0:
            g.trace('split ratio [%s] out of range 0 <= frac <= 1'%frac)

        s1, s2 = sizes
        s = s1+s2
        s1 = int(s * frac + 0.5)
        s2 = s - s1 

        splitter.setSizes([s1,s2])
    #@+node:ekr.20081121105001.288: *4* Event handlers (qtFrame)
    #@+node:ekr.20081121105001.289: *5* frame.OnCloseLeoEvent
    # Called from quit logic and when user closes the window.
    # Returns True if the close happened.

    def OnCloseLeoEvent(self):

        f = self ; c = f.c

        if c.inCommand:
            # g.trace('requesting window close')
            c.requestCloseWindow = True
        else:
            g.app.closeLeoWindow(self)
    #@+node:ekr.20081121105001.290: *5* frame.OnControlKeyUp/Down
    def OnControlKeyDown (self,event=None):

        self.controlKeyIsDown = True

    def OnControlKeyUp (self,event=None):

        self.controlKeyIsDown = False
    #@+node:ekr.20081121105001.291: *5* OnActivateBody (qtFrame)
    def OnActivateBody (self,event=None):

        pass
    #@+node:ekr.20081121105001.292: *5* OnActivateLeoEvent, OnDeactivateLeoEvent
    def OnActivateLeoEvent(self,event=None):

        '''Handle a click anywhere in the Leo window.'''

        self.c.setLog()

    def OnDeactivateLeoEvent(self,event=None):

        pass # This causes problems on the Mac.
    #@+node:ekr.20081121105001.293: *5* OnActivateTree
    def OnActivateTree (self,event=None):

        pass
    #@+node:ekr.20081121105001.294: *5* OnBodyClick, OnBodyRClick (not used)
    # At present, these are not called,
    # but they could be called by QTextBrowserSubclass.

    def OnBodyClick (self,event=None):

        try:
            c = self.c ; p = c.currentPosition()
            if g.doHook("bodyclick1",c=c,p=p,v=p,event=event):
                g.doHook("bodyclick2",c=c,p=p,v=p,event=event)
                return 'break'
            else:
                self.OnActivateBody(event=event)
                c.k.showStateAndMode(w=c.frame.body.bodyCtrl)
                g.doHook("bodyclick2",c=c,p=p,v=p,event=event)
        except:
            g.es_event_exception("bodyclick")

    def OnBodyRClick(self,event=None):

        try:
            c = self.c ; p = c.currentPosition()
            if g.doHook("bodyrclick1",c=c,p=p,v=p,event=event):
                g.doHook("bodyrclick2",c=c,p=p,v=p,event=event)
                return 'break'
            else:
                c.k.showStateAndMode(w=c.frame.body.bodyCtrl)
                g.doHook("bodyrclick2",c=c,p=p,v=p,event=event)
        except:
            g.es_event_exception("iconrclick")
    #@+node:ekr.20081121105001.295: *5* OnBodyDoubleClick (Events) (not used)
    # Not called

    def OnBodyDoubleClick (self,event=None):

        try:
            c = self.c ; p = c.currentPosition()
            if event and not g.doHook("bodydclick1",c=c,p=p,v=p,event=event):
                c.editCommands.extendToWord(event) # Handles unicode properly.
                c.k.showStateAndMode(w=c.frame.body.bodyCtrl)
            g.doHook("bodydclick2",c=c,p=p,v=p,event=event)
        except:
            g.es_event_exception("bodydclick")

        return "break" # Restore this to handle proper double-click logic.
    #@+node:ekr.20081121105001.296: *4* Gui-dependent commands
    #@+node:ekr.20081121105001.297: *5* Minibuffer commands... (qtFrame)
    #@+node:ekr.20081121105001.298: *6* contractPane
    def contractPane (self,event=None):

        '''Contract the selected pane.'''

        f = self ; c = f.c

        w = c.get_requested_focus() or g.app.gui.get_focus(c)
        wname = c.widget_name(w)

        # g.trace(wname)
        if not w: return

        if wname.startswith('body'):
            f.contractBodyPane()
            c.bodyWantsFocus()
        elif wname.startswith('log'):
            f.contractLogPane()
            c.logWantsFocus()
        else:
            for z in ('head','canvas','tree'):
                if wname.startswith(z):
                    f.contractOutlinePane()
                    c.treeWantsFocus()
                    break
    #@+node:ekr.20081121105001.299: *6* expandPane
    def expandPane (self,event=None):

        '''Expand the selected pane.'''

        f = self ; c = f.c

        w = c.get_requested_focus() or g.app.gui.get_focus(c)
        wname = c.widget_name(w)

        # g.trace(wname)
        if not w: return

        if wname.startswith('body'):
            f.expandBodyPane()
            c.bodyWantsFocus()
        elif wname.startswith('log'):
            f.expandLogPane()
            c.logWantsFocus()
        else:
            for z in ('head','canvas','tree'):
                if wname.startswith(z):
                    f.expandOutlinePane()
                    c.treeWantsFocus()
                    break
    #@+node:ekr.20081121105001.300: *6* fullyExpandPane
    def fullyExpandPane (self,event=None):

        '''Fully expand the selected pane.'''

        f = self ; c = f.c

        w = c.get_requested_focus() or g.app.gui.get_focus(c)
        wname = c.widget_name(w)

        # g.trace(wname)
        if not w: return

        if wname.startswith('body'):
            f.fullyExpandBodyPane()
            c.treeWantsFocus()
        elif wname.startswith('log'):
            f.fullyExpandLogPane()
            c.bodyWantsFocus()
        else:
            for z in ('head','canvas','tree'):
                if wname.startswith(z):
                    f.fullyExpandOutlinePane()
                    c.bodyWantsFocus()
                    break
    #@+node:ekr.20081121105001.301: *6* hidePane
    def hidePane (self,event=None):

        '''Completely contract the selected pane.'''

        f = self ; c = f.c

        w = c.get_requested_focus() or g.app.gui.get_focus(c)
        wname = c.widget_name(w)

        # g.trace(wname)
        if not w: return

        if wname.startswith('body'):
            f.hideBodyPane()
            c.treeWantsFocus()
        elif wname.startswith('log'):
            f.hideLogPane()
            c.bodyWantsFocus()
        else:
            for z in ('head','canvas','tree'):
                if wname.startswith(z):
                    f.hideOutlinePane()
                    c.bodyWantsFocus()
                    break
    #@+node:ekr.20081121105001.302: *6* expand/contract/hide...Pane
    #@+at The first arg to divideLeoSplitter means the following:
    # 
    #     f.splitVerticalFlag: use the primary   (tree/body) ratio.
    # not f.splitVerticalFlag: use the secondary (tree/log) ratio.
    #@@c

    def contractBodyPane (self,event=None):
        '''Contract the body pane.'''
        f = self ; r = min(1.0,f.ratio+0.1)
        f.divideLeoSplitter(f.splitVerticalFlag,r)

    def contractLogPane (self,event=None):
        '''Contract the log pane.'''
        f = self ; r = min(1.0,f.secondary_ratio+0.1) # 2010/02/23: was f.ratio
        f.divideLeoSplitter(not f.splitVerticalFlag,r)

    def contractOutlinePane (self,event=None):
        '''Contract the outline pane.'''
        f = self ; r = max(0.0,f.ratio-0.1)
        f.divideLeoSplitter(f.splitVerticalFlag,r)

    def expandBodyPane (self,event=None):
        '''Expand the body pane.'''
        self.contractOutlinePane()

    def expandLogPane(self,event=None):
        '''Expand the log pane.'''
        f = self ; r = max(0.0,f.secondary_ratio-0.1) # 2010/02/23: was f.ratio
        f.divideLeoSplitter(not f.splitVerticalFlag,r)

    def expandOutlinePane (self,event=None):
        '''Expand the outline pane.'''
        self.contractBodyPane()
    #@+node:ekr.20081121105001.303: *6* fullyExpand/hide...Pane
    def fullyExpandBodyPane (self,event=None):
        '''Fully expand the body pane.'''
        f = self
        f.divideLeoSplitter(f.splitVerticalFlag,0.0)

    def fullyExpandLogPane (self,event=None):
        '''Fully expand the log pane.'''
        f = self
        f.divideLeoSplitter(not f.splitVerticalFlag,0.0)

    def fullyExpandOutlinePane (self,event=None):
        '''Fully expand the outline pane.'''
        f = self
        f.divideLeoSplitter(f.splitVerticalFlag,1.0)

    def hideBodyPane (self,event=None):
        '''Completely contract the body pane.'''
        f = self
        f.divideLeoSplitter(f.splitVerticalFlag,1.0)

    def hideLogPane (self,event=None):
        '''Completely contract the log pane.'''
        f = self
        f.divideLeoSplitter(not f.splitVerticalFlag,1.0)

    def hideOutlinePane (self,event=None):
        '''Completely contract the outline pane.'''
        f = self
        f.divideLeoSplitter(f.splitVerticalFlag,0.0)
    #@+node:ekr.20081121105001.304: *5* Window Menu...
    #@+node:ekr.20081121105001.305: *6* toggleActivePane (qtFrame)
    def toggleActivePane (self,event=None):

        '''Toggle the focus between the outline and body panes.'''

        frame = self ; c = frame.c
        w = c.get_focus()

        # g.trace(w,c.frame.body.bodyCtrl.widget)

        if w == frame.body.bodyCtrl.widget:
            c.treeWantsFocus()
        else:
            c.endEditing()
            c.bodyWantsFocus()
    #@+node:ekr.20081121105001.306: *6* cascade
    def cascade (self,event=None):

        '''Cascade all Leo windows.'''

        x,y,delta = 50,50,50
        for frame in g.app.windowList:

            w = frame and frame.top
            if w:
                r = w.geometry() # a Qt.Rect
                w.setGeometry(x,y,r.width(),r.height())

                # Compute the new offsets.
                x += 30 ; y += 30
                if x > 200:
                    x = 10 + delta ; y = 40 + delta
                    delta += 10
    #@+node:ekr.20081121105001.307: *6* equalSizedPanes
    def equalSizedPanes (self,event=None):

        '''Make the outline and body panes have the same size.'''

        frame = self
        frame.resizePanesToRatio(0.5,frame.secondary_ratio)
    #@+node:ekr.20081121105001.308: *6* hideLogWindow
    def hideLogWindow (self,event=None):

        frame = self

        frame.divideLeoSplitter2(0.99, not frame.splitVerticalFlag)
    #@+node:ekr.20081121105001.309: *6* minimizeAll
    def minimizeAll (self,event=None):

        '''Minimize all Leo's windows.'''

        self.minimize(g.app.pythonFrame)
        for frame in g.app.windowList:
            self.minimize(frame)
            self.minimize(frame.findPanel)

    def minimize(self,frame):

        w = frame and frame.top

        if w:
            w.setWindowState(QtCore.Qt.WindowMinimized)
    #@+node:ekr.20081121105001.310: *6* toggleSplitDirection (qtFrame)
    def toggleSplitDirection (self,event=None):

        '''Toggle the split direction in the present Leo window.'''

        f = self ; top = f.top

        for w in (top.splitter,top.splitter_2):
            w.setOrientation(
                g.choose(w.orientation() == QtCore.Qt.Horizontal,
                    QtCore.Qt.Vertical,QtCore.Qt.Horizontal))

        # The key invariant: self.splitVerticalFlag
        # tells the alignment of the main splitter.
        f.splitVerticalFlag = not f.splitVerticalFlag
        f.reconfigurePanes()
    #@+node:ekr.20081121105001.312: *6* resizeToScreen
    def resizeToScreen (self,event=None):

        '''Resize the Leo window so it fill the entire screen.'''

        top = self.top
    #@+node:ekr.20081121105001.313: *5* Help Menu...
    #@+node:ekr.20081121105001.314: *6* leoHelp
    def leoHelp (self,event=None):

        '''Open Leo's offline tutorial.'''

        frame = self ; c = frame.c

        theFile = g.os_path_join(g.app.loadDir,"..","doc","sbooks.chm")

        if g.os_path_exists(theFile):
            os.startfile(theFile)
        else:
            answer = g.app.gui.runAskYesNoDialog(c,
                "Download Tutorial?",
                "Download tutorial (sbooks.chm) from SourceForge?")

            if answer == "yes":
                try:
                    url = "http://prdownloads.sourceforge.net/leo/sbooks.chm?download"
                    import webbrowser
                    os.chdir(g.app.loadDir)
                    webbrowser.open_new(url)
                except:
                    if 0:
                        g.es("exception downloading","sbooks.chm")
                        g.es_exception()
    #@+node:ekr.20081121105001.317: *4* Qt bindings... (qtFrame)
    def bringToFront (self):
        self.lift()
    def deiconify (self):
        if self.top.isMinimized(): # Bug fix: 400739.
            self.lift()
    def getFocus(self):
        return g.app.gui.get_focus(self.c) # Bug fix: 2009/6/30.
    def get_window_info(self):
        if hasattr(self.top,'master') and self.top.master:
            f = self.top.master
        else:
            f = self.top
        rect = f.geometry()
        topLeft = rect.topLeft()
        x,y = topLeft.x(),topLeft.y()
        w,h = rect.width(),rect.height()
        # g.trace(w,h,x,y)
        return w,h,x,y
    def iconify(self):
        self.top.showMinimized()
    def lift (self):
        # g.trace(self.c,'\n',g.callers(9))
        if self.top.isMinimized(): # Bug 379141
            self.top.showNormal()
        self.top.activateWindow()
        self.top.raise_()
    def update (self):
        pass
    def getTitle (self):
        s = g.u(self.top.windowTitle())
        # g.trace('(qtFrame)',repr(s))
        return s
    def setTitle (self,s):
        # g.trace('(qtFrame)',repr(s))
        self.top.setWindowTitle(s)
    def setTopGeometry(self,w,h,x,y,adjustSize=True):
        # self.top is a DynamicWindow.
        # g.trace('(qtFrame)',x,y,w,h,self.top)
        self.top.setGeometry(QtCore.QRect(x,y,w,h))
    #@-others
#@+node:ekr.20081121105001.318: *3* class leoQtLog
class leoQtLog (leoFrame.leoLog):

    """A class that represents the log pane of a Qt window."""

    #@+others
    #@+node:ekr.20081121105001.319: *4* qtLog Birth
    #@+node:ekr.20081121105001.320: *5* qtLog.__init__
    def __init__ (self,frame,parentFrame):

        # g.trace("leoQtLog")

        # Call the base class constructor and calls createControl.
        leoFrame.leoLog.__init__(self,frame,parentFrame)

        self.c = c = frame.c # Also set in the base constructor, but we need it here.
        self.logCtrl = None # The text area for log messages.

        self.contentsDict = {} # Keys are tab names.  Values are widgets.
        self.eventFilters = [] # Apparently needed to make filters work!
        self.logDict = {} # Keys are tab names text widgets.  Values are the widgets.
        self.menu = None # A menu that pops up on right clicks in the hull or in tabs.

        self.tabWidget = tw = c.frame.top.ui.tabWidget
            # The Qt.TabWidget that holds all the tabs.
        self.wrap = g.choose(c.config.getBool('log_pane_wraps'),True,False)

        # g.trace('qtLog.__init__',self.tabWidget)

        if 0: # Not needed to make onActivateEvent work.
            # Works only for .tabWidget, *not* the individual tabs!
            theFilter = leoQtEventFilter(c,w=tw,tag='tabWidget')
            tw.installEventFilter(theFilter)

        self.setFontFromConfig()
        self.setColorFromConfig()
    #@+node:ekr.20081121105001.321: *5* qtLog.finishCreate
    def finishCreate (self):

        c = self.c ; log = self ; w = self.tabWidget

        # Remove unneeded tabs.
        for name in ('Tab 1','Page'):
            for i in range(w.count()):
                if name == w.tabText(i):
                    w.removeTab(i)
                    break

        # Rename the 'Tab 2' tab to 'Find'.
        for i in range(w.count()):
            if w.tabText(i) in ('Find','Tab 2'):
                w.setTabText(i,'Find')
                self.contentsDict['Find'] = w.currentWidget()
                break

        # Create the log tab as the leftmost tab.
        # log.selectTab('Log')
        log.createTab('Log')
        logWidget = self.contentsDict.get('Log')
        logWidget.setWordWrapMode(
            g.choose(self.wrap,
                QtGui.QTextOption.WordWrap,
                QtGui.QTextOption.NoWrap))

        for i in range(w.count()):
            if w.tabText(i) == 'Log':
                w.removeTab(i)
        w.insertTab(0,logWidget,'Log')

        c.searchCommands.openFindTab(show=False)
        c.spellCommands.openSpellTab()
    #@+node:ekr.20090627090950.3716: *5* qtLog.getName
    def getName (self):
        return 'log' # Required for proper pane bindings.
    #@+node:ekr.20081121105001.322: *4* Do nothings (logCtrl)
    #@+node:ekr.20081121105001.323: *5* Config
    # These will probably be replaced by style sheets.

    def configureBorder(self,border):               pass
    def configureFont(self,font):                   pass
    def getFontConfig (self):                       pass
    def setColorFromConfig (self):                  pass
    def SetWidgetFontFromConfig (self,logCtrl=None): pass
    def saveAllState (self):                        pass
    def restoreAllState (self,d):                   pass
    #@+node:ekr.20081121105001.324: *5* Focus & update
    def onActivateLog (self,event=None):    pass
    def hasFocus (self):                    return None
    def forceLogUpdate (self,s):            pass
    #@+node:ekr.20090627090950.3717: *4* High-level interface (qtLog)
    # Part 1: Corresponding to mustBeDefinedInSubclasses.
    def appendText(self,s):             self.logCtrl.appendText(s)
    def delete(self,i,j=None):          self.logCtrl.delete(i,j)
    def insert(self,i,s):               self.logCtrl.insert(i,s)
    def get(self,i,j):                  return self.logCtrl.get(i,j)
    def getAllText(self):               return self.logCtrl.getAllText()
    def getFocus(self):                 return self.logCtrl.getFocus()
    def getInsertPoint(self):           return self.logCtrl.getInsertPoint()
    def getSelectedText(self):          return self.logCtrl.getSelectedText()
    def getSelectionRange (self):       return self.logCtrl.getSelectionRange()
    def getYScrollPosition (self):      return self.logCtrl.getYScrollPosition()
    def hasSelection(self):             return self.logCtrl.hasSelection()
    def scrollLines(self,n):            self.logCtrl.scrollLines(n)
    def see(self,i):                    self.logCtrl.see(i)
    def seeInsertPoint (self):          self.logCtrl.seeInsertPoint()
    def setAllText (self,s):            self.logCtrl.setAllText(s)
    def setBackgroundColor(self,color): self.logCtrl.setBackgroundColor(color)
    def setFocus(self):                 self.logCtrl.setFocus()
    set_focus = setFocus
    def setForegroundColor(self,color): self.logCtrl.setForegroundColor(color)
    def setInsertPoint(self,pos):       self.logCtrl.setInsertPoint(pos)
    def setSelectionRange(self,*args,**keys):
        self.logCtrl.setSelectionRange(*args,**keys)
    def setYScrollPosition (self,i):    self.logCtrl.setYScrollPosition(i)

    # Part 2: corresponding to mustBeDefinedInBaseClass.
    def clipboard_append(self,s):       self.logCtrl.clipboard_append(s)
    def clipboard_clear (self):         self.logCtrl.clipboard_clear()
    def onChar (self,event):            self.logCtrl.onChar(event)

    # Part 3: do-nothings in mayBeDefinedInSubclasses.
    def bind (self,kind,*args,**keys):          pass
    def getWidth (self):                        return 0
    def flashCharacter(self,i,bg='white',fg='red',flashes=3,delay=75):
        pass
    def indexIsVisible (self,i):                return False
        # Code will loop if this returns True forever.
    def mark_set(self,markName,i):              pass
    def setWidth (self,width):                  pass
    def tag_add(self,tagName,i,j=None,*args):   pass
    def tag_config (self,colorName,**keys):     pass
    def tag_configure (self,colorName,**keys):  pass
    def tag_delete (self,tagName,*args,**keys): pass
    def tag_names (self, *args):                return []
    def tag_ranges(self,tagName):               return tuple()
    def tag_remove(self,tagName,i,j=None,*args):pass
    def update (self,*args,**keys):             pass
    def update_idletasks (self,*args,**keys):   pass
    def xyToPythonIndex (self,x,y):             return 0
    def yview (self,*args):                     return 0,0

    # Part 4: corresponding to mayBeDefinedInSubclasses.
    def deleteTextSelection (self):         self.logCtrl.deleteTextSelection ()
    def event_generate(self,stroke):        pass
    def replace (self,i,j,s):               self.logCtrl.replace (i,j,s)
    def rowColToGuiIndex (self,s,row,col):  return self.logCtrl.rowColToGuiIndex(s,row,col)
    def selectAllText (self,insert=None):   self.logCtrl.selectAllText(insert)
    def toPythonIndex (self,index):         return self.logCtrl.toPythonIndex(index)
    toGuiIndex = toPythonIndex
    def toPythonIndexRowCol(self,index):    return self.logCtrl.toPythonIndexRowCol(index)
    #@+node:ekr.20081121105001.325: *4* put & putnl (qtLog)
    #@+node:ekr.20081121105001.326: *5* put (qtLog)
    # All output to the log stream eventually comes here.
    def put (self,s,color=None,tabName='Log'):

        c = self.c
        if g.app.quitting or not c or not c.exists:
            print('qtGui.log.put fails',repr(s))
            return

        if color:
            color = leoColor.getColor(color,'black')
        else:
            color = leoColor.getColor('black')

        self.selectTab(tabName or 'Log')
        # print('qtLog.put',tabName,'%3s' % (len(s)),self.logCtrl)

        # Note: this must be done after the call to selectTab.
        w = self.logCtrl.widget # w is a QTextBrowser

        # print('qtGui.log.put',bool(w),repr(s))

        if w:
            sb = w.horizontalScrollBar()
            pos = sb.sliderPosition()
            s=s.replace('&', '&amp;').replace('<', '&lt;').replace('>', '&gt;')
            if not self.wrap: # 2010/02/21: Use &nbsp; only when not wrapping!
                s = s.replace(' ','&nbsp;')
            s = s.rstrip().replace('\n','<br>')
            s = '<font color="%s">%s</font>' % (color,s)
            w.append(s)
            w.moveCursor(QtGui.QTextCursor.End)
            sb.setSliderPosition(pos)
        else:
            # put s to logWaiting and print s
            g.app.logWaiting.append((s,color),)
            if g.isUnicode(s):
                s = g.toEncodedString(s,"ascii")
            print(s)
    #@+node:ekr.20081121105001.327: *5* putnl
    def putnl (self,tabName='Log'):

        if g.app.quitting:
            return

        if tabName:
            self.selectTab(tabName)

        w = self.logCtrl.widget
        if w:
            sb = w.horizontalScrollBar()
            pos = sb.sliderPosition()
            # Not needed!
                # contents = w.toHtml()
                # w.setHtml(contents + '\n')
            w.moveCursor(QtGui.QTextCursor.End)
            sb.setSliderPosition(pos)
            w.repaint() # Slow, but essential.
        else:
            # put s to logWaiting and print  a newline
            g.app.logWaiting.append(('\n','black'),)
    #@+node:ekr.20081121105001.328: *4* Tab (qtLog)
    #@+node:ekr.20081121105001.329: *5* clearTab
    def clearTab (self,tabName,wrap='none'):

        w = self.logDict.get(tabName)
        if w:
            w.clear() # w is a QTextBrowser.
    #@+node:ekr.20081121105001.330: *5* createTab
    def createTab (self,tabName,widget=None,wrap='none'):
        """ Create a new tab in tab widget

        if widget is None, Create a QTextBrowser,
        suitable for log functionality.
        """

        trace = False and not g.unitTesting
        if trace: g.trace(tabName,g.callers(4))

        c = self.c ; w = self.tabWidget

        # Important. Not called during startup.

        if widget is None:
            # widget = QtGui.QTextBrowser()
            widget = QTextBrowserSubclass(parent=None,c=c,wrapper=self)
            contents = leoQTextEditWidget(widget=widget,name='log',c=c)
            widget.leo_log_wrapper = contents # Inject an ivar.
            if trace: g.trace('** creating',tabName,contents,widget,'\n',g.callers(9))
            # widget.setWordWrapMode(QtGui.QTextOption.NoWrap)
            widget.setWordWrapMode(
                g.choose(self.wrap,
                    QtGui.QTextOption.WordWrap,
                    QtGui.QTextOption.NoWrap))

            widget.setReadOnly(False) # Allow edits.
            self.logDict[tabName] = widget
            if tabName == 'Log':
                self.logCtrl = contents
                widget.setObjectName('log-widget')
                theFilter = leoQtEventFilter(c,w=self,tag='log')
                self.eventFilters.append(theFilter) # Needed!
                widget.installEventFilter(theFilter)
            self.contentsDict[tabName] = widget
            w.addTab(widget,tabName)
        else:
            contents = widget
            # Bug fix: 2009/10/06
            widget.leo_log_wrapper = contents # Inject an ivar.
            # if trace: g.trace('** using',tabName,contents)
            self.contentsDict[tabName] = contents
            w.addTab(contents,tabName)

        return contents
    #@+node:ekr.20081121105001.331: *5* cycleTabFocus
    def cycleTabFocus (self,event=None,stop_w = None):

        '''Cycle keyboard focus between the tabs in the log pane.'''

        c = self.c ; w = self.tabWidget

        i = w.currentIndex()
        i += 1
        if i >= w.count():
            i = 0

        tabName = w.tabText(i)
        w.setCurrentIndex(i)
        log = self.logDict.get(tabName)
        if log: self.logCtrl = log.leo_log_wrapper

    #@+node:ekr.20081121105001.332: *5* deleteTab
    def deleteTab (self,tabName,force=False):

        c = self.c ; w = self.tabWidget

        if force or tabName not in ('Log','Find','Spell'):
            for i in range(w.count()):
                if tabName == w.tabText(i):
                    w.removeTab(i)
                    break

        self.selectTab('Log')
        c.invalidateFocus()
        c.bodyWantsFocus()
    #@+node:ekr.20081121105001.333: *5* hideTab
    def hideTab (self,tabName):

        self.selectTab('Log')
    #@+node:ekr.20081121105001.334: *5* numberOfVisibleTabs
    def numberOfVisibleTabs (self):

        return len([val for val in self.frameDict.values() if val != None])
    #@+node:ekr.20081121105001.335: *5* selectTab & helper
    def selectTab (self,tabName,createText=True,widget=None,wrap='none'):

        '''Create the tab if necessary and make it active.'''

        c = self.c ; w = self.tabWidget ; trace = False

        ok = self.selectHelper(tabName,createText)
        if ok: return

        self.createTab(tabName,widget=widget,wrap=wrap)
        self.selectHelper(tabName,createText)

    #@+node:ekr.20081121105001.336: *6* selectHelper
    def selectHelper (self,tabName,createText):

        w = self.tabWidget

        for i in range(w.count()):
            if tabName == w.tabText(i):
                w.setCurrentIndex(i)
                if createText and tabName not in ('Spell','Find',):
                    self.logCtrl = w.widget(i).leo_log_wrapper
                    # g.trace('**setting',self.logCtrl)
                if tabName == 'Spell':
                    # the base class uses this as a flag to see if
                    # the spell system needs initing
                    self.frameDict['Spell'] = w.widget(i)
                return True
        else:
            return False
    #@+node:ekr.20081121105001.337: *4* qtLog color tab stuff
    def createColorPicker (self,tabName):

        g.es('color picker not ready for qt',color='blue')
    #@+node:ekr.20081121105001.341: *4* qtLog font tab stuff
    #@+node:ekr.20081121105001.342: *5* createFontPicker
    def createFontPicker (self,tabName):

        log = self
        QFont = QtGui.QFont
        font,ok = QtGui.QFontDialog.getFont()
        if not (font and ok): return

        style = font.style()
        table = (
            (QFont.StyleNormal,'normal'),
            (QFont.StyleItalic,'italic'),
            (QFont.StyleOblique,'oblique'))
        for val,name in table:
            if style == val:
                style = name ; break
        else: style = ''

        weight = font.weight()
        table = (
            (QFont.Light,'light'),
            (QFont.Normal,'normal'),
            (QFont.DemiBold,'demibold'),
            (QFont.Bold	,'bold'),
            (QFont.Black,'black'))
        for val,name in table:
            if weight == val:
                weight = name ; break
        else: weight = ''

        table = (
            ('family',str(font.family())),
            ('size  ',font.pointSize()),
            ('style ',style),
            ('weight',weight),
        )

        for key,val in table:
            if val:
                g.es(key,val,tabName='Fonts')
    #@+node:ekr.20081121105001.350: *5* createBindings (fontPicker)
    def createBindings (self):

        c = self.c ; k = c.k

        # table = (
            # ('<Button-1>',  k.masterClickHandler),
            # ('<Double-1>',  k.masterClickHandler),
            # ('<Button-3>',  k.masterClickHandler),
            # ('<Double-3>',  k.masterClickHandler),
            # ('<Key>',       k.masterKeyHandler),
            # ("<Escape>",    self.hideFontTab),
        # )

        # w = self.sampleWidget
        # for event, callback in table:
            # c.bind(w,event,callback)

        # k.completeAllBindingsForWidget(w)
    #@+node:ekr.20081121105001.351: *5* getFont
    def getFont(self,family=None,size=12,slant='roman',weight='normal'):

        return g.app.config.defaultFont
    #@+node:ekr.20081121105001.352: *5* setFont
    def setFont(self,familyBox,sizeEntry,slantBox,weightBox,label):

        pass

        # d = {}
        # for box,key in (
            # (familyBox, 'family'),
            # (None,      'size'),
            # (slantBox,  'slant'),
            # (weightBox, 'weight'),
        # ):
            # if box: val = box.get()
            # else:
                # val = sizeEntry.get().strip() or ''
                # try: int(val)
                # except ValueError: val = None
            # if val and val.lower() not in ('none','<none>',):
                # d[key] = val

        # family=d.get('family',None)
        # size=d.get('size',12)
        # weight=d.get('weight','normal')
        # slant=d.get('slant','roman')
        # font = self.getFont(family,size,slant,weight)
        # label.configure(font=font)
    #@+node:ekr.20081121105001.353: *5* hideFontTab
    def hideFontTab (self,event=None):

        c = self.c
        c.frame.log.selectTab('Log')
        c.bodyWantsFocus()
    #@-others
#@+node:ekr.20081121105001.354: *3* class leoQtMenu (leoMenu)
class leoQtMenu (leoMenu.leoMenu):

    #@+others
    #@+node:ekr.20081121105001.355: *4* leoQtMenu.__init__
    def __init__ (self,frame):

        assert frame
        assert frame.c

        # Init the base class.
        leoMenu.leoMenu.__init__(self,frame)

        # g.pr('leoQtMenu.__init__',g.callers(4))

        self.frame = frame
        self.c = c = frame.c
        self.leo_label = '<no leo_label>'

        self.menuBar = c.frame.top.menuBar()
        assert self.menuBar is not None

        # Inject this dict into the commander.
        if not hasattr(c,'menuAccels'):
            setattr(c,'menuAccels',{})

        if 0:
            self.font = c.config.getFontFromParams(
                'menu_text_font_family', 'menu_text_font_size',
                'menu_text_font_slant',  'menu_text_font_weight',
                c.config.defaultMenuFontSize)
    #@+node:ekr.20081121105001.359: *4* Tkinter menu bindings
    # See the Tk docs for what these routines are to do
    #@+node:ekr.20081121105001.360: *5* Methods with Tk spellings
    #@+node:ekr.20081121105001.361: *6* add_cascade
    def add_cascade (self,parent,label,menu,underline):

        """Wrapper for the Tkinter add_cascade menu method.

        Adds a submenu to the parent menu, or the menubar."""

        c = self.c ; leoFrame = c.frame
        n = underline
        if -1 < n < len(label):
            label = label[:n] + '&' + label[n:]

        menu.setTitle(label)
        menu.leo_label = label

        if parent:
            parent.addMenu(menu)
        else:
            self.menuBar.addMenu(menu)

        return menu
    #@+node:ekr.20081121105001.362: *6* add_command (qt)
    def add_command (self,**keys):

        """Wrapper for the Tkinter add_command menu method."""

        c = self.c
        accel = keys.get('accelerator') or ''
        command = keys.get('command')
        label = keys.get('label')
        n = keys.get('underline')
        menu = keys.get('menu') or self
        if not label: return

        if -1 < n < len(label):
            label = label[:n] + '&' + label[n:]
        if accel:
            label = '%s\t%s' % (label,accel)

        if menu.leo_label == 'File': g.trace(label,g.callers(4))

        action = menu.addAction(label)

        if command:
            def add_command_callback(label=label,command=command):
                # g.trace(command)
                return command()

            QtCore.QObject.connect(action,
                QtCore.SIGNAL("triggered()"),add_command_callback)
    #@+node:ekr.20081121105001.363: *6* add_separator
    def add_separator(self,menu):

        """Wrapper for the Tkinter add_separator menu method."""

        if menu:
            menu.addSeparator()
    #@+node:ekr.20081121105001.364: *6* delete
    def delete (self,menu,realItemName='<no name>'):

        """Wrapper for the Tkinter delete menu method."""

        # g.trace(menu)

        # if menu:
            # return menu.delete(realItemName)
    #@+node:ekr.20081121105001.365: *6* delete_range (leoQtMenu)
    def delete_range (self,menu,n1,n2):

        """Wrapper for the Tkinter delete menu method."""

        # Menu is a subclass of QMenu and leoQtMenu.

        # g.trace(menu,n1,n2,g.callers(4))

        for z in menu.actions()[n1:n2]:
            menu.removeAction(z)
    #@+node:ekr.20081121105001.366: *6* destroy
    def destroy (self,menu):

        """Wrapper for the Tkinter destroy menu method."""

        # if menu:
            # return menu.destroy()
    #@+node:ekr.20090603123442.3785: *6* index (leoQtMenu)
    def index (self,label):

        '''Return the index of the menu with the given label.'''
        # g.trace(label)

        return 0
    #@+node:ekr.20081121105001.367: *6* insert
    def insert (self,menuName,position,label,command,underline=None):

        # g.trace(menuName,position,label,command,underline)

        menu = self.getMenu(menuName)
        if menu and label:
            n = underline or 0
            if -1 > n > len(label):
                label = label[:n] + '&' + label[n:]
            action = menu.addAction(label)
            if command:
                def insert_callback(label=label,command=command):
                    command()
                QtCore.QObject.connect(
                    action,QtCore.SIGNAL("triggered()"),insert_callback)
    #@+node:ekr.20081121105001.368: *6* insert_cascade
    def insert_cascade (self,parent,index,label,menu,underline):

        """Wrapper for the Tkinter insert_cascade menu method."""

        # g.trace(label,menu)

        menu.setTitle(label)
        menu.leo_label = label

        if parent:
            parent.addMenu(menu)
        else:
            self.menuBar.addMenu(menu)

        return menu
    #@+node:ekr.20081121105001.369: *6* new_menu (qt)
    def new_menu(self,parent,tearoff=False,label=''): # label is for debugging.

        """Wrapper for the Tkinter new_menu menu method."""

        c = self.c ; leoFrame = self.frame

        # g.trace(parent,label)

        # Parent can be None, in which case it will be added to the menuBar.
        menu = qtMenuWrapper(c,leoFrame,parent)

        return menu
    #@+node:ekr.20081121105001.370: *5* Methods with other spellings (Qtmenu)
    #@+node:ekr.20081121105001.371: *6* clearAccel
    def clearAccel(self,menu,name):

        pass

        # if not menu:
            # return

        # realName = self.getRealMenuName(name)
        # realName = realName.replace("&","")

        # menu.entryconfig(realName,accelerator='')
    #@+node:ekr.20081121105001.372: *6* createMenuBar (Qtmenu)
    def createMenuBar(self,frame):

        '''Create all top-level menus.
        The menuBar itself has already been created.'''

        self.createMenusFromTables()
    #@+node:ekr.20081121105001.373: *6* createOpenWithMenu (QtMenu)
    def createOpenWithMenu(self,parent,label,index,amp_index):

        '''Create the File:Open With submenu.

        This is called from leoMenu.createOpenWithMenuFromTable.'''

        # Use the existing Open With menu if possible.
        menu = self.getMenu('openwith')

        if not menu:
            menu = self.new_menu(parent,tearoff=False,label=label)
            menu.insert_cascade(parent,index,
                label,menu,underline=amp_index)

        return menu
    #@+node:ekr.20081121105001.374: *6* disableMenu
    def disableMenu (self,menu,name):

        if not menu:
            return

        # try:
            # menu.entryconfig(name,state="disabled")
        # except: 
            # try:
                # realName = self.getRealMenuName(name)
                # realName = realName.replace("&","")
                # menu.entryconfig(realName,state="disabled")
            # except:
                # g.pr("disableMenu menu,name:",menu,name)
                # g.es_exception()
    #@+node:ekr.20081121105001.375: *6* enableMenu
    # Fail gracefully if the item name does not exist.

    def enableMenu (self,menu,name,val):

        if not menu:
            return

        # state = g.choose(val,"normal","disabled")
        # try:
            # menu.entryconfig(name,state=state)
        # except:
            # try:
                # realName = self.getRealMenuName(name)
                # realName = realName.replace("&","")
                # menu.entryconfig(realName,state=state)
            # except:
                # g.pr("enableMenu menu,name,val:",menu,name,val)
                # g.es_exception()
    #@+node:ekr.20081121105001.376: *6* getMenuLabel
    def getMenuLabel (self,menu,name):

        '''Return the index of the menu item whose name (or offset) is given.
        Return None if there is no such menu item.'''

        # At present, it is valid to always return None.

        # g.trace('menu',menu,'name',name)

        # actions = menu.actions()
        # for action in actions:
            # g.trace(action)
    #@+node:ekr.20081121105001.377: *6* setMenuLabel
    def setMenuLabel (self,menu,name,label,underline=-1):

        def munge(s):
            return g.u(s or '').replace('&','')

        # menu is a qtMenuWrapper.
        # g.trace('menu',menu,'name: %20s label: %s' % (name,label))
        if not menu: return

        realName  = munge(self.getRealMenuName(name))
        realLabel = self.getRealMenuName(label)
        for action in menu.actions():
            s = munge(action.text())
            s = s.split('\t')[0]
            if s == realName:
                action.setText(realLabel)
                break
    #@+node:ekr.20081121105001.356: *4* Activate menu commands
    def activateMenu (self,menuName):

        '''Activate the menu with the given name'''

        c = self.c
        menu = self.getMenu(menuName)
        if menu:
            top = c.frame.top.ui
            pos = menu.pos() # Doesn't do any good.
            r = top.geometry()
            pt = QtCore.QPoint(r.x()+pos.x(),r.y())
            menu.exec_(pt)
    #@+node:ekr.20081121105001.378: *4* getMacHelpMenu
    def getMacHelpMenu (self,table):

        return None
    #@-others
#@+node:ekr.20100830205422.3714: *3* class LeoQTreeWidget
class LeoQTreeWidget(QtGui.QTreeWidget):

    # To do: Generate @auto or @file nodes when appropriate.

    def __init__(self,c,parent):

        QtGui.QTreeWidget.__init__(self, parent)
        self.setAcceptDrops(True)
        self.setDragEnabled(True)
        self.c = c
        self.trace = False

    def dragMoveEvent(self,ev):
        pass

    #@+others
    #@+node:ekr.20100830205422.3715: *4* dragEnter
    def dragEnterEvent(self,ev):

        '''Export c.p's tree as a Leo mime-data.'''

        trace = False and not g.unitTesting
        c = self.c ; tree = c.frame.tree
        if not ev:
            g.trace('no event!')
            return

        md = ev.mimeData()
        if not md:
            g.trace('No mimeData!') ; return

        c.endEditing()
        if g.app.dragging:
            if trace or self.trace: g.trace('** already dragging')
        else:
            g.app.dragging = True
            if self.trace: g.trace('set g.app.dragging')
            self.setText(md)
            if self.trace: self.dump(ev,c.p,'enter')

        # Always accept the drag, even if we are already dragging.
        ev.accept()
    #@+node:ekr.20100830205422.3716: *4* dropEvent & helpers
    def dropEvent(self,ev):

        trace = False and not g.unitTesting
        if not ev: return
        c = self.c ; tree = c.frame.tree ; u = c.undoer

        # Always clear the dragging flag, no matter what happens.
        g.app.dragging = False
        if self.trace: g.trace('clear g.app.dragging')

        # Set p to the target of the drop.
        item = self.itemAt(ev.pos())
        if not item: return
        itemHash = tree.itemHash(item)
        p = tree.item2positionDict.get(itemHash)
        if not p:
            if trace or self.trace: g.trace('no p!')
            return


        md = ev.mimeData()
        #print "drop md",mdl
        if not md:
            g.trace('no mimeData!') ; return

        #print "t",str(md.text())
        #print "h", str(md.html())
        formats = set(str(f) for f in md.formats())
        #print formats

        ev.setDropAction(QtCore.Qt.IgnoreAction)
        ev.accept()

        hookres = g.doHook("outlinedrop", c=c, p=p, dropevent = ev, formats = formats)

        if hookres:
            # True => plugins handled the drop already
            return

        if trace or self.trace: self.dump(ev,p,'drop ')

        if md.hasUrls():
            self.urlDrop(ev,p)
        else:
            self.outlineDrop(ev,p)
    #@+node:ekr.20100830205422.3720: *5* outlineDrop & helpers
    def outlineDrop (self,ev,p):

        trace = False and not g.unitTesting
        c = self.c ; tree = c.frame.tree
        mods = ev.keyboardModifiers()
        md = ev.mimeData()

        fn,s = self.parseText(md)
        if not s or not fn:
            if trace or self.trace: g.trace('no fn or no s')
            return

        if fn == self.fileName():
            if p and p == c.p:
                if trace or self.trace: g.trace('same node')
            else:
                cloneDrag = (int(mods) & QtCore.Qt.ControlModifier) != 0
                self.intraFileDrop(cloneDrag,fn,c.p,p)
        else:
            # Clone dragging between files is not allowed.
            self.interFileDrop(fn,p,s)
    #@+node:ekr.20100830205422.3718: *6* interFileDrop
    def interFileDrop (self,fn,p,s):

        '''Paste the mime data after (or as the first child of) p.'''

        c = self.c ; tree = c.frame.tree
        u = c.undoer ; undoType = 'Drag Outline'

        isLeo = g.match(s,0,g.app.prolog_prefix_string)
        if not isLeo: return

        c.selectPosition(p)
        pasted = c.fileCommands.getLeoOutlineFromClipboard(
            s,reassignIndices=True)
        if not pasted: return

        undoData = u.beforeInsertNode(p,
            pasteAsClone=False,copiedBunchList=[])
        c.validateOutline()
        c.selectPosition(pasted)
        pasted.setDirty()
        c.setChanged(True)
        back = pasted.back()
        if back and back.isExpanded():
            pasted.moveToNthChildOf(back,0)
        c.setRootPosition(c.findRootPosition(pasted))

        u.afterInsertNode(pasted,undoType,undoData)
        c.redraw_now(pasted)
        c.recolor()
    #@+node:ekr.20100830205422.3719: *6* intraFileDrop
    def intraFileDrop (self,cloneDrag,fn,p1,p2):

        '''Move p1 after (or as the first child of) p2.'''

        c = self.c ; u = c.undoer
        c.selectPosition(p1)

        if p2.hasChildren() and p2.isExpanded():
            # Attempt to move p1 to the first child of p2.
            parent = p2
            def move(p1,p2):
                if cloneDrag: p1 = p1.clone()
                p1.moveToNthChildOf(p2,0)
                return p1
        else:
            # Attempt to move p1 after p2.
            parent = p2.parent()
            def move(p1,p2):
                if cloneDrag: p1 = p1.clone()
                p1.moveAfter(p2)
                return p1

        ok = c.checkMoveWithParentWithWarning(p1,parent,True)
        if ok:
            undoData = u.beforeMoveNode(p1)
            dirtyVnodeList = p1.setAllAncestorAtFileNodesDirty()
            p1 = move(p1,p2)
            if cloneDrag:
                # Set dirty bits for ancestors of *all* cloned nodes.
                # Note: the setDescendentsDirty flag does not do what we want.
                for z in p1.self_and_subtree():
                    z.setAllAncestorAtFileNodesDirty(
                        setDescendentsDirty=False)
            c.setChanged(True)
            u.afterMoveNode(p1,'Drag',undoData,dirtyVnodeList)
            c.redraw_now(p1)
        else:
            g.trace('** move failed')
    #@+node:ekr.20100830205422.3721: *5* urlDrop & helpers
    def urlDrop (self,ev,p):

        c = self.c ; u = c.undoer ; undoType = 'Drag Urls'
        md = ev.mimeData()
        urls = md.urls()
        if not urls: return

        c.undoer.beforeChangeGroup(c.p,undoType)

        changed = False
        for z in urls:
            url = QtCore.QUrl(z)
            scheme = url.scheme()
            if scheme == 'file':
                changed |= self.doFileUrl(p,url)
            elif scheme in ('http',): # 'ftp','mailto',
                changed |= self.doHttpUrl(p,url)
            # else: g.trace(url.scheme(),url)

        if changed:
            c.setChanged(True)
            u.afterChangeGroup(c.p,undoType,reportFlag=False,dirtyVnodeList=[])
            c.redraw_now()
    #@+node:ekr.20100830205422.3722: *6* doFileUrl & helper
    def doFileUrl (self,p,url):

        fn = str(url.path())
        if sys.platform.lower().startswith('win'):
            if fn.startswith('/'):
                fn = fn[1:]

        changed = False
        if os.path.isdir(fn):
            self.doPathUrlHelper(fn,p)
            return True

        if g.os_path_exists(fn):
            try:
                f = open(fn,'r')
            except IOError:
                f = None
            if f:
                s = f.read()
                f.close()
                self.doFileUrlHelper(fn,p,s)
                return True

        g.es_print('not found: %s' % (fn))
        return False
    #@+node:ekr.20100830205422.3723: *7* doFileUrlHelper & helper
    def doFileUrlHelper (self,fn,p,s):

        '''Insert s in an @file, @auto or @edit node after p.'''

        c = self.c ; u = c.undoer ; undoType = 'Drag File'

        undoData = u.beforeInsertNode(p,pasteAsClone=False,copiedBunchList=[])

        if p.hasChildren() and p.isExpanded():
            p2 = p.insertAsNthChild(0)
        else:
            p2 = p.insertAfter()

        self.createAtFileNode(fn,p2,s)

        u.afterInsertNode(p2,undoType,undoData)

        c.selectPosition(p2)
    #@+node:ekr.20100902095952.3740: *8* createAtFileNode & helpers
    def createAtFileNode (self,fn,p,s):

        '''Set p's headline, body text and possibly descendants
        based on the file's name fn and contents s.

        If the file is an thin file, create an @file tree.
        Othewise, create an @auto tree.
        If all else fails, create an @auto node.

        Give a warning if a node with the same headline already exists.
        '''

        c = self.c ; d = c.importCommands.importDispatchDict
        if self.isThinFile(fn,s):
            self.createAtFileTree(fn,p,s)
        elif self.isAutoFile(fn,s):
            self.createAtAutoTree(fn,p,s)
        else:
            self.createAtEditNode(fn,p,s)
        self.warnIfNodeExists(p)
    #@+node:ekr.20100902095952.3744: *9* createAtAutoTree
    def createAtAutoTree (self,fn,p,s):

        '''Make p an @auto node and create the tree using
        s, the file's contents.
        '''

        c = self.c ; at = c.atFileCommands

        p.h = '@auto %s' % (fn)

        at.readOneAtAutoNode(fn,p)

        # No error recovery should be needed here.

        p.clearDirty() # Don't automatically rewrite this node.
    #@+node:ekr.20100902165040.3738: *9* createAtEditNode
    def createAtEditNode(self,fn,p,s):

        c = self.c ; at = c.atFileCommands

        # Use the full @edit logic, so dragging will be
        # exactly the same as reading.
        at.readOneAtEditNode(fn,p)
        p.h = '@edit %s' % (fn)
        p.clearDirty() # Don't automatically rewrite this node.
    #@+node:ekr.20100902095952.3743: *9* createAtFileTree
    def createAtFileTree (self,fn,p,s):

        '''Make p an @file node and create the tree using
        s, the file's contents.
        '''

        c = self.c ; at = c.atFileCommands

        p.h = '@file %s' % (fn)

        # Read the file into p.
        ok = at.read(root=p.copy(),
            importFileName=None,
            fromString=s,
            atShadow=False,
            force=True) # Disable caching.

        if not ok:
            g.es_print('Error reading',fn,color='red')
            p.b = '' # Safe: will not cause a write later.
            p.clearDirty() # Don't automatically rewrite this node.
    #@+node:ekr.20100902095952.3741: *9* isThinFile
    def isThinFile (self,fn,s):

        '''Return true if the file whose contents is s
        was created from an @thin or @file tree.'''

        c = self. c ; at = c.atFileCommands

        # Skip lines before the @+leo line.
        i = s.find('@+leo')
        if i == -1:
            return False
        else:
            # Like at.isFileLike.
            j,k = g.getLine(s,i)
            line = s[j:k]
            valid,new_df,start,end,isThin = at.parseLeoSentinel(line)
            # g.trace('valid',valid,'new_df',new_df,'isThin',isThin)
            return valid and new_df and isThin
    #@+node:ekr.20100902095952.3742: *9* isAutoFile
    def isAutoFile (self,fn,unused_s):

        '''Return true if the file whose name is fn
        can be parsed with an @auto parser.
        '''

        c = self.c
        d = c.importCommands.importDispatchDict
        junk,ext = g.os_path_splitext(fn)
        return d.get(ext)
    #@+node:ekr.20100902095952.3745: *9* warnIfNodeExists
    def warnIfNodeExists (self,p):

        c = self.c ; h = p.h
        for p2 in c.all_unique_positions():
            if p2.h == h and p2 != p:
                g.es('Warning: duplicate node:',h,color='blue')
                break
    #@+node:ville.20110113151525.11644: *7* doPathUrlHelper
    def doPathUrlHelper (self,fn,p):

        '''Insert s in an @file, @auto or @edit node after p.'''

        c = self.c ; u = c.undoer ; undoType = 'Drag File'

        undoData = u.beforeInsertNode(p,pasteAsClone=False,copiedBunchList=[])

        if p.hasChildren() and p.isExpanded():
            p2 = p.insertAsNthChild(0)
        else:
            p2 = p.insertAfter()

        p2.h = '@path ' + fn

        u.afterInsertNode(p2,undoType,undoData)

        c.selectPosition(p2)
    #@+node:ekr.20100830205422.3724: *6* doHttpUrl
    def doHttpUrl (self,p,url):

        '''Insert the url in an @url node after p.'''

        c = self.c ; u = c.undoer ; undoType = 'Drag Url'

        s = str(url.toString()).strip()
        if not s: return False

        undoData = u.beforeInsertNode(p,pasteAsClone=False,copiedBunchList=[])

        if p.hasChildren() and p.isExpanded():
            p2 = p.insertAsNthChild(0)
        else:
            p2 = p.insertAfter()

        # p2.h,p2.b = '@url %s' % (s),''
        p2.h = '@url'
        p2.b = s
        p2.clearDirty() # Don't automatically rewrite this node.

        u.afterInsertNode(p2,undoType,undoData)
        return True
    #@+node:ekr.20100902190250.3743: *4* utils...
    #@+node:ekr.20100902190250.3741: *5* dump
    def dump (self,ev,p,tag):

        if ev:
            md = ev.mimeData()
            assert md,'dump: no md'
            fn,s = self.parseText(md)
            if fn:
                g.trace('',tag,'fn',repr(g.shortFileName(fn)),
                    'len(s)',len(s),p and p.h)
            else:
                g.trace('',tag,'no fn! s:',repr(s))
        else:
            g.trace('',tag,'** no event!')
    #@+node:ekr.20100902190250.3740: *5* parseText
    def parseText (self,md):

        '''Parse md.text() into (fn,s)'''

        fn = ''
        # g.trace(type(md.text()))
        s = str(md.text()) # Safe: md.text() is a QString.

        if s:
            i = s.find(',')
            if i == -1:
                pass
            else:
                fn = s[:i]
                s = s[i+1:]

        return fn,s
    #@+node:ekr.20100902190250.3742: *5* setText & fileName
    def fileName (self):

        return self.c.fileName() or '<unsaved file>'

    def setText (self,md):

        c = self.c
        fn = self.fileName()
        s = c.fileCommands.putLeoOutline()
        if not g.isPython3:
            s = g.toEncodedString(s,encoding='utf-8',reportErrors=True)
            fn = g.toEncodedString(fn,encoding='utf-8', reportErrors=True)
        md.setText('%s,%s' % (fn,s))
    #@-others
#@+node:ekr.20081121105001.379: *3* class leoQtSpellTab
class leoQtSpellTab:

    #@+others
    #@+node:ekr.20081121105001.380: *4* leoQtSpellTab.__init__
    def __init__ (self,c,handler,tabName):

        self.c = c
        self.handler = handler

        # hack:
        handler.workCtrl = leoFrame.stringTextWidget(c, 'spell-workctrl')

        self.tabName = tabName

        ui = c.frame.top.ui

        # self.createFrame()

        if not hasattr(ui, 'leo_spell_label'):
            self.handler.loaded = False
            return

        self.wordLabel = ui.leo_spell_label
        self.listBox = ui.leo_spell_listBox

        #self.createBindings()

        self.fillbox([])
    #@+node:ekr.20081121105001.381: *4* createBindings TO DO
    def createBindings (self):
        pass
    #@+node:ekr.20081121105001.382: *4* createFrame (to be done in Qt designer)
    def createFrame (self):
        pass

    #@+node:ekr.20081121105001.386: *4* Event handlers
    #@+node:ekr.20081121105001.387: *5* onAddButton
    def onAddButton(self):
        """Handle a click in the Add button in the Check Spelling dialog."""

        self.handler.add()
    #@+node:ekr.20081121105001.388: *5* onChangeButton & onChangeThenFindButton
    def onChangeButton(self,event=None):

        """Handle a click in the Change button in the Spell tab."""

        state = self.updateButtons()
        if state:
            self.handler.change()
        self.updateButtons()

    def onChangeThenFindButton(self,event=None):

        """Handle a click in the "Change, Find" button in the Spell tab."""

        state = self.updateButtons()
        if state:
            self.handler.change()
            if self.handler.change():
                self.handler.find()
            self.updateButtons()
    #@+node:ekr.20081121105001.389: *5* onFindButton
    def onFindButton(self):

        """Handle a click in the Find button in the Spell tab."""

        c = self.c
        self.handler.find()
        self.updateButtons()
        c.invalidateFocus()
        c.bodyWantsFocus()
    #@+node:ekr.20081121105001.390: *5* onHideButton
    def onHideButton(self):

        """Handle a click in the Hide button in the Spell tab."""

        self.handler.hide()
    #@+node:ekr.20081121105001.391: *5* onIgnoreButton
    def onIgnoreButton(self,event=None):

        """Handle a click in the Ignore button in the Check Spelling dialog."""

        self.handler.ignore()
    #@+node:ekr.20081121105001.392: *5* onMap
    def onMap (self, event=None):
        """Respond to a Tk <Map> event."""

        self.update(show= False, fill= False)
    #@+node:ekr.20081121105001.393: *5* onSelectListBox
    def onSelectListBox(self, event=None):
        """Respond to a click in the selection listBox."""

        c = self.c
        self.updateButtons()
        c.bodyWantsFocus()
    #@+node:ekr.20081121105001.394: *4* Helpers
    #@+node:ekr.20081121105001.395: *5* bringToFront
    def bringToFront (self):

        self.c.frame.log.selectTab('Spell')
    #@+node:ekr.20081121105001.396: *5* fillbox
    def fillbox(self, alts, word=None):
        """Update the suggestions listBox in the Check Spelling dialog."""

        ui = self.c.frame.top.ui

        self.suggestions = alts

        if not word:
            word = ""

        self.wordLabel.setText("Suggestions for: " + word)
        self.listBox.clear()
        if len(self.suggestions):
            self.listBox.addItems(self.suggestions)
            self.listBox.setCurrentRow(0)
    #@+node:ekr.20081121105001.397: *5* getSuggestion
    def getSuggestion(self):
        """Return the selected suggestion from the listBox."""

        idx = self.listBox.currentRow()
        value = self.suggestions[idx]
        return value
    #@+node:ekr.20081121105001.398: *5* update
    def update(self,show=True,fill=False):

        """Update the Spell Check dialog."""

        c = self.c

        if fill:
            self.fillbox([])

        self.updateButtons()

        if show:
            self.bringToFront()
            c.bodyWantsFocus()
    #@+node:ekr.20081121105001.399: *5* updateButtons (spellTab)
    def updateButtons (self):

        """Enable or disable buttons in the Check Spelling dialog."""

        c = self.c

        ui = c.frame.top.ui

        w = c.frame.body.bodyCtrl
        state = self.suggestions and w.hasSelection()

        ui.leo_spell_btn_Change.setDisabled(not state)
        ui.leo_spell_btn_FindChange.setDisabled(not state)

        return state
    #@-others
#@+node:ekr.20081121105001.400: *3* class leoQtTree (baseNativeTree)
class leoQtTree (baseNativeTree.baseNativeTreeWidget):

    """Leo qt tree class, a subclass of baseNativeTreeWidget."""

    callbacksInjected = False # A class var.

    #@+others
    #@+node:ekr.20090124174652.118: *4*  Birth (leoQtTree)
    #@+node:ekr.20090124174652.119: *5* ctor
    def __init__(self,c,frame):

        # Init the base class.
        baseNativeTree.baseNativeTreeWidget.__init__(self,c,frame)

        # Components.
        self.headlineWrapper = leoQtHeadlineWidget # This is a class.
        self.treeWidget = w = frame.top.ui.treeWidget # An internal ivar.

        # g.trace('leoQtTree',w)

        if 0: # Drag and drop
            w.setDragEnabled(True)
            w.viewport().setAcceptDrops(True)
            w.showDropIndicator = True
            w.setAcceptDrops(True)
            w.setDragDropMode(w.InternalMove)

            if 1: # Does not work
                def dropMimeData(self,data,action,row,col,parent):
                    g.trace()
                # w.dropMimeData = dropMimeData

                def mimeData(self,indexes):
                    g.trace()

        # Early inits...
        try: w.headerItem().setHidden(True)
        except Exception: pass

        w.setIconSize(QtCore.QSize(160,16))
    #@+node:ekr.20090124174652.120: *5* qtTree.initAfterLoad
    def initAfterLoad (self):

        '''Do late-state inits.'''

        # Called by Leo's core.

        c = self.c ; frame = c.frame
        w = c.frame.top ; tw = self.treeWidget

        if not leoQtTree.callbacksInjected:
            leoQtTree.callbacksInjected = True
            self.injectCallbacks() # A base class method.

        w.connect(self.treeWidget,QtCore.SIGNAL(
                "itemDoubleClicked(QTreeWidgetItem*, int)"),
            self.onItemDoubleClicked)

        w.connect(self.treeWidget,QtCore.SIGNAL(
                "itemClicked(QTreeWidgetItem*, int)"),
            self.onItemClicked)

        w.connect(self.treeWidget,QtCore.SIGNAL(
                "itemSelectionChanged()"),
            self.onTreeSelect)

        # We don't need this.  Hooray!
        # w.connect(self.treeWidget,QtCore.SIGNAL(
                # "itemChanged(QTreeWidgetItem*, int)"),
            # self.onItemChanged)

        w.connect(self.treeWidget,QtCore.SIGNAL(
                "itemCollapsed(QTreeWidgetItem*)"),
            self.onItemCollapsed)

        w.connect(self.treeWidget,QtCore.SIGNAL(
                "itemExpanded(QTreeWidgetItem*)"),
            self.onItemExpanded)

        w.connect(self.treeWidget, QtCore.SIGNAL(
                "customContextMenuRequested(QPoint)"),
            self.onContextMenu)    

        self.ev_filter = leoQtEventFilter(c,w=self,tag='tree')
        tw.installEventFilter(self.ev_filter)

        # 2010/01/24: Do not set this here.
        # The read logic sets c.changed to indicate nodes have changed.
        # c.setChanged(False)
    #@+node:ekr.20090124174652.102: *4* Widget-dependent helpers (leoQtTree)
    #@+node:ekr.20090126120517.11: *5* Drawing
    def clear (self):
        '''Clear all widgets in the tree.'''
        w = self.treeWidget
        w.clear()

    def repaint (self):
        '''Repaint the widget.'''
        w = self.treeWidget
        w.repaint()
        w.resizeColumnToContents(0) # 2009/12/22
    #@+node:ekr.20090124174652.109: *5* Icons (qtTree)
    #@+node:ekr.20090124174652.110: *6* drawIcon
    def drawIcon (self,p):

        '''Redraw the icon at p.'''

        w = self.treeWidget
        itemOrTree = self.position2item(p) or w
        item = QtGui.QTreeWidgetItem(itemOrTree)
        icon = self.getIcon(p)
        self.setItemIcon(item,icon)

    #@+node:ekr.20090124174652.111: *6* getIcon & helper (qtTree)
    def getIcon(self,p):

        '''Return the proper icon for position p.'''

        p.v.iconVal = val = p.v.computeIcon()
        return self.getCompositeIconImage(p,val)
    #@+node:ekr.20090701122113.3736: *7* getCompositeIconImage
    def getCompositeIconImage(self,p,val):

        trace = False and not g.unitTesting
        userIcons = self.c.editCommands.getIconList(p)
        if not userIcons:
            return self.getStatusIconImage(p)

        hash = [i['file'] for i in userIcons if i['where'] == 'beforeIcon']
        hash.append(str(val))
        hash.extend([i['file'] for i in userIcons if i['where'] == 'beforeHeadline'])
        hash = ':'.join(hash)

        if hash in g.app.gui.iconimages:
            icon = g.app.gui.iconimages[hash]
            if trace: g.trace('cached %s' % (icon))
            return icon

        images = [g.app.gui.getImageImage(i['file']) for i in userIcons
                 if i['where'] == 'beforeIcon']
        images.append(g.app.gui.getImageImage("box%02d.GIF" % val))
        images.extend([g.app.gui.getImageImage(i['file']) for i in userIcons
                      if i['where'] == 'beforeHeadline'])
        width = sum([i.width() for i in images])
        height = max([i.height() for i in images])

        pix = QtGui.QPixmap(width,height)
        pix.fill()
        pix.setAlphaChannel(pix)
        painter = QtGui.QPainter(pix)
        x = 0
        for i in images:
            painter.drawPixmap(x,(height-i.height())//2,i)
            x += i.width()
        painter.end()

        icon = QtGui.QIcon(pix)
        g.app.gui.iconimages[hash] = icon
        if trace: g.trace('new %s' % (icon))
        return icon
    #@+node:ekr.20090124174652.112: *6* setItemIconHelper (qtTree)
    def setItemIconHelper (self,item,icon):

        # Generates an item-changed event.
        # g.trace(id(icon))
        if item:
            item.setIcon(0,icon)
    #@+node:ekr.20090124174652.115: *5* Items
    #@+node:ekr.20090124174652.67: *6* childIndexOfItem
    def childIndexOfItem (self,item):

        parent = item and item.parent()

        if parent:
            n = parent.indexOfChild(item)
        else:
            w = self.treeWidget
            n = w.indexOfTopLevelItem(item)

        return n

    #@+node:ekr.20090124174652.66: *6* childItems
    def childItems (self,parent_item):

        '''Return the list of child items of the parent item,
        or the top-level items if parent_item is None.'''

        if parent_item:
            n = parent_item.childCount()
            items = [parent_item.child(z) for z in range(n)]
        else:
            w = self.treeWidget
            n = w.topLevelItemCount()
            items = [w.topLevelItem(z) for z in range(n)]

        return items
    #@+node:ekr.20090303095630.15: *6* closeEditorHelper (leoQtTree)
    def closeEditorHelper (self,e,item):

        w = self.treeWidget

        if e:
            # g.trace(g.callers(5))
            w.closeEditor(e,QtGui.QAbstractItemDelegate.NoHint)
            w.setCurrentItem(item)
    #@+node:ekr.20090322190318.10: *6* connectEditorWidget & helper
    def connectEditorWidget(self,e,item):

        c = self.c ; w = self.treeWidget

        if not e: return g.trace('can not happen: no e')

        wrapper = self.getWrapper(e,item)

        # Hook up the widget.
        def editingFinishedCallback(e=e,item=item,self=self,wrapper=wrapper):
            # g.trace(wrapper,g.callers(5))
            c = self.c ; w = self.treeWidget
            self.onHeadChanged(p=c.p,e=e)
            w.setCurrentItem(item)

        e.connect(e,QtCore.SIGNAL(
            "editingFinished()"),
            editingFinishedCallback)
    #@+node:ekr.20090124174652.18: *6* contractItem & expandItem
    def contractItem (self,item):

        # g.trace(g.callers(4))

        self.treeWidget.collapseItem(item)

    def expandItem (self,item):

        # g.trace(g.callers(4))

        self.treeWidget.expandItem(item)
    #@+node:ekr.20090124174652.104: *6* createTreeEditorForItem (leoQtTree)
    def createTreeEditorForItem(self,item):

        trace = False and not g.unitTesting

        w = self.treeWidget
        w.setCurrentItem(item) # Must do this first.
        w.editItem(item)
        e = w.itemWidget(item,0)
        e.setObjectName('headline')
        self.connectEditorWidget(e,item)

        return e
    #@+node:ekr.20090124174652.103: *6* createTreeItem
    def createTreeItem(self,p,parent_item):

        trace = False and not g.unitTesting

        w = self.treeWidget
        itemOrTree = parent_item or w
        item = QtGui.QTreeWidgetItem(itemOrTree)
        item.setFlags(item.flags() | QtCore.Qt.ItemIsEditable)

        if trace: g.trace(id(item),p.h,g.callers(4))
        try:
            g.visit_tree_item(self.c, p, item)
        except leoPlugins.TryNext:
            pass
        #print "item",item
        return item
    #@+node:ekr.20090129062500.13: *6* editLabelHelper (leoQtTree)
    def editLabelHelper (self,item,selectAll=False,selection=None):

        '''Called by nativeTree.editLabel to do
        gui-specific stuff.'''

        w = self.treeWidget
        w.setCurrentItem(item) # Must do this first.
        w.editItem(item)
            # Generates focus-in event that tree doesn't report.
        e = w.itemWidget(item,0) # A QLineEdit.

        if e:
            s = e.text() ; len_s = len(s)
            if s == 'newHeadline': selectAll=True
            if selection:
                i,j,ins = selection
                start,n = i,abs(i-j)
                    # Not right for backward searches.
            elif selectAll: start,n,ins = 0,len_s,len_s
            else:           start,n,ins = len_s,0,len_s
            e.setObjectName('headline')
            e.setSelection(start,n)
            # e.setCursorPosition(ins) # Does not work.
            e.setFocus()
            self.connectEditorWidget(e,item) # Hook up the widget.

        return e
    #@+node:ekr.20090124174652.105: *6* getCurrentItem
    def getCurrentItem (self):

        w = self.treeWidget
        return w.currentItem()
    #@+node:ekr.20090126120517.22: *6* getItemText
    def getItemText (self,item):

        '''Return the text of the item.'''

        if item:
            return g.u(item.text(0))
        else:
            return '<no item>'
    #@+node:ekr.20090126120517.19: *6* getParentItem
    def getParentItem(self,item):

        return item and item.parent()
    #@+node:ville.20090525205736.3927: *6* getSelectedItems
    def getSelectedItems(self):
        w = self.treeWidget    
        return w.selectedItems()
    #@+node:ekr.20090124174652.106: *6* getTreeEditorForItem (leoQtTree)
    def getTreeEditorForItem(self,item):

        '''Return the edit widget if it exists.
        Do *not* create one if it does not exist.'''

        w = self.treeWidget
        e = w.itemWidget(item,0)
        return e
    #@+node:ekr.20090602083443.3817: *6* getWrapper (leoQtTree)
    def getWrapper (self,e,item):

        '''Return headlineWrapper that wraps e (a QLineEdit).'''

        c = self.c

        if e:
            wrapper = self.editWidgetsDict.get(e)
            if not wrapper:
                wrapper = self.headlineWrapper(c,item,name='head',widget=e)
                self.editWidgetsDict[e] = wrapper

            return wrapper
        else:
            return None
    #@+node:ekr.20090124174652.69: *6* nthChildItem
    def nthChildItem (self,n,parent_item):

        children = self.childItems(parent_item)

        if n < len(children):
            item = children[n]
        else:
            # This is **not* an error.
            # It simply means that we need to redraw the tree.
            item = None

        return item
    #@+node:ekr.20090201080444.12: *6* scrollToItem
    def scrollToItem (self,item):

        w = self.treeWidget

        # g.trace(self.traceItem(item),g.callers(4))

        hPos,vPos = self.getScroll()

        w.scrollToItem(item,w.PositionAtCenter)

        self.setHScroll(0)
    #@+node:ekr.20090124174652.107: *6* setCurrentItemHelper (leoQtTree)
    def setCurrentItemHelper(self,item):

        w = self.treeWidget
        w.setCurrentItem(item)
    #@+node:ekr.20090124174652.108: *6* setItemText
    def setItemText (self,item,s):

        if item:
            item.setText(0,s)
    #@+node:ekr.20090124174652.122: *5* Scroll bars (leoQtTree)
    #@+node:ekr.20090531084925.3779: *6* getSCroll
    def getScroll (self):

        '''Return the hPos,vPos for the tree's scrollbars.'''

        w = self.treeWidget
        hScroll = w.horizontalScrollBar()
        vScroll = w.verticalScrollBar()
        hPos = hScroll.sliderPosition()
        vPos = vScroll.sliderPosition()
        return hPos,vPos
    #@+node:ekr.20090531084925.3780: *6* setH/VScroll
    def setHScroll (self,hPos):
        w = self.treeWidget
        hScroll = w.horizontalScrollBar()
        hScroll.setValue(hPos)

    def setVScroll (self,vPos):
        # g.trace(vPos)
        w = self.treeWidget
        vScroll = w.verticalScrollBar()
        vScroll.setValue(vPos)
    #@+node:ekr.20090531084925.3774: *6* scrollDelegate (leoQtTree)
    def scrollDelegate (self,kind):

        '''Scroll a QTreeWidget up or down.
        kind is in ('down-line','down-page','up-line','up-page')
        '''
        c = self.c ; w = self.treeWidget
        vScroll = w.verticalScrollBar()
        h = w.size().height()
        lineSpacing = w.fontMetrics().lineSpacing()
        n = h/lineSpacing
        if   kind == 'down-half-page': delta = n/2
        elif kind == 'down-line':      delta = 1
        elif kind == 'down-page':      delta = n
        elif kind == 'up-half-page':   delta = -n/2
        elif kind == 'up-line':        delta = -1
        elif kind == 'up-page':        delta = -n
        else:
            delta = 0 ; g.trace('bad kind:',kind)
        val = vScroll.value()
        # g.trace(kind,n,h,lineSpacing,delta,val)
        vScroll.setValue(val+delta)
        c.treeWantsFocus()
    #@+node:ville.20090630151546.3969: *5* onContextMenu (leoQtTree)
    def onContextMenu(self, point):
        c = self.c
        w = self.treeWidget
        handlers = g.tree_popup_handlers    
        menu = QtGui.QMenu()
        menuPos = w.mapToGlobal(point)
        if not handlers:
            menu.addAction("No popup handlers")

        p = c.currentPosition().copy()
        done = set()
        for h in handlers:
            # every handler has to add it's QActions by itself
            if h in done:
                # do not run the same handler twice
                continue
            h(c,p,menu)

        a = menu.popup(menuPos)
        self._contextmenu = menu
    #@-others
#@+node:ekr.20100111202913.3765: *3* class leoQtTreeTab
class leoQtTreeTab:

    '''A class representing a so-called tree-tab.

    Actually, it represents a combo box'''

    #@+others
    #@+node:ekr.20100111202913.3766: *4*  Birth & death
    #@+node:ekr.20100111202913.3767: *5*  ctor (leoTreeTab)
    def __init__ (self,c,iconBar):

        # g.trace('(leoTreeTab)',g.callers(4))

        self.c = c
        self.cc = c.chapterController
        assert self.cc
        self.iconBar = iconBar
        self.tabNames = []
            # The list of tab names. Changes when tabs are renamed.
        self.w = None # The QComboBox

        self.createControl()
    #@+node:ekr.20100111202913.3768: *5* tt.createControl
    def createControl (self):

        tt = self
        frame = QtGui.QLabel('Chapters: ')
        tt.iconBar.addWidget(frame)
        tt.w = w = QtGui.QComboBox()
        tt.setNames()
        tt.iconBar.addWidget(w)

        def onIndexChanged(s,tt=tt):
            if not s: return
            s = g.u(s)
            # g.trace(s)
            tt.selectTab(s)

        w.connect(w,
            QtCore.SIGNAL("currentIndexChanged(QString)"),
                onIndexChanged)
    #@+node:ekr.20100111202913.3769: *4* Tabs...
    #@+node:ekr.20100111202913.3770: *5* tt.createTab
    def createTab (self,tabName,select=True):

        # g.trace(tabName,g.callers(4))

        tt = self

        # Avoid a glitch during initing.
        if tabName == 'main': return

        if tabName not in tt.tabNames:
            tt.tabNames.append(tabName)
            tt.setNames()
    #@+node:ekr.20100111202913.3771: *5* tt.destroyTab
    def destroyTab (self,tabName):

        tt = self

        if tabName in tt.tabNames:
            tt.tabNames.remove(tabName)
            tt.setNames()
    #@+node:ekr.20100111202913.3772: *5* tt.selectTab
    def selectTab (self,tabName):

        tt = self

        # g.trace(tabName)

        if tabName not in self.tabNames:
            tt.createTab(tabName)

        tt.cc.selectChapterByName(tabName)

        self.c.redraw()
        self.c.outerUpdate()
    #@+node:ekr.20100111202913.3773: *5* tt.setTabLabel
    def setTabLabel (self,tabName):

        tt = self ; w = tt.w
        # g.trace(tabName)
        i = w.findText (tabName)
        if i > -1:
            w.setCurrentIndex(i)
    #@+node:ekr.20100111202913.3774: *5* tt.setNames
    def setNames (self):

        '''Recreate the list of items.'''

        tt = self ; w = tt.w
        names = tt.tabNames[:]
        if 'main' in names: names.remove('main')
        names.sort()
        names.insert(0,'main')
        w.clear()
        w.insertItems(0,names)
    #@-others
#@+node:ville.20090804182114.8400: *3* class LeoTabbedTopLevel (QtGui.QTabWidget)
class LeoTabbedTopLevel(QtGui.QTabWidget):
    """ Toplevel frame for tabbed ui """

    #@+others
    #@+node:ekr.20100101104934.3662: *4* setChanged
    def setChanged (self,c,changed):

        i = self.currentIndex()
        if i < 0: return

        s = self.tabText(i)
        s = g.u(s)
        # g.trace('LeoTabbedTopLevel',changed,repr(s),g.callers(5))

        if len(s) > 2:
            if changed:
                if not s.startswith('* '):
                    title = "* " + s
                    self.setTabText(i,title)
            else:
                if s.startswith('* '):
                    title = s[2:]
                    self.setTabText(i,title)
    #@+node:ekr.20100119113742.3714: *4* setTabName (LeoTabbedTopLevel)
    def setTabName (self,c,fileName):

        '''Set the tab name for c's tab to fileName.'''

        tabw = self # self is a LeoTabbedTopLevel
        dw = c.frame.top # A DynamicWindow

        # Find the tab in tabw corresponding to dw.
        i = tabw.indexOf(dw)
        if i > -1:
            tabw.setTabText(i,g.shortFileName(fileName))
    #@+node:ville.20090804182114.8401: *4* closeEvent (leoTabbedTopLevel)
    def closeEvent(self, event):

        noclose = False
        for c in g.app.commanders():
            res = c.exists and g.app.closeLeoWindow(c.frame)
            if not res:
                noclose = True

        if noclose:
            event.ignore()
        else:            
            event.accept()
    #@+node:ekr.20110122055506.12568: *4* setLeoWindowSize (LeoTabbedTopLevel)
    def setLeoWindowSize (self,rect):
        
        if not hasattr(self,'leo_inited'):
            # g.trace('(LeoTabbedTopLevel)',rect)
            self.leo_inited = True
            self.setGeometry(rect)
    #@-others
#@+node:ekr.20081121105001.469: *3* class qtMenuWrapper (QMenu,leoQtMenu)
class qtMenuWrapper (QtGui.QMenu,leoQtMenu):

    def __init__ (self,c,frame,parent):

        assert c
        assert frame
        QtGui.QMenu.__init__(self,parent)
        leoQtMenu.__init__(self,frame)

    def __repr__(self):

        return '<qtMenuWrapper %s>' % self.leo_label or 'unlabeled'
#@+node:ekr.20081121105001.470: *3* class qtSearchWidget
class qtSearchWidget:

    """A dummy widget class to pass to Leo's core find code."""

    def __init__ (self):

        self.insertPoint = 0
        self.selection = 0,0
        self.bodyCtrl = self
        self.body = self
        self.text = None
#@+node:ville.20090803130409.3679: *3* class SDIFrameFactory
class SDIFrameFactory:
    """ 'Toplevel' frame builder 

    This only deals with Qt level widgets, not Leo wrappers
    """

    #@+others
    #@+node:ville.20090803130409.3680: *4* frame creation & null deletion
    def createFrame(self, leoFrame):

        c = leoFrame.c
        dw = DynamicWindow(c)    
        dw.construct()
        g.app.gui.attachLeoIcon(dw)
        dw.setWindowTitle(leoFrame.title)

        if g.app.start_minimized:
            dw.showMinimized()
        elif g.app.start_maximized:
            dw.showMaximized()
        elif g.app.start_fullscreen:
            dw.showFullScreen()
        else:
            dw.show()

        return dw

    def deleteFrame(self, wdg):
        pass

    #@-others
#@+node:ville.20090803130409.3685: *3* class TabbedFrameFactory
class TabbedFrameFactory:
    """ 'Toplevel' frame builder for tabbed toplevel interface

    This causes Leo to maintain only one toplevel window,
    with multiple tabs for documents
    """

    #@+others
    #@+node:ville.20090803132402.3685: *4* ctor (TabbedFrameFactory)
    def __init__(self):

        # will be created when first frame appears 

        # DynamicWindow => Leo frame map
        self.alwaysShowTabs = True
            # Set to true to workaround a problem
            # setting the window title when tabs are shown.
        self.leoFrames = {}
            # Keys are DynamicWindows, values are frames.
        self.masterFrame = None
        self.createTabCommands()
        
        # g.trace('(TabbedFrameFactory)',g.callers())
    #@+node:ekr.20100101104934.3658: *4* createFrame (TabbedFrameFactory)
    def createFrame(self, leoFrame):

        # g.trace('(TabbedFrameFactory)')

        c = leoFrame.c
        if self.masterFrame is None:
            self.createMaster()
        tabw = self.masterFrame
        dw = DynamicWindow(c,tabw)
        self.leoFrames[dw] = leoFrame

        # Shorten the title.
        fname = c.mFileName
        if fname:
            title = os.path.basename(fname)
        else:
            title = leoFrame.title
        tip = leoFrame.title

        dw.setWindowTitle(tip) # 2010/1/1
        idx = tabw.addTab(dw, title)
        if tip: tabw.setTabToolTip(idx, tip)

        dw.construct(master=tabw)
        tabw.setCurrentIndex(idx)            

        # Work around the problem with missing dirty indicator
        # by always showing the tab.
        tabw.tabBar().setVisible(
            self.alwaysShowTabs or tabw.count() > 1)

        dw.show()
        tabw.show()
        return dw
    #@+node:ekr.20100101104934.3659: *4* deleteFrame
    def deleteFrame(self, wdg):
        if wdg not in self.leoFrames:
            # probably detached tab
            return
        tabw = self.masterFrame
        idx = tabw.indexOf(wdg)
        tabw.removeTab(idx)
        del self.leoFrames[wdg]
        tabw.tabBar().setVisible(
            self.alwaysShowTabs or tabw.count() > 1)
    #@+node:ville.20090803132402.3684: *4* createMaster (TabbedFrameFactory)
    def createMaster(self):
        mf = self.masterFrame = LeoTabbedTopLevel()
        #g.trace('(TabbedFrameFactory) (sets tabbed geom)')
        g.app.gui.attachLeoIcon(mf)
        tabbar = mf.tabBar()

        try:
            tabbar.setTabsClosable(True)
            tabbar.connect(tabbar,
                QtCore.SIGNAL('tabCloseRequested(int)'),
                self.slotCloseRequest)
        except AttributeError:
            pass # Qt 4.4 does not support setTabsClosable

        mf.connect(mf,
            QtCore.SIGNAL('currentChanged(int)'),
            self.slotCurrentChanged)

        if g.app.start_minimized:
            mf.showMinimized()
        elif g.app.start_maximized:
            mf.showMaximized()
        elif g.app.start_fullscreen:
            mf.showFullScreen()
        else:
            mf.show()
    #@+node:ekr.20110123112957.12593: *4* setTabForCommander (TabbedFrameFactory)
    def setTabForCommander (self,c):
        
        tabw = self.masterFrame # a QTabWidget
        for dw in self.leoFrames: # A dict whose keys are DynamicWindows.
            if dw.leo_c == c:
                for i in range(tabw.count()):
                    if tabw.widget(i) == dw:
                        tabw.setCurrentIndex(i)
                        break
                break
                
    #@+node:ekr.20100101104934.3660: *4* signal handlers
    def slotCloseRequest(self,idx):
        tabw = self.masterFrame
        w = tabw.widget(idx)
        f = self.leoFrames[w]
        c = f.c
        c.close()

    def slotCurrentChanged(self, idx):
        tabw = self.masterFrame
        w = tabw.widget(idx)
        f = self.leoFrames.get(w)
        if f:
            # g.trace(f and f.title or '<no frame>')
            tabw.setWindowTitle(f.title)
    #@+node:ville.20090803201708.3694: *4* focusCurrentBody
    def focusCurrentBody(self):
        """ Focus body control of current tab """
        tabw = self.masterFrame
        w = tabw.currentWidget()
        w.setFocus()
        f = self.leoFrames[w]
        c = f.c
        c.bodyWantsFocusNow()
        # Fix bug 690260: correct the log.
        g.app.log = f.log
    #@+node:ville.20090803164510.3688: *4* createTabCommands
    def detachTab(self, wdg):
        """ Detach specified tab as individual toplevel window """

        del self.leoFrames[wdg]
        wdg.setParent(None)
        wdg.show()

    def createTabCommands(self):
        #@+<< Commands for tabs >>
        #@+node:ville.20090803184912.3685: *5* << Commands for tabs >>
        @g.command('tab-detach')
        def tab_detach(event):
            """ Detach current tab from tab bar """
            if len(self.leoFrames) < 2:
                g.es_print_error("Can't detach last tab")
                return

            c = event['c']
            f = c.frame
            self.detachTab(f.top)
            f.top.setWindowTitle(f.title + ' [D]')

        # this is actually not tab-specific, move elsewhere?
        @g.command('close-others')
        def close_others(event):
            myc = event['c']
            for c in g.app.commanders():
                if c is not myc:
                    c.close()

        def tab_cycle(offset):
            tabw = self.masterFrame
            cur = tabw.currentIndex()
            count = tabw.count()
            # g.es("cur: %s, count: %s, offset: %s" % (cur,count,offset))
            cur += offset
            if cur < 0:
                cur = count -1
            elif cur >= count:
                cur = 0
            tabw.setCurrentIndex(cur)
            self.focusCurrentBody()

        @g.command('tab-cycle-next')
        def tab_cycle_next(event):
            """ Cycle to next tab """
            tab_cycle(1)

        @g.command('tab-cycle-previous')
        def tab_cycle_previous(event):
            """ Cycle to next tab """
            tab_cycle(-1)
        #@-<< Commands for tabs >>




    #@-others
#@+node:ekr.20081121105001.471: ** Gui wrapper
#@+node:ekr.20081121105001.472: *3* class leoQtGui
class leoQtGui(leoGui.leoGui):

    '''A class implementing Leo's Qt gui.'''

    #@+others
    #@+node:ekr.20081121105001.473: *4*   Birth & death (qtGui)
    #@+node:ekr.20081121105001.474: *5*  qtGui.__init__
    def __init__ (self):

        # Initialize the base class.
        leoGui.leoGui.__init__(self,'qt')

        self.qtApp = app = QtGui.QApplication(sys.argv)
        self.bodyTextWidget  = leoQtBaseTextWidget
        self.plainTextWidget = leoQtBaseTextWidget
        self.iconimages = {} # Image cache set by getIconImage().
        self.mGuiName = 'qt'  

        if g.app.qt_use_tabs:    
            self.frameFactory = TabbedFrameFactory()
        else:
            self.frameFactory = SDIFrameFactory()
    #@+node:ekr.20081121105001.475: *5* createKeyHandlerClass (qtGui)
    def createKeyHandlerClass (self,c,useGlobalKillbuffer=True,useGlobalRegisters=True):

        # Use the base class
        return leoKeys.keyHandlerClass(c,useGlobalKillbuffer,useGlobalRegisters)
    #@+node:ekr.20090123150451.11: *5* onActivateEvent (qtGui)
    # Called from eventFilter

    def onActivateEvent (self,event,c,obj,tag):

        '''Put the focus in the body pane when the Leo window is
        activated, say as the result of an Alt-tab or click.'''

        # This is called several times for each window activation.
        # We only need to set the focus once.

        trace = False and not g.unitTesting

        if c.exists and tag == 'body':
            if trace: g.trace(tag,c)
            c.bodyWantsFocusNow()
            ### c.outerUpdate() # Required because this is an event handler.
            g.doHook('activate',c=c,p=c.p,v=c.p,event=event)
    #@+node:ekr.20090320101733.16: *5* onDeactiveEvent (qtGui)
    def onDeactivateEvent (self,event,c,obj,tag):

        '''Put the focus in the body pane when the Leo window is
        activated, say as the result of an Alt-tab or click.'''

        trace = False and not g.unitTesting

        # This is called several times for each window activation.
        # Save the headline only once.

        if c.exists and tag.startswith('tree'):
            if trace: g.trace(tag,c)
            c.endEditing()
            g.doHook('deactivate',c=c,p=c.p,v=c.p,event=event)
    #@+node:ville.20090314101331.2: *5* IPython embedding & mainloop
    def embed_ipython(self):
        import IPython.ipapi

        oargv = sys.argv
        # no c
        #args = c.config.getString('ipython_argv')
        args = None
        if args is None:
            argv = ['leo.py', '-p', 'sh']   
        sys.argv = argv         
        ses = IPython.ipapi.make_session()
        sys.argv = oargv
        # Does not return until IPython closes! IPython runs the leo mainloop
        ses.mainloop()    
    #@+node:ekr.20081121105001.476: *5* runMainLoop (qtGui)
    def runMainLoop(self):

        '''Start the Qt main loop.'''
        
        # g.trace(self.script,g.app.log)

        if self.script:
            log = g.app.log
            if log:
                g.pr('Start of batch script...\n')
                log.c.executeScript(script=self.script)
                g.pr('End of batch script')
            else:
                g.pr('no log, no commander for executeScript in qtGui.runMainLoop')
        else:
            if g.app.useIpython:
                self.embed_ipython()
                sys.exit(0)

            sys.exit(self.qtApp.exec_())
    #@+node:ekr.20081121105001.477: *5* destroySelf
    def destroySelf (self):
        QtCore.pyqtRemoveInputHook()
        self.qtApp.exit()
    #@+node:ekr.20081121105001.183: *4* Clipboard (qtGui)
    def replaceClipboardWith (self,s):

        '''Replace the clipboard with the string s.'''

        trace = False and not g.unitTesting
        cb = self.qtApp.clipboard()
        if cb:
            # cb.clear()  # unnecessary, breaks on some Qt versions
            s = g.toUnicode(s)
            QtGui.QApplication.processEvents()
            cb.setText(s)
            QtGui.QApplication.processEvents()
            if trace: g.trace(len(s),type(s))
        else:
            g.trace('no clipboard!')

    def getTextFromClipboard (self):

        '''Get a unicode string from the clipboard.'''

        trace = False and not g.unitTesting
        cb = self.qtApp.clipboard()
        if cb:
            QtGui.QApplication.processEvents()
            s = cb.text()
            if trace: g.trace (len(s),type(s))
            s = g.app.gui.toUnicode(s)
                # Same as g.u(s), but with error handling.
            return s
        else:
            g.trace('no clipboard!')
            return ''
    #@+node:ekr.20081121105001.478: *4* Do nothings
    def color (self,color):
        return None

    def createRootWindow(self):
        pass

    def killGui(self,exitFlag=True):
        """Destroy a gui and terminate Leo if exitFlag is True."""

    def killPopupMenu(self):
        pass

    def recreateRootWindow(self):
        """Create the hidden root window of a gui
        after a previous gui has terminated with killGui(False)."""


    #@+node:ekr.20081121105001.479: *4* Dialogs & panels (qtGui)
    #@+node:ekr.20081122170423.1: *5* alert (qtGui)
    def alert (self,message):

        if g.unitTesting: return

        b = QtGui.QMessageBox
        d = b(None)
        d.setWindowTitle('Alert')
        d.setText(message)
        d.setIcon(b.Warning)
        yes = d.addButton('Ok',b.YesRole)
        d.exec_()
    #@+node:ekr.20081121105001.480: *5* makeFilter
    def makeFilter (self,filetypes):

        '''Return the Qt-style dialog filter from filetypes list.'''

        filters = ['%s (%s)' % (z) for z in filetypes]

        return ';;'.join(filters)
    #@+node:tbrown.20100421115534.17325: *5* runAskOkCancelStringDialog
    def runAskOkCancelStringDialog(self,c,title,message):

        """Create and run askOkCancelString dialog ."""

        if g.unitTesting: return None

        txt,ok = QtGui.QInputDialog.getText(None, title, message)
        if not ok:
            return None

        return txt
    #@+node:tbrown.20100421115534.17324: *5* runAskOkCancelNumberDialog
    def runAskOkCancelNumberDialog(self,c,title,message):

        """Create and run askOkCancelNumber dialog ."""

        if g.unitTesting: return None

        n,ok = QtGui.QInputDialog.getDouble(None, title, message)
        if not ok:
            return None

        return n
    #@+node:ekr.20081121105001.482: *5* qtGui panels
    def createComparePanel(self,c):

        """Create a qt color picker panel."""
        return None # This window is optional.
        # return leoQtComparePanel(c)

    def createFindTab (self,c,parentFrame):
        """Create a qt find tab in the indicated frame."""
        return leoQtFindTab(c,parentFrame)

    def createLeoFrame(self,title):
        """Create a new Leo frame."""
        gui = self
        return leoQtFrame(title,gui)

    def createSpellTab(self,c,spellHandler,tabName):
        return leoQtSpellTab(c,spellHandler,tabName)

    #@+node:ekr.20081121105001.483: *5* runAboutLeoDialog
    def runAboutLeoDialog(self,c,version,theCopyright,url,email):

        """Create and run a qt About Leo dialog."""

        if g.unitTesting: return None

        b = QtGui.QMessageBox
        d = b(c.frame.top)

        d.setText('%s\n%s\n%s\n%s' % (
            version,theCopyright,url,email))
        d.setIcon(b.Information)
        yes = d.addButton('Ok',b.YesRole)
        d.setDefaultButton(yes)
        d.exec_()
    #@+node:ekr.20081121105001.484: *5* runAskLeoIDDialog
    def runAskLeoIDDialog(self):

        """Create and run a dialog to get g.app.LeoID."""

        if g.unitTesting: return None

        message = (
            "leoID.txt not found\n\n" +
            "Please enter an id that identifies you uniquely.\n" +
            "Your cvs/bzr login name is a good choice.\n\n" +
            "Leo uses this id to uniquely identify nodes.\n\n" +
            "Your id must contain only letters and numbers\n" +
            "and must be at least 3 characters in length.")
        parent = None
        title = 'Enter Leo id'
        s,ok = QtGui.QInputDialog.getText(parent,title,message)
        return g.u(s)
    #@+node:ekr.20081121105001.485: *5* runAskOkDialog
    def runAskOkDialog(self,c,title,message=None,text="Ok"):

        """Create and run a qt an askOK dialog ."""

        if g.unitTesting: return None

        b = QtGui.QMessageBox
        d = b(c.frame.top)

        d.setWindowTitle(title)
        if message: d.setText(message)
        d.setIcon(b.Information)
        yes = d.addButton(text,b.YesRole)
        d.exec_()

    #@+node:tbrown.20100912184720.12469: *5* runAskDateTimeDialog
    def runAskDateTimeDialog(self, c, title, 
        message='Select Date/Time', init=None, step_min={}):
        """Create and run a qt date/time selection dialog.

        init - a datetime, default now
        step_min - a dict, keys are QtGui.QDateTimeEdit Sections, like
          QtGui.QDateTimeEdit.MinuteSection, and values are integers,
          the minimum amount that section of the date/time changes
          when you roll the mouse wheel.

        E.g. (5 minute increments in minute field):

            print g.app.gui.runAskDateTimeDialog(c, 'When?',
              message="When is it?",
              step_min={QtGui.QDateTimeEdit.MinuteSection: 5})

        """

        class DateTimeEditStepped(QtGui.QDateTimeEdit):
            """QDateTimeEdit which allows you to set minimum steps on fields, e.g.
              DateTimeEditStepped(parent, {QtGui.QDateTimeEdit.MinuteSection: 5})
            for a minimum 5 minute increment on the minute field.
            """
            def __init__(self, parent=None, init=None, step_min={}):

                self.step_min = step_min
                if init:
                    QtGui.QDateTimeEdit.__init__(self, init, parent)
                else:
                    QtGui.QDateTimeEdit.__init__(self, parent)

            def stepBy(self, step):
                cs = self.currentSection()
                if cs in self.step_min and abs(step) < self.step_min[cs]:
                    step = self.step_min[cs] if step > 0 else -self.step_min[cs]
                QtGui.QDateTimeEdit.stepBy(self, step)

        class Calendar(QtGui.QDialog):
            def __init__(self, parent=None, message='Select Date/Time',
                init=None, step_min={}):
                QtGui.QDialog.__init__(self, parent)

                layout = QtGui.QVBoxLayout()
                self.setLayout(layout)

                layout.addWidget(QtGui.QLabel(message))

                self.dt = DateTimeEditStepped(init=init, step_min=step_min)
                self.dt.setCalendarPopup(True)
                layout.addWidget(self.dt)

                buttonBox = QtGui.QDialogButtonBox(
                QtGui.QDialogButtonBox.Ok
                    | QtGui.QDialogButtonBox.Cancel)
                layout.addWidget(buttonBox)

                self.connect(buttonBox, QtCore.SIGNAL("accepted()"),
                    self, QtCore.SLOT("accept()"))
                self.connect(buttonBox, QtCore.SIGNAL("rejected()"),
                    self, QtCore.SLOT("reject()"))

        if g.unitTesting: return None

        b = Calendar
        if not init:
            init = datetime.datetime.now()
        d = b(c.frame.top, message=message, init=init, step_min=step_min)

        d.setWindowTitle(title)

        if d.exec_() != d.Accepted:
            return None
        else:
            return d.dt.dateTime().toPyDateTime()
    #@+node:ekr.20081121105001.486: *5* runAskYesNoCancelDialog
    def runAskYesNoCancelDialog(self,c,title,
        message=None,
        yesMessage="&Yes",noMessage="&No",defaultButton="Yes"
    ):

        """Create and run an askYesNo dialog."""

        if g.unitTesting: return None

        b = QtGui.QMessageBox

        d = b(c.frame.top)
        if message: d.setText(message)
        d.setIcon(b.Warning)
        d.setWindowTitle(title)
        yes    = d.addButton(yesMessage,b.YesRole)
        no     = d.addButton(noMessage,b.NoRole)
        cancel = d.addButton(b.Cancel)
        if   defaultButton == "Yes": d.setDefaultButton(yes)
        elif defaultButton == "No": d.setDefaultButton(no)
        else: d.setDefaultButton(cancel)
        val = d.exec_()

        if   val == 0: val = 'yes'
        elif val == 1: val = 'no'
        else:          val = 'cancel'
        return val
    #@+node:ekr.20081121105001.487: *5* runAskYesNoDialog
    def runAskYesNoDialog(self,c,title,message=None):

        """Create and run an askYesNo dialog."""

        if g.unitTesting: return None

        b = QtGui.QMessageBox
        d = b(c.frame.top)

        d.setWindowTitle(title)
        if message: d.setText(message)
        d.setIcon(b.Information)
        yes = d.addButton('&Yes',b.YesRole)
        no  = d.addButton('&No',b.NoRole)
        d.setDefaultButton(yes)
        val = d.exec_()
        return g.choose(val == 0,'yes','no')

    #@+node:ekr.20101111103251.3821: *5* runOpenDirectoryDialog (qtGui)
    def runOpenDirectoryDialog(self,title,startdir):

        """Create and run an Qt open directory dialog ."""

        parent = None
        s = QtGui.QFileDialog.getExistingDirectory (parent,title,startdir)
        return g.u(s)
    #@+node:ekr.20081121105001.488: *5* runOpenFileDialog
    def runOpenFileDialog(self,title,filetypes,defaultextension='',multiple=False):

        """Create and run an Qt open file dialog ."""

        parent = None
        filter = self.makeFilter(filetypes)

        if multiple:
            lst = QtGui.QFileDialog.getOpenFileNames(parent,title,os.curdir,filter)
            return [g.u(s) for s in lst]
        else:
            s = QtGui.QFileDialog.getOpenFileName(parent,title,os.curdir,filter)
            return g.u(s)
    #@+node:ekr.20090722094828.3653: *5* runPropertiesDialog (qtGui)
    def runPropertiesDialog(self,
        title='Properties',data={}, callback=None, buttons=None):

        """Dispay a modal TkPropertiesDialog"""

        # g.trace(data)
        g.es_print('Properties menu not supported for Qt gui',color='blue')
        result = 'Cancel'
        return result,data

        # d = propertiesDialog(title,data)
        # result = d.run()
        # return result
    #@+node:ekr.20081121105001.489: *5* runSaveFileDialog
    def runSaveFileDialog(self,initialfile='',title='Save',filetypes=[],defaultextension=''):

        """Create and run an Qt save file dialog ."""

        parent = None
        filter_ = self.makeFilter(filetypes)
        s = QtGui.QFileDialog.getSaveFileName(parent,title,os.curdir,filter_)
        return g.u(s)
    #@+node:ekr.20081121105001.490: *5* runScrolledMessageDialog
    def runScrolledMessageDialog (self, title='Message', label= '', msg='', c=None, **kw):

        if g.unitTesting: return None

        def send(title=title, label=label, msg=msg, c=c, kw=kw):
            return g.doHook('scrolledMessage', title=title, label=label, msg=msg, c=c, **kw)

        if not c or not c.exists:
            #@+<< no c error>>
            #@+node:leohag.20081205043707.12: *6* << no c error>>
            g.es_print_error('%s\n%s\n\t%s' % (
                "The qt plugin requires calls to g.app.gui.scrolledMessageDialog to include 'c'",
                "as a keyword argument",
                g.callers()
            ))
            #@-<< no c error>>
        else:        
            retval = send()
            if retval: return retval
            #@+<< load scrolledmessage plugin >>
            #@+node:leohag.20081205043707.14: *6* << load scrolledmessage plugin >>
            pc = g.app.pluginsController
            sm = pc.getPluginModule('scrolledmessage')

            if not sm:
                sm = pc.loadOnePlugin('leo.plugins.scrolledmessage',verbose=True)
                if sm:
                    g.es('scrolledmessage plugin loaded.', color='blue')
                    sm.onCreate('tag',{'c':c})
            #@-<< load scrolledmessage plugin >>
            retval = send()
            if retval: return retval
            #@+<< no dialog error >>
            #@+node:leohag.20081205043707.11: *6* << no dialog error >>
            g.es_print_error(
                'No handler for the "scrolledMessage" hook.\n\t%s' % (
                    g.callers()))
            #@-<< no dialog error >>

        #@+<< emergency fallback >>
        #@+node:leohag.20081205043707.13: *6* << emergency fallback >>
        b = QtGui.QMessageBox
        d = b(None) # c.frame.top)
        d.setWindowFlags(QtCore.Qt.Dialog) # That is, not a fixed size dialog.

        d.setWindowTitle(title)
        if msg: d.setText(msg)
        d.setIcon(b.Information)
        yes = d.addButton('Ok',b.YesRole)
        d.exec_()
        #@-<< emergency fallback >>
    #@+node:ekr.20081121105001.491: *4* Focus (qtGui)
    def get_focus(self,c=None):

        """Returns the widget that has focus."""

        w = QtGui.QApplication.focusWidget()
        if isinstance(w,QTextBrowserSubclass):
            w = w.leo_wrapper
            if c and not w:
                # Kludge: DynamicWindow creates the body pane
                # with wrapper = None, so return the leoQtBody.
                w = c.frame.body
        # g.trace('leoQtGui',w,c,g.callers(5))
        return w

    def set_focus(self,c,w):

        """Put the focus on the widget."""

        trace = False and not g.unitTesting

        if w:
            if trace: g.trace('leoQtGui',w,g.callers(4))
            w.setFocus()
    #@+node:ekr.20081121105001.492: *4* Font
    #@+node:ekr.20081121105001.493: *5* qtGui.getFontFromParams
    def getFontFromParams(self,family,size,slant,weight,defaultSize=12):

        try: size = int(size)
        except Exception: size = 0
        if size < 1: size = defaultSize

        d = {
            'black':QtGui.QFont.Black,
            'bold':QtGui.QFont.Bold,
            'demibold':QtGui.QFont.DemiBold,
            'light':QtGui.QFont.Light,
            'normal':QtGui.QFont.Normal,
        }
        weight_val = d.get(weight.lower(),QtGui.QFont.Normal)
        italic = slant == 'italic'

        if not family:
            family = g.app.config.defaultFontFamily
        if not family:
            family = 'DejaVu Sans Mono'

        try:
            font = QtGui.QFont(family,size,weight_val,italic)
            # g.trace(family,size,slant,weight,'returns',font)
            return font
        except:
            g.es("exception setting font",g.callers(4))
            g.es("","family,size,slant,weight:","",family,"",size,"",slant,"",weight)
            # g.es_exception() # This just confuses people.
            return g.app.config.defaultFont
    #@+node:ekr.20081121105001.494: *4* getFullVersion
    def getFullVersion (self):

        try:
            qtLevel = 'version %s' % QtCore.QT_VERSION_STR
        except Exception:
            # g.es_exception()
            qtLevel = '<qtLevel>'

        return 'qt %s' % (qtLevel)
    #@+node:ekr.20081121105001.495: *4* Icons
    #@+node:ekr.20081121105001.496: *5* attachLeoIcon (qtGui)
    def attachLeoIcon (self,window):

        """Attach a Leo icon to the window."""

        #icon = self.getIconImage('leoApp.ico')

        #window.setWindowIcon(icon)
        window.setWindowIcon(QtGui.QIcon(g.app.leoDir + "/Icons/leoapp32.png"))    
        #window.setLeoWindowIcon()
    #@+node:ekr.20081121105001.497: *5* getIconImage (qtGui)
    def getIconImage (self,name):

        '''Load the icon and return it.'''

        trace = False and not g.unitTesting

        # Return the image from the cache if possible.
        if name in self.iconimages:
            image = self.iconimages.get(name)
            if trace and not name.startswith('box'):
                g.trace('cached',id(image),name)
            return image
        try:
            fullname = g.os_path_finalize_join(g.app.loadDir,"..","Icons",name)

            if 0: # Not needed: use QTreeWidget.setIconsize.
                pixmap = QtGui.QPixmap()
                pixmap.load(fullname)
                image = QtGui.QIcon(pixmap)
            else:
                image = QtGui.QIcon(fullname)

            self.iconimages[name] = image
            if trace: g.trace('new',id(image),name)
            return image

        except Exception:
            g.es("exception loading:",fullname)
            g.es_exception()
            return None
    #@+node:tbrown.20081229204443.10: *5* getImageImage
    def getImageImage (self,name):

        '''Load the image and return it.'''

        try:
            fullname = g.os_path_finalize_join(g.app.loadDir,"..","Icons",name)

            pixmap = QtGui.QPixmap()
            pixmap.load(fullname)

            return pixmap

        except Exception:
            g.es("exception loading:",fullname)
            g.es_exception()
            return None
    #@+node:ekr.20081123003126.2: *5* getTreeImage (test)
    def getTreeImage (self,c,path):

        image = QtGui.QPixmap(path)

        if image.height() > 0 and image.width() > 0:
            return image,image.height()
        else:
            return None,None
    #@+node:ekr.20081121105001.498: *4* Idle Time
    #@+node:ekr.20081121105001.499: *5* qtGui.setIdleTimeHook & setIdleTimeHookAfterDelay
    timer = None

    def setIdleTimeHook (self,idleTimeHookHandler):

        # if self.root:
            # self.root.after_idle(idleTimeHookHandler)

        if not self.timer:
            self.timer = timer = QtCore.QTimer()

            def timerCallBack(self=self,handler=idleTimeHookHandler):
                # g.trace(self,idleTimeHookHandler)
                idleTimeHookHandler()

            timer.connect(timer,QtCore.SIGNAL("timeout()"),timerCallBack)

            # To make your application perform idle processing, use a QTimer with 0 timeout.
            # More advanced idle processing schemes can be achieved using processEvents().
            timer.start(1000)

    setIdleTimeHookAfterDelay = setIdleTimeHook
    #@+node:ekr.20081121105001.501: *4* isTextWidget
    def isTextWidget (self,w):

        '''Return True if w is a Text widget suitable for text-oriented commands.'''

        if not w: return False

        val = (
            isinstance(w,leoFrame.baseTextWidget) or
            isinstance(w,leoQtBody) or
            isinstance(w,leoQtLog) or
            isinstance(w,leoQtBaseTextWidget)
        )

        # g.trace(val,w)

        return val

    #@+node:ekr.20090406111739.14: *4* Style Sheets
    #@+node:ekr.20090406111739.13: *5* setStyleSetting (qtGui)
    def setStyleSetting(self,w,widgetKind,selector,val):

        '''Set the styleSheet for w to
           "%s { %s: %s; }  % (widgetKind,selector,val)"
        '''

        s = '%s { %s: %s; }' % (widgetKind,selector,val)

        try:
            w.setStyleSheet(s)
        except Exception:
            g.es_print('bad style sheet: %s' % s)
            g.es_exception()
    #@+node:ekr.20090406111739.12: *5* setWidgetColor (qtGui)
    badWidgetColors = []

    def setWidgetColor (self,w,widgetKind,selector,colorName):

        if not colorName: return

        # g.trace(widgetKind,selector,colorName,g.callers(4))

        # A bit of a hack: Qt color names do not end with a digit.
        # Remove them to avoid annoying qt color warnings.
        if colorName[-1].isdigit():
            colorName = colorName[:-1]

        if colorName in self.badWidgetColors:
            pass
        elif QtGui.QColor(colorName).isValid():
            g.app.gui.setStyleSetting(w,widgetKind,selector,colorName)
        else:
            self.badWidgetColors.append(colorName)
            g.es_print('bad widget color %s for %s' % (
                colorName,widgetKind),color='blue')
    #@+node:ekr.20081121105001.502: *4* toUnicode (qtGui)
    def toUnicode (self,s):

        try:
            s = g.u(s)
            return s
        except Exception:
            g.trace('*** Unicode Error: bugs possible')
            # The mass update omitted the encoding param.
            return g.toUnicode(s,reportErrors='replace')
    #@+node:ekr.20081121105001.503: *4* widget_name (qtGui)
    def widget_name (self,w):

        # First try the widget's getName method.
        if not 'w':
            name = '<no widget>'
        elif hasattr(w,'getName'):
            name = w.getName()
        elif hasattr(w,'objectName'):
            name = str(w.objectName())
        elif hasattr(w,'_name'):
            name = w._name
        else:
            name = repr(w)

        # g.trace(id(w),name)
        return name
    #@+node:ekr.20081121105001.504: *4* makeScriptButton (to do)
    def makeScriptButton (self,c,
        args=None,
        p=None, # A node containing the script.
        script=None, # The script itself.
        buttonText=None,
        balloonText='Script Button',
        shortcut=None,bg='LightSteelBlue1',
        define_g=True,define_name='__main__',silent=False, # Passed on to c.executeScript.
    ):

        '''Create a script button for the script in node p.
        The button's text defaults to p.headString'''

        k = c.k
        if p and not buttonText: buttonText = p.h.strip()
        if not buttonText: buttonText = 'Unnamed Script Button'
        #@+<< create the button b >>
        #@+node:ekr.20081121105001.505: *5* << create the button b >>
        iconBar = c.frame.getIconBarObject()
        b = iconBar.add(text=buttonText)
        #@-<< create the button b >>
        #@+<< define the callbacks for b >>
        #@+node:ekr.20081121105001.506: *5* << define the callbacks for b >>
        def deleteButtonCallback(event=None,b=b,c=c):
            if b: b.pack_forget()
            c.bodyWantsFocus()

        def executeScriptCallback (event=None,
            b=b,c=c,buttonText=buttonText,p=p and p.copy(),script=script):

            if c.disableCommandsMessage:
                g.es('',c.disableCommandsMessage,color='blue')
            else:
                g.app.scriptDict = {}
                c.executeScript(args=args,p=p,script=script,
                define_g= define_g,define_name=define_name,silent=silent)
                # Remove the button if the script asks to be removed.
                if g.app.scriptDict.get('removeMe'):
                    g.es("removing","'%s'" % (buttonText),"button at its request")
                    b.pack_forget()
            # Do not assume the script will want to remain in this commander.
        #@-<< define the callbacks for b >>
        b.configure(command=executeScriptCallback)
        c.bind(b,'<3>',deleteButtonCallback)
        if shortcut:
            #@+<< bind the shortcut to executeScriptCallback >>
            #@+node:ekr.20081121105001.507: *5* << bind the shortcut to executeScriptCallback >>
            func = executeScriptCallback
            shortcut = k.canonicalizeShortcut(shortcut)
            ok = k.bindKey ('button', shortcut,func,buttonText)
            if ok:
                g.es_print('bound @button',buttonText,'to',shortcut,color='blue')
            #@-<< bind the shortcut to executeScriptCallback >>
        #@+<< create press-buttonText-button command >>
        #@+node:ekr.20081121105001.508: *5* << create press-buttonText-button command >>
        aList = [g.choose(ch.isalnum(),ch,'-') for ch in buttonText]

        buttonCommandName = ''.join(aList)
        buttonCommandName = buttonCommandName.replace('--','-')
        buttonCommandName = 'press-%s-button' % buttonCommandName.lower()

        # This will use any shortcut defined in an @shortcuts node.
        k.registerCommand(buttonCommandName,None,executeScriptCallback,pane='button',verbose=False)
        #@-<< create press-buttonText-button command >>
    #@-others
#@+node:ekr.20081121105001.509: ** Non-essential
#@+node:ekr.20081121105001.512: *3* quickheadlines
def install_qt_quickheadlines_tab(c):
    global __qh
    __qh = QuickHeadlines(c)

g.insqh = install_qt_quickheadlines_tab

class QuickHeadlines:
    def __init__(self, c):
        self.c = c
        tabw = c.frame.top.tabWidget
        self.listWidget = QtGui.QListWidget(tabw)
        tabw.addTab(self.listWidget, "Headlines")
        c.frame.top.connect(c.frame.top.treeWidget,
          QtCore.SIGNAL("itemSelectionChanged()"), self.req_update)
        self.requested = False
    def req_update(self):
        """ prevent too frequent updates (only one/100 msec) """
        if self.requested:
            return
        QtCore.QTimer.singleShot(100, self.update)
        self.requested = True

    def update(self):

        g.trace("quickheadlines update")
        self.requested = False
        self.listWidget.clear()
        p = self.c.currentPosition()
        for n in p.children():
            self.listWidget.addItem(n.h)



#@+node:ekr.20081121105001.513: ** Key handling
#@+node:ekr.20081121105001.514: *3* class leoKeyEvent
class leoKeyEvent:

    '''A wrapper for wrapper for qt events.

    This does *not* override leoGui.leoKeyevent because
    it is a separate class, not member of leoQtGui.'''

    def __init__ (self,event,c,w,ch,tkKey,stroke):

        trace = False and not g.unitTesting

        if trace: print(
            'leoKeyEvent.__init__: ch: %s, tkKey: %s, stroke: %s' % (
                repr(ch),repr(tkKey),repr(stroke)))

        # Last minute-munges to keysym.
        if tkKey in ('Return','Tab','Escape',): # 'Ins'
            ch = tkKey
        stroke = stroke.replace('\t','Tab')
        tkKey = tkKey.replace('\t','Tab')

        # Patch provided by resi147.
        # See the thread: special characters in MacOSX, like '@'.
        if sys.platform.startswith('darwin'):
            darwinmap = {
                'Alt-Key-5': '[',
                'Alt-Key-6': ']',
                'Alt-Key-7': '|',
                'Alt-slash': '\\',
                'Alt-Key-8': '{',
                'Alt-Key-9': '}',
                'Alt-e': '€',
                'Alt-l': '@',
            }
            if tkKey in darwinmap:
                tkKey = stroke = darwinmap[tkKey]

        # The main ivars.
        self.actualEvent = event
        self.c      = c
        self.char   = ch
        self.keysym = ch
        self.stroke = stroke
        self.w = self.widget = w # A leoQtX object

        # Auxiliary info.
        self.x      = hasattr(event,'x') and event.x or 0
        self.y      = hasattr(event,'y') and event.y or 0
        # Support for fastGotoNode plugin
        self.x_root = hasattr(event,'x_root') and event.x_root or 0
        self.y_root = hasattr(event,'y_root') and event.y_root or 0

        # g.trace('qt.leoKeyEvent: %s' % repr(self))

    def __repr__ (self):

        return 'qtGui.leoKeyEvent: stroke: %s' % (repr(self.stroke))

        # return 'qtGui.leoKeyEvent: stroke: %s, char: %s, keysym: %s' % (
            # repr(self.stroke),repr(self.char),repr(self.keysym))
#@+node:ekr.20081121105001.166: *3* class leoQtEventFilter
class leoQtEventFilter(QtCore.QObject):

    #@+<< about internal bindings >>
    #@+node:ekr.20081121105001.167: *4* << about internal bindings >>
    #@@nocolor-node
    #@+at
    # 
    # Here are the rules for translating key bindings (in leoSettings.leo) into keys
    # for k.bindingsDict:
    # 
    # 1.  The case of plain letters is significant:  a is not A.
    # 
    # 2. The Shift- prefix can be applied *only* to letters. Leo will ignore (with a
    # warning) the shift prefix applied to any other binding, e.g., Ctrl-Shift-(
    # 
    # 3. The case of letters prefixed by Ctrl-, Alt-, Key- or Shift- is *not*
    # significant. Thus, the Shift- prefix is required if you want an upper-case
    # letter (with the exception of 'bare' uppercase letters.)
    # 
    # The following table illustrates these rules. In each row, the first entry is the
    # key (for k.bindingsDict) and the other entries are equivalents that the user may
    # specify in leoSettings.leo:
    # 
    # a, Key-a, Key-A
    # A, Shift-A
    # Alt-a, Alt-A
    # Alt-A, Alt-Shift-a, Alt-Shift-A
    # Ctrl-a, Ctrl-A
    # Ctrl-A, Ctrl-Shift-a, Ctrl-Shift-A
    # !, Key-!,Key-exclam,exclam
    # 
    # This table is consistent with how Leo already works (because it is consistent
    # with Tk's key-event specifiers). It is also, I think, the least confusing set of
    # rules.
    #@-<< about internal bindings >>

    #@+others
    #@+node:ekr.20081121105001.180: *4*  ctor
    def __init__(self,c,w,tag=''):

        # g.trace('leoQtEventFilter',tag,w)

        # Init the base class.
        QtCore.QObject.__init__(self)

        self.c = c
        self.w = w      # A leoQtX object, *not* a Qt object.
        self.tag = tag

        # Debugging.
        self.keyIsActive = False
        self.trace_masterKeyHandler = c.config.getBool('trace_masterKeyHandler')

        # Pretend there is a binding for these characters.
        close_flashers = c.config.getString('close_flash_brackets') or ''
        open_flashers  = c.config.getString('open_flash_brackets') or ''
        self.flashers = open_flashers + close_flashers


    #@+node:ekr.20090407101640.10: *4* char2tkName
    char2tkNameDict = {
        # Part 1: same as k.guiBindNamesDict
        "&" : "ampersand",
        "^" : "asciicircum",
        "~" : "asciitilde",
        "*" : "asterisk",
        "@" : "at",
        "\\": "backslash",
        "|" : "bar",
        "{" : "braceleft",
        "}" : "braceright",
        "[" : "bracketleft",
        "]" : "bracketright",
        ":" : "colon",  
        "," : "comma",
        "$" : "dollar",
        "=" : "equal",
        "!" : "exclam",
        ">" : "greater",
        "<" : "less",
        "-" : "minus",
        "#" : "numbersign",
        '"' : "quotedbl",
        "'" : "quoteright",
        "(" : "parenleft",
        ")" : "parenright", 
        "%" : "percent",
        "." : "period",     
        "+" : "plus",
        "?" : "question",
        "`" : "quoteleft",
        ";" : "semicolon",
        "/" : "slash",
        " " : "space",      
        "_" : "underscore",
        # Part 2: special Qt translations.
        'Backspace':'BackSpace',
        'Backtab':  'Tab', # The shift mod will convert to 'Shift+Tab',
        'Esc':      'Escape',
        'Del':      'Delete',
        'Ins':      'Insert', # was 'Return',
        # Comment these out to pass the key to the QTextWidget.
        # Use these to enable Leo's page-up/down commands.
        'PgDown':    'Next',
        'PgUp':      'Prior',
        # New entries.  These simplify code.
        'Down':'Down','Left':'Left','Right':'Right','Up':'Up',
        'End':'End',
        'F1':'F1','F2':'F2','F3':'F3','F4':'F4','F5':'F5',
        'F6':'F6','F7':'F7','F8':'F8','F9':'F9',
        'F10':'F10','F11':'F11','F12':'F12',
        'Home':'Home',
        # 'Insert':'Insert',
        'Return':'Return',
        # 'Tab':'Tab',
        'Tab':'\t', # A hack for QLineEdit.
        # Unused: Break, Caps_Lock,Linefeed,Num_lock
    }

    def char2tkName (self,ch):
        val = self.char2tkNameDict.get(ch)
        # g.trace(repr(ch),repr(val))
        return val
    #@+node:ekr.20081121105001.168: *4* eventFilter
    def eventFilter(self, obj, event):

        trace = (False or self.trace_masterKeyHandler) and not g.unitTesting
        verbose = False
        traceEvent = False
        traceKey = (True or self.trace_masterKeyHandler)
        traceFocus = False
        c = self.c ; k = c.k
        eventType = event.type()
        ev = QtCore.QEvent
        gui = g.app.gui
        aList = []

        # if trace and verbose: g.trace('*****',eventType)

        kinds = [ev.ShortcutOverride,ev.KeyPress,ev.KeyRelease]

        if trace and traceFocus: self.traceFocus(eventType,obj)

        # A hack. QLineEdit generates ev.KeyRelease only.
        if eventType in (ev.KeyPress,ev.KeyRelease):
            p = c.currentPosition()
            isEditWidget = obj == c.frame.tree.edit_widget(p)
            self.keyIsActive = g.choose(
                isEditWidget,
                eventType == ev.KeyRelease,
                eventType == ev.KeyPress)
        else:
            self.keyIsActive = False

        if eventType == ev.WindowActivate:
            gui.onActivateEvent(event,c,obj,self.tag)
            override = False ; tkKey = None
        elif eventType == ev.WindowDeactivate:
            gui.onDeactivateEvent(event,c,obj,self.tag)
            override = False ; tkKey = None
        elif eventType in kinds:
            tkKey,ch,ignore = self.toTkKey(event)
            aList = c.k.masterGuiBindingsDict.get('<%s>' %tkKey,[])
            if ignore:
                override = False
            ### This is extremely bad.  At present, it is needed to handle tab properly.
            elif self.isSpecialOverride(tkKey,ch):
                override = True
            elif k.inState():
                override = not ignore # allow all keystrokes.
            else:
                override = len(aList) > 0
            if trace and verbose: g.trace(
                tkKey,len(aList),'ignore',ignore,'override',override)
        else:
            override = False ; tkKey = '<no key>'
            if self.tag == 'body':
                if eventType == ev.FocusIn:
                    c.frame.body.onFocusIn(obj)
                elif eventType == ev.FocusOut:
                    c.frame.body.onFocusOut(obj)

        if self.keyIsActive:
            stroke = self.toStroke(tkKey,ch)
            if override:
                if trace and traceKey and not ignore:
                    g.trace('bound',repr(stroke)) # repr(aList))
                w = self.w # Pass the wrapper class, not the wrapped widget.
                leoEvent = leoKeyEvent(event,c,w,ch,tkKey,stroke)
                ret = k.masterKeyHandler(leoEvent,stroke=stroke)
                # g.trace(repr(ret))
                c.outerUpdate()
            else:
                if trace and traceKey and verbose:
                    g.trace(self.tag,'unbound',tkKey,stroke)

        if trace and traceEvent: self.traceEvent(obj,event,tkKey,override)

        return override
    #@+node:ekr.20081121105001.182: *4* isSpecialOverride (simplified)
    def isSpecialOverride (self,tkKey,ch):

        '''Return True if tkKey is a special Tk key name.
        '''

        return tkKey or ch in self.flashers
    #@+node:ekr.20081121105001.172: *4* qtKey
    def qtKey (self,event):

        '''Return the components of a Qt key event.

        Modifiers are handled separately.'''

        trace = False and not g.unitTesting
        keynum = event.key()
        text   = event.text() # This is the unicode text.

        qt = QtCore.Qt
        d = {
            qt.Key_Shift:   'Key_Shift',
            qt.Key_Control: 'Key_Control',  # MacOS: Command key
            qt.Key_Meta:	'Key_Meta',     # MacOS: Control key   
            qt.Key_Alt:	    'Key_Alt',	 
            qt.Key_AltGr:	'Key_AltGr',
                # On Windows, when the KeyDown event for this key is sent,
                # the Ctrl+Alt modifiers are also set.
        }

        if d.get(keynum):
            toString = d.get(keynum)
        else:
            toString = QtGui.QKeySequence(keynum).toString()

        try:
            ch1 = chr(keynum)
        except ValueError:
            ch1 = ''

        try:
            ch = g.u(ch1)
        except UnicodeError:
            ch = ch1

        text     = g.u(text)
        toString = g.u(toString)

        if trace and self.keyIsActive:
            mods = '+'.join(self.qtMods(event))
            g.trace(
                'keynum %7x ch %3s toString %s %s' % (
                keynum,repr(ch),mods,repr(toString)))

        return keynum,text,toString,ch
    #@+node:ekr.20081121105001.173: *4* qtMods
    def qtMods (self,event):

        '''Return the text version of the modifiers of the key event.'''

        modifiers = event.modifiers()

        # The order of this table is significant.
        # It must the order of modifiers in bindings
        # in k.masterGuiBindingsDict

        qt = QtCore.Qt
        table = (
            (qt.AltModifier,     'Alt'),
            (qt.ControlModifier, 'Control'),
            (qt.MetaModifier,    'Meta'),
            (qt.ShiftModifier,   'Shift'),
        )

        mods = [b for a,b in table if (modifiers & a)]

        return mods
    #@+node:ekr.20081121105001.174: *4* tkKey
    def tkKey (self,event,mods,keynum,text,toString,ch):

        '''Carefully convert the Qt key to a 
        Tk-style binding compatible with Leo's core
        binding dictionaries.'''

        trace = False and not g.unitTesting
        ch1 = ch # For tracing.
        use_shift = (
            'Home','End','Tab',
            'Up','Down','Left','Right',
            'Next','Prior', # 2010/01/10: Allow Shift-PageUp and Shift-PageDn.
            # Dubious...
            # 'Backspace','Delete','Ins',
            # 'F1',...'F12',
        )

        # Convert '&' to 'ampersand', etc.
        # *Do* allow shift-bracketleft, etc.
        ch2 = self.char2tkName(ch or toString)
        if ch2: ch = ch2 
        if not ch: ch = ''

        if 'Shift' in mods:
            if trace: g.trace(repr(ch))
            if len(ch) == 1 and ch.isalpha():
                mods.remove('Shift')
                ch = ch.upper()
            elif len(ch) > 1 and ch not in use_shift:
                # Experimental!
                mods.remove('Shift')
            # 2009/12/19: Speculative.
            # if ch in ('parenright','parenleft','braceright','braceleft'):
                # mods.remove('Shift')
        elif len(ch) == 1:
            ch = ch.lower()

        if ('Alt' in mods or 'Control' in mods) and ch and ch in string.digits:
            mods.append('Key')

        # *Do* allow bare mod keys, so they won't be passed on.
        tkKey = '%s%s%s' % ('-'.join(mods),mods and '-' or '',ch)

        if trace: g.trace(
            'text: %s toString: %s ch1: %s ch: %s' % (
            repr(text),repr(toString),repr(ch1),repr(ch)))

        ignore = not ch # Essential
        ch = text or toString
        return tkKey,ch,ignore
    #@+node:ekr.20081121105001.169: *4* toStroke
    def toStroke (self,tkKey,ch):

        trace = False and not g.unitTesting
        k = self.c.k ; s = tkKey

        special = ('Alt','Ctrl','Control',)
        isSpecial = [True for z in special if s.find(z) > -1]

        if 0:
            if isSpecial:
                pass # s = s.replace('Key-','')
            else:
                # Keep the Tk spellings for special keys.
                ch2 = k.guiBindNamesDict.get(ch)
                if trace: g.trace('ch',repr(ch),'ch2',repr(ch2))
                if ch2: s = s.replace(ch,ch2)

        table = (
            ('Alt-','Alt+'),
            ('Ctrl-','Ctrl+'),
            ('Control-','Ctrl+'),
            # Use Alt+Key-1, etc.  Sheesh.
            # ('Key-','Key+'),
            ('Shift-','Shift+')
        )
        for a,b in table:
            s = s.replace(a,b)

        if trace: g.trace('tkKey',tkKey,'-->',s)
        return s
    #@+node:ekr.20081121105001.170: *4* toTkKey
    def toTkKey (self,event):

        mods = self.qtMods(event)

        keynum,text,toString,ch = self.qtKey(event)

        tkKey,ch,ignore = self.tkKey(
            event,mods,keynum,text,toString,ch)

        return tkKey,ch,ignore
    #@+node:ekr.20081121105001.179: *4* traceEvent
    def traceEvent (self,obj,event,tkKey,override):

        if g.unitTesting: return

        c = self.c ; e = QtCore.QEvent
        keys = True ; traceAll = True 
        eventType = event.type()

        show = [
            # (e.Enter,'enter'),(e.Leave,'leave'),
            (e.FocusIn,'focus-in'),(e.FocusOut,'focus-out'),
            # (e.MouseMove,'mouse-move'),
            (e.MouseButtonPress,'mouse-dn'),
            (e.MouseButtonRelease,'mouse-up'),
        ]

        if keys:
            show2 = [
                (e.KeyPress,'key-press'),
                (e.KeyRelease,'key-release'),
                (e.ShortcutOverride,'shortcut-override'),
            ]
            show.extend(show2)

        ignore = (
            1,16,67,70,
            e.ChildPolished,
            e.DeferredDelete,
            e.DynamicPropertyChange,
            e.Enter,e.Leave,
            e.FocusIn,e.FocusOut,
            e.FontChange,
            e.Hide,e.HideToParent,
            e.HoverEnter,e.HoverLeave,e.HoverMove,
            e.LayoutRequest,
            e.MetaCall,e.Move,e.Paint,e.Resize,
            # e.MouseMove,e.MouseButtonPress,e.MouseButtonRelease,
            e.PaletteChange,
            e.ParentChange,
            e.Polish,e.PolishRequest,
            e.Show,e.ShowToParent,
            e.StyleChange,
            e.ToolTip,
            e.WindowActivate,e.WindowDeactivate,
            e.WindowBlocked,e.WindowUnblocked,
            e.ZOrderChange,
        )

        for val,kind in show:
            if eventType == val:
                g.trace(
                    '%5s %18s in-state: %5s key: %s override: %s' % (
                    self.tag,kind,repr(c.k.inState()),tkKey,override))
                return

        if traceAll and eventType not in ignore:
            g.trace('%3s:%s' % (eventType,'unknown'))
    #@+node:ekr.20090407080217.1: *4* traceFocus
    def traceFocus (self,eventType,obj):

        ev = QtCore.QEvent

        table = (
            (ev.FocusIn,        'focus-in'),
            (ev.FocusOut,       'focus-out'),
            (ev.WindowActivate, 'activate'),
            (ev.WindowDeactivate,'deactivate'),
        )

        for evKind,kind in table:
            if eventType == evKind:
                g.trace('%11s %s %s %s' % (
                    (kind,id(obj),
                    # event.reason(),
                    obj.objectName(),obj)))
                    # g.app.gui.widget_name(obj) or obj)))

        # else: g.trace('unknown kind: %s' % eventType)
    #@-others
#@+node:ekr.20081204090029.1: ** Syntax coloring
#@+node:ekr.20081205131308.15: *3* leoQtColorizer
# This is c.frame.body.colorizer

class leoQtColorizer:

    '''An adaptor class that interfaces Leo's core to two class:

    1. a subclass of QSyntaxHighlighter,

    2. the jEditColorizer class that contains the
       pattern-matchin code from the threading colorizer plugin.'''

    #@+others
    #@+node:ekr.20081205131308.16: *4*  ctor (leoQtColorizer)
    def __init__ (self,c,w):

        # g.trace('(leoQtColorizer)',w)

        self.c = c
        self.w = w

        # Step 1: create the ivars.
        self.changingText = False
        self.count = 0 # For unit testing.
        self.enabled = c.config.getBool('use_syntax_coloring')
        self.error = False # Set if there is an error in jeditColorizer.recolor
        self.flag = True # Per-node enable/disable flag.
        self.killColorFlag = False
        self.language = 'python' # set by scanColorDirectives.
        self.max_chars_to_colorize = c.config.getInt('qt_max_colorized_chars') or 0
        self.showInvisibles = False # 2010/1/2

        # Step 2: create the highlighter.
        self.highlighter = leoQtSyntaxHighlighter(c,w,colorizer=self)
        self.colorer = self.highlighter.colorer
        w.leo_colorizer = self

        # Step 3: finish enabling.
        if self.enabled:
            self.enabled = hasattr(self.highlighter,'currentBlock')
    #@+node:ekr.20081205131308.18: *4* colorize (leoQtColorizer)
    def colorize(self,p,incremental=False,interruptable=True):

        '''The main colorizer entry point.'''

        trace = False and not g.unitTesting

        self.count += 1 # For unit testing.

        if len(p.b) > self.max_chars_to_colorize > 0:
            self.flag = False
        elif self.enabled:
            oldLanguage = self.language
            oldFlag = self.flag
            self.updateSyntaxColorer(p) # sets self.flag.
            if trace: g.trace(self.flag,p.h)
            # if self.flag and (oldLanguage != self.language or not incremental):
            if oldFlag != self.flag or oldLanguage != self.language or not incremental:
                self.highlighter.rehighlight(p)

        return "ok" # For unit testing.
    #@+node:ekr.20090302125215.10: *4* enable/disable
    def disable (self,p):

        g.trace(g.callers(4))

        if self.enabled:
            self.flag = False
            self.enabled = False
            self.highlighter.rehighlight(p) # Do a full recolor (to black)

    def enable (self,p):

        g.trace(g.callers(4))

        if not self.enabled:
            self.enabled = True
            self.flag = True
            # Do a full recolor, but only if we aren't changing nodes.
            if self.c.currentPosition() == p:
                self.highlighter.rehighlight(p)
    #@+node:ekr.20081207061047.10: *4* minor entry points
    def interrupt(self):
        pass

    def isSameColorState (self):
        return True # Disable some logic in leoTree.select.

    def kill (self):
        pass
    #@+node:ekr.20090226105328.12: *4* scanColorDirectives (leoQtColorizer)
    def scanColorDirectives(self,p):

        trace = False and not g.unitTesting

        p = p.copy() ; c = self.c
        if c == None: return # self.c may be None for testing.

        self.language = language = c.target_language
        self.rootMode = None # None, "code" or "doc"

        for p in p.self_and_parents():
            theDict = g.get_directives_dict(p)
            #@+<< Test for @language >>
            #@+node:ekr.20090226105328.13: *5* << Test for @language >>
            if 'language' in theDict:
                s = theDict["language"]
                i = g.skip_ws(s,0)
                j = g.skip_c_id(s,i)
                self.language = s[i:j].lower()
                break
            #@-<< Test for @language >>
            #@+<< Test for @root, @root-doc or @root-code >>
            #@+node:ekr.20090226105328.14: *5* << Test for @root, @root-doc or @root-code >>
            if 'root' in theDict and not self.rootMode:

                s = theDict["root"]
                if g.match_word(s,0,"@root-code"):
                    self.rootMode = "code"
                elif g.match_word(s,0,"@root-doc"):
                    self.rootMode = "doc"
                else:
                    doc = c.config.at_root_bodies_start_in_doc_mode
                    self.rootMode = g.choose(doc,"doc","code")
            #@-<< Test for @root, @root-doc or @root-code >>

        if trace: g.trace(self.language,g.callers(4))

        return self.language # For use by external routines.
    #@+node:ekr.20090216070256.11: *4* setHighlighter
    def setHighlighter (self,p):

        trace = False and not g.unitTesting
        if trace: g.trace(p.h,g.callers(4))

        c = self.c

        if self.enabled:
            self.flag = self.updateSyntaxColorer(p)
            if self.flag:
                # Do a full recolor, but only if we aren't changing nodes.
                if self.c.currentPosition() == p:
                    self.highlighter.rehighlight(p)
            else:
                self.highlighter.rehighlight(p) # Do a full recolor (to black)
        else:
            self.highlighter.rehighlight(p) # Do a full recolor (to black)

        # g.trace(flag,p.h)
    #@+node:ekr.20081205131308.24: *4* updateSyntaxColorer
    def updateSyntaxColorer (self,p):

        trace = False and not g.unitTesting
        p = p.copy()

        if len(p.b) > self.max_chars_to_colorize > 0:
            self.flag = False
        else:
            # self.flag is True unless an unambiguous @nocolor is seen.
            self.flag = self.useSyntaxColoring(p)
            self.scanColorDirectives(p)

        if trace: g.trace(self.flag,len(p.b),self.language,p.h,g.callers(5))
        return self.flag
    #@+node:ekr.20081205131308.23: *4* useSyntaxColoring & helper
    def useSyntaxColoring (self,p):

        """Return True unless p is unambiguously under the control of @nocolor."""

        trace = False and not g.unitTesting
        if not p:
            if trace: g.trace('no p',repr(p))
            return False

        p = p.copy()
        first = True ; kind = None ; val = True
        self.killColorFlag = False
        for p in p.self_and_parents():
            d = self.findColorDirectives(p)
            color,no_color = 'color' in d,'nocolor' in d
            # An @nocolor-node in the first node disabled coloring.
            if first and 'nocolor-node' in d:
                kind = '@nocolor-node'
                self.killColorFlag = True
                val = False ; break
            # A killcolor anywhere disables coloring.
            elif 'killcolor' in d:
                kind = '@killcolor %s' % p.h
                self.killColorFlag = True
                val = False ; break
            # A color anywhere in the target enables coloring.
            elif color and first:
                kind = 'color %s' % p.h
                val = True ; break
            # Otherwise, the @nocolor specification must be unambiguous.
            elif no_color and not color:
                kind = '@nocolor %s' % p.h
                val = False ; break
            elif color and not no_color:
                kind = '@color %s' % p.h
                val = True ; break
            first = False

        if trace: g.trace(val,kind)
        return val
    #@+node:ekr.20090214075058.12: *5* findColorDirectives
    color_directives_pat = re.compile(
        # Order is important: put longest matches first.
        r'(^@color|^@killcolor|^@nocolor-node|^@nocolor)'
        ,re.MULTILINE)

    def findColorDirectives (self,p):

        '''Scan p for @color, @killcolor, @nocolor and @nocolor-node directives.

        Return a dict containing pointers to the start of each directive.'''

        trace = False and not g.unitTesting

        d = {}
        anIter = self.color_directives_pat.finditer(p.b)
        for m in anIter:
            # Remove leading '@' for compatibility with
            # functions in leoGlobals.py.
            word = m.group(0)[1:]
            d[word] = word

        if trace: g.trace(d)
        return d
    #@-others

#@+node:ekr.20081205131308.27: *3* leoQtSyntaxHighlighter
# This is c.frame.body.colorizer.highlighter

class leoQtSyntaxHighlighter(QtGui.QSyntaxHighlighter):

    '''A subclass of QSyntaxHighlighter that overrides
    the highlightBlock and rehighlight methods.

    All actual syntax coloring is done in the jeditColorer class.'''

    #@+others
    #@+node:ekr.20081205131308.1: *4* ctor (leoQtSyntaxHighlighter)
    def __init__ (self,c,w,colorizer):

        self.c = c
        self.w = w

        # print('leoQtSyntaxHighlighter.__init__',w)

        # Not all versions of Qt have the crucial currentBlock method.
        self.hasCurrentBlock = hasattr(self,'currentBlock')

        # Init the base class.
        QtGui.QSyntaxHighlighter.__init__(self,w)

        self.colorizer = colorizer

        self.colorer = jEditColorizer(c,
            colorizer=colorizer,
            highlighter=self,
            w=c.frame.body.bodyCtrl)
    #@+node:ekr.20081205131308.11: *4* highlightBlock
    def highlightBlock (self,s):
        """ Called by QSyntaxHiglighter """

        if self.hasCurrentBlock and not self.colorizer.killColorFlag:
            if g.isPython3:
                s = str(s)
            else:
                s = unicode(s)
            self.colorer.recolor(s)

    #@+node:ekr.20081206062411.15: *4* rehighlight
    def rehighlight (self,p):

        '''Override base rehighlight method'''

        trace = False and not g.unitTesting
        c = self.c ; tree = c.frame.tree
        self.w = c.frame.body.bodyCtrl.widget
        s = p.b
        self.colorer.init(p,s)
        n = self.colorer.recolorCount
        if trace: g.trace(p.h)

        # Call the base class method, but *only*
        # if the crucial 'currentBlock' method exists.
        if self.colorizer.enabled and self.hasCurrentBlock:
            # Lock out onTextChanged.
            old_selecting = c.frame.tree.selecting
            try:
                c.frame.tree.selecting = True
                QtGui.QSyntaxHighlighter.rehighlight(self)
            finally:
                c.frame.tree.selecting = old_selecting

        if trace:
            g.trace('%s calls to recolor' % (
                self.colorer.recolorCount-n))
    #@-others
#@+node:ekr.20090614134853.3637: *3* class jeditColorizer
# This is c.frame.body.colorizer.highlighter.colorer

class jEditColorizer:

    '''This class contains jEdit pattern matchers adapted
    for use with QSyntaxHighlighter.'''

    #@+<< about the line-oriented jEdit colorizer >>
    #@+node:ekr.20090624080405.3856: *4* << about the line-oriented jEdit colorizer >>
    #@@nocolor-node
    #@+at
    # 
    # The aha behind the line-oriented jEdit colorizer is that we can define one or
    # more *restarter* methods for each pattern matcher that could possibly match
    # across line boundaries. I say "one or more" because we need a separate restarter
    # method for all combinations of arguments that can be passed to the jEdit pattern
    # matchers. In effect, these restarters are lambda bindings for the generic
    # restarter methods.
    # 
    # In actuality, very few restarters are needed. For example, for Python, we need
    # restarters for that look for continued strings, and both flavors of continued
    # triple-quoted strings. For python, these turn out to be three separate lambda
    # bindings for restart_match_span.
    # 
    # When a jEdit pattern matcher partially succeeds, it creates the lambda binding
    # for its restarter and calls setRestart to set the ending state of the present
    # line to an integer representing the bound restarter. setRestart calls
    # computeState to create a *string* representing the lambda binding of the
    # restarter. setRestart then calls stateNameToStateNumber to convert that string
    # to an integer state number that then gets passed to Qt's setCurrentBlockState.
    # The string is useful for debugging; Qt only uses the corresponding number.
    #@-<< about the line-oriented jEdit colorizer >>

    #@+others
    #@+node:ekr.20090614134853.3696: *4*  Birth & init
    #@+node:ekr.20090614134853.3697: *5* __init__ (jeditColorizer)
    def __init__(self,c,colorizer,highlighter,w):

        # Basic data...
        self.c = c
        self.colorizer = colorizer
        self.highlighter = highlighter # a QSyntaxHighlighter
        self.p = None
        self.w = w
        assert(w == self.c.frame.body.bodyCtrl)

        # Used by recolor and helpers...
        self.actualColorDict = {} # Used only by setTag.
        self.hyperCount = 0
        self.defaultState = 'default-state:' # The name of the default state.
        self.nextState = 1 # Dont use 0.
        self.restartDict = {} # Keys are state numbers, values are restart functions.
        self.stateDict = {} # Keys are state numbers, values state names.
        self.stateNameDict = {} # Keys are state names, values are state numbers.

        # Attributes dict ivars: defaults are as shown...
        self.default = 'null'
        self.digit_re = ''
        self.escape = ''
        self.highlight_digits = True
        self.ignore_case = True
        self.no_word_sep = ''
        # Config settings...
        self.showInvisibles = c.config.getBool("show_invisibles_by_default")
        self.colorizer.showInvisibles = self.showInvisibles
        # g.trace(self.showInvisibles)
            # Also set in init().
        self.underline_undefined = c.config.getBool("underline_undefined_section_names")
        self.use_hyperlinks = c.config.getBool("use_hyperlinks")
        # Debugging...
        self.count = 0 # For unit testing.
        self.allow_mark_prev = True # The new colorizer tolerates this nonsense :-)
        self.tagCount = 0
        self.trace = False or c.config.getBool('trace_colorizer')
        self.trace_leo_matches = False
        self.trace_match_flag = False # (Useful) True: trace all matching methods.
        self.verbose = False
        # Profiling...
        self.recolorCount = 0 # Total calls to recolor
        self.stateCount = 0 # Total calls to setCurrentState
        self.totalChars = 0 # The total number of characters examined by recolor.
        self.totalStates = 0
        self.maxStateNumber = 0
        self.totalKeywordsCalls = 0
        self.totalLeoKeywordsCalls = 0
        # Mode data...
        self.defaultRulesList = []
        self.importedRulesets = {}
        self.prev = None # The previous token.
        self.fonts = {} # Keys are config names.  Values are actual fonts.
        self.keywords = {} # Keys are keywords, values are 0..5.
        self.last_language = None # The language for which configuration tags are valid.
        self.modes = {} # Keys are languages, values are modes.
        self.mode = None # The mode object for the present language.
        self.modeBunch = None # A bunch fully describing a mode.
        self.modeStack = []
        self.rulesDict = {}
        # self.defineAndExtendForthWords()
        self.word_chars = {} # Inited by init_keywords().
        self.setFontFromConfig()
        self.tags = [
            "blank","comment","cwebName","docPart","keyword","leoKeyword",
            "latexModeBackground","latexModeKeyword",
            "latexBackground","latexKeyword",
            "link","name","nameBrackets","pp","string",
            "elide","bold","bolditalic","italic", # new for wiki styling.
            "tab",
            # Leo jEdit tags...
            '@color', '@nocolor', 'doc_part', 'section_ref',
            # jEdit tags.
            'bracketRange',
            'comment1','comment2','comment3','comment4',
            'function',
            'keyword1','keyword2','keyword3','keyword4',
            'label','literal1','literal2','literal3','literal4',
            'markup','operator',
        ]

        self.defineLeoKeywordsDict()
        self.defineDefaultColorsDict()
        self.defineDefaultFontDict()
    #@+node:ekr.20090614134853.3698: *6* defineLeoKeywordsDict
    def defineLeoKeywordsDict(self):

        self.leoKeywordsDict = {}

        for key in g.globalDirectiveList:
            self.leoKeywordsDict [key] = 'leoKeyword'
    #@+node:ekr.20090614134853.3699: *6* defineDefaultColorsDict
    def defineDefaultColorsDict (self):

        # These defaults are sure to exist.
        self.default_colors_dict = {
            # tag name       :(     option name,           default color),
            'blank'          :('blank_color',                 'black'), # 2010/1/2
            'tab'            :('tab_color',                   'black'), # 2010/1/2
            'comment'        :('comment_color',               'red'),
            'cwebName'       :('cweb_section_name_color',     'red'),
            'pp'             :('directive_color',             'blue'),
            'docPart'        :('doc_part_color',              'red'),
            'keyword'        :('keyword_color',               'blue'),
            'leoKeyword'     :('leo_keyword_color',           'blue'),
            'link'           :('section_name_color',          'red'),
            'nameBrackets'   :('section_name_brackets_color', 'blue'),
            'string'         :('string_color',                '#00aa00'), # Used by IDLE.
            'name'           :('undefined_section_name_color','red'),
            'latexBackground':('latex_background_color',      'white'),

            # Tags used by forth.
            'bracketRange'   :('bracket_range_color','orange'),

            # jEdit tags.
            'comment1'       :('comment1_color', 'red'),
            'comment2'       :('comment2_color', 'red'),
            'comment3'       :('comment3_color', 'red'),
            'comment4'       :('comment4_color', 'red'),
            'function'       :('function_color', 'black'),
            'keyword1'       :('keyword1_color', 'blue'),
            'keyword2'       :('keyword2_color', 'blue'),
            'keyword3'       :('keyword3_color', 'blue'),
            'keyword4'       :('keyword4_color', 'blue'),
            'keyword5'       :('keyword5_color', 'blue'),
            'label'          :('label_color',    'black'),
            'literal1'       :('literal1_color', '#00aa00'),
            'literal2'       :('literal2_color', '#00aa00'),
            'literal3'       :('literal3_color', '#00aa00'),
            'literal4'       :('literal4_color', '#00aa00'),
            'markup'         :('markup_color',   'red'),
            'null'           :('null_color',     'black'),
            'operator'       :('operator_color', 'black'),
        }
    #@+node:ekr.20090614134853.3700: *6* defineDefaultFontDict
    def defineDefaultFontDict (self):

        self.default_font_dict = {
            # tag name      : option name
            'comment'       :'comment_font',
            'cwebName'      :'cweb_section_name_font',
            'pp'            :'directive_font',
            'docPart'       :'doc_part_font',
            'keyword'       :'keyword_font',
            'leoKeyword'    :'leo_keyword_font',
            'link'          :'section_name_font',
            'nameBrackets'  :'section_name_brackets_font',
            'string'        :'string_font',
            'name'          :'undefined_section_name_font',
            'latexBackground':'latex_background_font',
            'tab'           : 'tab_font',

            # Tags used by forth.
            'bracketRange'   :'bracketRange_font',

             # jEdit tags.
            'comment1'      :'comment1_font',
            'comment2'      :'comment2_font',
            'comment3'      :'comment3_font',
            'comment4'      :'comment4_font',
            'function'      :'function_font',
            'keyword1'      :'keyword1_font',
            'keyword2'      :'keyword2_font',
            'keyword3'      :'keyword3_font',
            'keyword4'      :'keyword4_font',
            'keyword5'      :'keyword5_font',
            'label'         :'label_font',
            'literal1'      :'literal1_font',
            'literal2'      :'literal2_font',
            'literal3'      :'literal3_font',
            'literal4'      :'literal4_font',
            'markup'        :'markup_font',
            # 'nocolor' This tag is used, but never generates code.
            'null'          :'null_font',
            'operator'      :'operator_font',
        }
    #@+node:ekr.20090614134853.3701: *5* addImportedRules
    def addImportedRules (self,mode,rulesDict,rulesetName):

        '''Append any imported rules at the end of the rulesets specified in mode.importDict'''

        if self.importedRulesets.get(rulesetName):
            return
        else:
            self.importedRulesets [rulesetName] = True

        names = hasattr(mode,'importDict') and mode.importDict.get(rulesetName,[]) or []

        for name in names:
            savedBunch = self.modeBunch
            ok = self.init_mode(name)
            if ok:
                rulesDict2 = self.rulesDict
                for key in rulesDict2.keys():
                    aList = self.rulesDict.get(key,[])
                    aList2 = rulesDict2.get(key)
                    if aList2:
                        # Don't add the standard rules again.
                        rules = [z for z in aList2 if z not in aList]
                        if rules:
                            # g.trace([z.__name__ for z in rules])
                            aList.extend(rules)
                            self.rulesDict [key] = aList
            # g.trace('***** added rules for %s from %s' % (name,rulesetName))
            self.initModeFromBunch(savedBunch)
    #@+node:ekr.20090614134853.3702: *5* addLeoRules
    def addLeoRules (self,theDict):

        '''Put Leo-specific rules to theList.'''

        table = (
            # Rules added at front are added in **reverse** order.
            ('@',  self.match_leo_keywords,True), # Called after all other Leo matchers.
                # Debatable: Leo keywords override langauge keywords.
            ('@',  self.match_at_color,    True),
            ('@',  self.match_at_killcolor,True),
            ('@',  self.match_at_language, True), # 2011/01/17
            ('@',  self.match_at_nocolor,  True),
            ('@',  self.match_at_nocolor_node,True),
            ('@',  self.match_doc_part,    True), 
            ('<',  self.match_section_ref, True), # Called **first**.
            # Rules added at back are added in normal order.
            (' ',  self.match_blanks,      False),
            ('\t', self.match_tabs,        False),
        )

        for ch, rule, atFront, in table:

            # Replace the bound method by an unbound method.

            if g.isPython3:
                rule = rule.__func__
            else:
                rule = rule.im_func
            # g.trace(rule)

            theList = theDict.get(ch,[])
            if rule not in theList:
                if atFront:
                    theList.insert(0,rule)
                else:
                    theList.append(rule)
                theDict [ch] = theList

        # g.trace(g.listToString(theDict.get('@')))
    #@+node:ekr.20090614134853.3703: *5* configure_tags
    def configure_tags (self):

        trace = False and not g.unitTesting
        verbose = False
        traceColor = False
        traceFonts = True
        c = self.c ; w = self.w

        if trace: g.trace(self.colorizer.language) # ,g.callers(5))

        # The stated default is 40, but apparently it must be set explicitly.
        tabWidth = c.config.getInt('qt-tab-width') or 40
        w.widget.setTabStopWidth(tabWidth)

        if w and hasattr(w,'start_tag_configure'):
            w.start_tag_configure()

        # Get the default body font.
        defaultBodyfont = self.fonts.get('default_body_font')
        if not defaultBodyfont:
            defaultBodyfont = c.config.getFontFromParams(
                "body_text_font_family", "body_text_font_size",
                "body_text_font_slant",  "body_text_font_weight",
                c.config.defaultBodyFontSize)
            self.fonts['default_body_font'] = defaultBodyfont

        # Configure fonts.
        keys = list(self.default_font_dict.keys()) ; keys.sort()
        for key in keys:
            option_name = self.default_font_dict[key]
            # First, look for the language-specific setting, then the general setting.
            for name in ('%s_%s' % (self.colorizer.language,option_name),(option_name)):
                # if trace: g.trace(name)
                font = self.fonts.get(name)
                if font:
                    if trace and traceFonts:
                        g.trace('**found',name,id(font))
                    w.tag_config(key,font=font)
                    break
                else:
                    family = c.config.get(name + '_family','family')
                    size   = c.config.get(name + '_size',  'size')   
                    slant  = c.config.get(name + '_slant', 'slant')
                    weight = c.config.get(name + '_weight','weight')
                    if family or slant or weight or size:
                        family = family or g.app.config.defaultFontFamily
                        size   = size or c.config.defaultBodyFontSize
                        slant  = slant or 'roman'
                        weight = weight or 'normal'
                        font = g.app.gui.getFontFromParams(family,size,slant,weight)
                        # Save a reference to the font so it 'sticks'.
                        self.fonts[key] = font
                        if trace and traceFonts:
                            g.trace('**found',key,name,family,size,slant,weight,id(font))
                        w.tag_config(key,font=font)
                        break

            else: # Neither the general setting nor the language-specific setting exists.
                if list(self.fonts.keys()): # Restore the default font.
                    if trace and traceFonts:
                        g.trace('default',key,)
                    self.fonts[key] = font # 2010/02/19: Essential
                    w.tag_config(key,font=defaultBodyfont)
                else:
                    if trace and traceFonts:
                        g.trace('no fonts')

        keys = list(self.default_colors_dict.keys()) ; keys.sort()
        for name in keys:
            option_name,default_color = self.default_colors_dict[name]
            color = (
                c.config.getColor('%s_%s' % (self.colorizer.language,option_name)) or
                c.config.getColor(option_name) or
                default_color
            )
            if trace and traceColor: g.trace(option_name,color)

            # Must use foreground, not fg.
            try:
                w.tag_configure(name, foreground=color)
            except: # Recover after a user error.
                g.es_exception()
                w.tag_configure(name, foreground=default_color)

        # underline=var doesn't seem to work.
        if 0: # self.use_hyperlinks: # Use the same coloring, even when hyperlinks are in effect.
            w.tag_configure("link",underline=1) # defined
            w.tag_configure("name",underline=0) # undefined
        else:
            w.tag_configure("link",underline=0)
            if self.underline_undefined:
                w.tag_configure("name",underline=1)
            else:
                w.tag_configure("name",underline=0)

        self.configure_variable_tags()

        # Colors for latex characters.  Should be user options...

        if 1: # Alas, the selection doesn't show if a background color is specified.
            w.tag_configure("latexModeBackground",foreground="black")
            w.tag_configure("latexModeKeyword",foreground="blue")
            w.tag_configure("latexBackground",foreground="black")
            w.tag_configure("latexKeyword",foreground="blue")
        else: # Looks cool, and good for debugging.
            w.tag_configure("latexModeBackground",foreground="black",background="seashell1")
            w.tag_configure("latexModeKeyword",foreground="blue",background="seashell1")
            w.tag_configure("latexBackground",foreground="black",background="white")
            w.tag_configure("latexKeyword",foreground="blue",background="white")

        # Tags for wiki coloring.
        w.tag_configure("bold",font=self.bold_font)
        w.tag_configure("italic",font=self.italic_font)
        w.tag_configure("bolditalic",font=self.bolditalic_font)
        for name in self.color_tags_list:
            w.tag_configure(name,foreground=name)

        try:
            w.end_tag_configure()
        except AttributeError:
            pass
    #@+node:ekr.20090614134853.3704: *5* configure_variable_tags
    def configure_variable_tags (self):

        c = self.c ; w = self.w

        # g.trace()

        for name,option_name,default_color in (
            ("blank","show_invisibles_space_background_color","Gray90"),
            ("tab",  "show_invisibles_tab_background_color",  "Gray80"),
            ("elide", None,                                   "yellow"),
        ):
            if self.showInvisibles:
                color = option_name and c.config.getColor(option_name) or default_color
            else:
                option_name,default_color = self.default_colors_dict.get(name,(None,None),)
                color = option_name and c.config.getColor(option_name) or ''
            try:
                w.tag_configure(name,background=color)
            except: # A user error.
                w.tag_configure(name,background=default_color)

        # Special case:
        if not self.showInvisibles:
            w.tag_configure("elide",elide="1")
    #@+node:ekr.20090614134853.3705: *5* init (jeditColorizer)
    def init (self,p,s):

        trace = False and not g.unitTesting

        if p: self.p = p.copy()
        self.all_s = s or ''

        if trace: g.trace('='*20,self.colorizer.language) #,g.callers(4))

        # State info.
        self.all_s = s
        self.global_i,self.global_j = 0,0
        self.global_offset = 0

        # These *must* be recomputed.
        self.nextState = 1 # Dont use 0.
        self.stateDict = {}
        self.stateNameDict = {}
        self.restartDict = {}
        self.init_mode(self.colorizer.language)
        self.clearState()
        self.showInvisibles = self.colorizer.showInvisibles
            # The show/hide-invisible commands changes this.

        # Used by matchers.
        self.prev = None
        if self.last_language != self.colorizer.language:
            # Must be done to support per-language @font/@color settings.
            self.configure_tags()
            self.last_language = self.colorizer.language
    #@+node:ekr.20090614134853.3706: *5* init_mode & helpers
    def init_mode (self,name):

        '''Name may be a language name or a delegate name.'''

        trace = False and not g.unitTesting
        if not name: return False
        h = self.highlighter
        language,rulesetName = self.nameToRulesetName(name)
        # if trace: g.trace(name,list(self.modes.keys()))
        bunch = self.modes.get(rulesetName)
        if bunch:
            if trace: g.trace('found',language,rulesetName,g.callers(2))
            self.initModeFromBunch(bunch)
            return True
        else:
            if trace: g.trace(language,rulesetName)
            path = g.os_path_join(g.app.loadDir,'..','modes')
            # Bug fix: 2008/2/10: Don't try to import a non-existent language.
            fileName = g.os_path_join(path,'%s.py' % (language))
            if g.os_path_exists(fileName):
                mode = g.importFromPath (language,path)
            else: mode = None

            if mode:
                # A hack to give modes/forth.py access to c.
                if hasattr(mode,'pre_init_mode'):
                    mode.pre_init_mode(self.c)
            else:
                # Create a dummy bunch to limit recursion.
                self.modes [rulesetName] = self.modeBunch = g.Bunch(
                    attributesDict  = {},
                    defaultColor    = None,
                    keywordsDict    = {},
                    language        = language,
                    mode            = mode,
                    properties      = {},
                    rulesDict       = {},
                    rulesetName     = rulesetName,
                )
                if trace: g.trace('***** No colorizer file: %s.py' % language)
                self.rulesetName = rulesetName
                return False
            self.colorizer.language = language
            self.rulesetName = rulesetName
            self.properties = hasattr(mode,'properties') and mode.properties or {}
            self.keywordsDict = hasattr(mode,'keywordsDictDict') and mode.keywordsDictDict.get(rulesetName,{}) or {}
            self.setKeywords()
            self.attributesDict = hasattr(mode,'attributesDictDict') and mode.attributesDictDict.get(rulesetName) or {}
            # g.trace('*******',rulesetName,self.attributesDict)
            self.setModeAttributes()
            self.rulesDict = hasattr(mode,'rulesDictDict') and mode.rulesDictDict.get(rulesetName) or {}
            self.addLeoRules(self.rulesDict)

            self.defaultColor = 'null'
            self.mode = mode
            self.modes [rulesetName] = self.modeBunch = g.Bunch(
                attributesDict  = self.attributesDict,
                defaultColor    = self.defaultColor,
                keywordsDict    = self.keywordsDict,
                language        = self.colorizer.language,
                mode            = self.mode,
                properties      = self.properties,
                rulesDict       = self.rulesDict,
                rulesetName     = self.rulesetName,
            )
            # Do this after 'officially' initing the mode, to limit recursion.
            self.addImportedRules(mode,self.rulesDict,rulesetName)
            self.updateDelimsTables()
            initialDelegate = self.properties.get('initialModeDelegate')
            if initialDelegate:
                if trace: g.trace('initialDelegate',initialDelegate)
                # Replace the original mode by the delegate mode.
                self.init_mode(initialDelegate)
                language2,rulesetName2 = self.nameToRulesetName(initialDelegate)
                self.modes[rulesetName] = self.modes.get(rulesetName2)
            return True
    #@+node:ekr.20090614134853.3707: *6* nameToRulesetName
    def nameToRulesetName (self,name):

        '''Compute language and rulesetName from name, which is either a language or a delegate name.'''

        if not name: return ''

        i = name.find('::')
        if i == -1:
            language = name
            rulesetName = '%s_main' % (language)
        else:
            language = name[:i]
            delegate = name[i+2:]
            rulesetName = self.munge('%s_%s' % (language,delegate))

        # if rulesetName == 'php_main': rulesetName = 'php_php'

        # g.trace(name,language,rulesetName)
        return language,rulesetName
    #@+node:ekr.20090614134853.3708: *6* setKeywords
    def setKeywords (self):

        '''Initialize the keywords for the present language.

         Set self.word_chars ivar to string.letters + string.digits
         plus any other character appearing in any keyword.'''

        # Add any new user keywords to leoKeywordsDict.
        d = self.keywordsDict
        keys = list(d.keys())
        for s in g.globalDirectiveList:
            key = '@' + s
            if key not in keys:
                d [key] = 'leoKeyword'

        # Create a temporary chars list.  It will be converted to a dict later.
        chars = [g.toUnicode(ch) for ch in (string.ascii_letters + string.digits)]

        for key in list(d.keys()):
            for ch in key:
                if ch not in chars:
                    chars.append(g.toUnicode(ch))

        # jEdit2Py now does this check, so this isn't really needed.
        # But it is needed for forth.py.
        for ch in (' ', '\t'):
            if ch in chars:
                # g.es_print('removing %s from word_chars' % (repr(ch)))
                chars.remove(ch)

        # g.trace(self.colorizer.language,[str(z) for z in chars])

        # Convert chars to a dict for faster access.
        self.word_chars = {}
        for z in chars:
            self.word_chars[z] = z
    #@+node:ekr.20090614134853.3709: *6* setModeAttributes
    def setModeAttributes (self):

        '''Set the ivars from self.attributesDict,
        converting 'true'/'false' to True and False.'''

        d = self.attributesDict
        aList = (
            ('default',         'null'),
    	    ('digit_re',        ''),
            ('escape',          ''), # New in Leo 4.4.2.
    	    ('highlight_digits',True),
    	    ('ignore_case',     True),
    	    ('no_word_sep',     ''),
        )

        # g.trace(d)

        for key, default in aList:
            val = d.get(key,default)
            if val in ('true','True'): val = True
            if val in ('false','False'): val = False
            setattr(self,key,val)
            # g.trace(key,val)
    #@+node:ekr.20090614134853.3710: *6* initModeFromBunch
    def initModeFromBunch (self,bunch):

        self.modeBunch = bunch
        self.attributesDict = bunch.attributesDict
        self.setModeAttributes()
        self.defaultColor   = bunch.defaultColor
        self.keywordsDict   = bunch.keywordsDict
        self.colorizer.language = bunch.language
        self.mode           = bunch.mode
        self.properties     = bunch.properties
        self.rulesDict      = bunch.rulesDict
        self.rulesetName    = bunch.rulesetName

        # State stuff.
        # h = self.highlighter
        # h.setCurrentBlockState(bunch.currentState)
        # self.nextState      = bunch.nextState
        # self.restartDict    = bunch.restartDict
        # self.stateDict      = bunch.stateDict
        # self.stateNameDict  = bunch.stateNameDict

        # self.clearState()

        # g.trace(self.rulesetName)

    #@+node:ekr.20090614134853.3711: *6* updateDelimsTables
    def updateDelimsTables (self):

        '''Update g.app.language_delims_dict if no entry for the language exists.'''

        d = self.properties
        lineComment = d.get('lineComment')
        startComment = d.get('commentStart')
        endComment = d.get('commentEnd')

        if lineComment and startComment and endComment:
            delims = '%s %s %s' % (lineComment,startComment,endComment)
        elif startComment and endComment:
            delims = '%s %s' % (startComment,endComment)
        elif lineComment:
            delims = '%s' % lineComment
        else:
            delims = None

        if delims:
            d = g.app.language_delims_dict
            if not d.get(self.colorizer.language):
                d [self.colorizer.language] = delims
                # g.trace(self.colorizer.language,'delims:',repr(delims))
    #@+node:ekr.20090614134853.3712: *5* munge
    def munge(self,s):

        '''Munge a mode name so that it is a valid python id.'''

        valid = string.ascii_letters + string.digits + '_'

        return ''.join([g.choose(ch in valid,ch.lower(),'_') for ch in s])
    #@+node:ekr.20090614134853.3713: *5* setFontFromConfig
    def setFontFromConfig (self):

        c = self.c
        # isQt = g.app.gui.guiName() == 'qt'

        self.bold_font = c.config.getFontFromParams(
            "body_text_font_family", "body_text_font_size",
            "body_text_font_slant",  "body_text_font_weight",
            c.config.defaultBodyFontSize) # , tag = "colorer bold")

        # if self.bold_font and not isQt:
            # self.bold_font.configure(weight="bold")

        self.italic_font = c.config.getFontFromParams(
            "body_text_font_family", "body_text_font_size",
            "body_text_font_slant",  "body_text_font_weight",
            c.config.defaultBodyFontSize) # , tag = "colorer italic")

        # if self.italic_font and not isQt:
            # self.italic_font.configure(slant="italic",weight="normal")

        self.bolditalic_font = c.config.getFontFromParams(
            "body_text_font_family", "body_text_font_size",
            "body_text_font_slant",  "body_text_font_weight",
            c.config.defaultBodyFontSize) # , tag = "colorer bold italic")

        # if self.bolditalic_font and not isQt:
            # self.bolditalic_font.configure(weight="bold",slant="italic")

        self.color_tags_list = []
        # self.image_references = []
    #@+node:ekr.20090614134853.3715: *4*  Pattern matchers
    #@+node:ekr.20090614134853.3816: *5*  About the pattern matchers
    #@@nocolor-node
    #@+at
    # 
    # The following jEdit matcher methods return the length of the matched text if the
    # match succeeds, and zero otherwise. In most cases, these methods colorize all
    # the matched text.
    # 
    # The following arguments affect matching:
    # 
    # - at_line_start         True: sequence must start the line.
    # - at_whitespace_end     True: sequence must be first non-whitespace text of the line.
    # - at_word_start         True: sequence must start a word.
    # - hash_char             The first character that must match in a regular expression.
    # - no_escape:            True: ignore an 'end' string if it is preceded by
    #                         the ruleset's escape character.
    # - no_line_break         True: the match will not succeed across line breaks.
    # - no_word_break:        True: the match will not cross word breaks.
    # 
    # The following arguments affect coloring when a match succeeds:
    # 
    # - delegate              A ruleset name. The matched text will be colored recursively
    #                         by the indicated ruleset.
    # - exclude_match         If True, the actual text that matched will not be colored.
    # - kind                  The color tag to be applied to colored text.
    #@+node:ekr.20090614134853.3716: *5* dump
    def dump (self,s):

        if s.find('\n') == -1:
            return s
        else:
            return '\n' + s + '\n'
    #@+node:ekr.20090614134853.3717: *5* Leo rule functions
    #@+node:ekr.20090614134853.3718: *6* match_at_color
    def match_at_color (self,s,i):

        if self.trace_leo_matches: g.trace()

        seq = '@color'

        # Only matches at start of line.
        if i != 0: return 0

        if g.match_word(s,i,seq):
            self.colorizer.flag = True # Enable coloring.
            j = i + len(seq)
            self.colorRangeWithTag(s,i,j,'leoKeyword')
            self.clearState()
            return j - i
        else:
            return 0
    #@+node:ekr.20110117083659.3791: *6* match_at_language
    def match_at_language (self,s,i):

        if self.trace_leo_matches: g.trace(i,repr(s))

        seq = '@language'

        # Only matches at start of line.
        if i != 0: return 0

        if g.match_word(s,i,seq):
            j = i + len(seq)
            j = g.skip_ws(s,j)
            k = g.skip_c_id(s,j)
            name = s[j:k]
            ok = self.init_mode(name)
            # g.trace(ok,name)
            if ok:
                self.colorRangeWithTag(s,i,k,'leoKeyword')
            else:
                self.colorRangeWithTag(s,i,j,'leoKeyword')
            self.clearState()
            return k - i
        else:
            return 0
    #@+node:ekr.20090614134853.3719: *6* match_at_nocolor & restarter
    def match_at_nocolor (self,s,i):

        if self.trace_leo_matches: g.trace(i,repr(s))

        # Only matches at start of line.
        if i == 0 and not g.match(s,i,'@nocolor-') and g.match_word(s,i,'@nocolor'):
            self.setRestart(self.restartNoColor)
            return len(s) # Match everything.
        else:
            return 0
    #@+node:ekr.20090614213243.3838: *7* restartNoColor
    def restartNoColor (self,s):

        if self.trace_leo_matches: g.trace(repr(s))

        if g.match_word(s,0,'@color'):
            self.clearState()
        else:
            self.setRestart(self.restartNoColor)

        return len(s) # Always match everything.
    #@+node:ekr.20090614134853.3720: *6* match_at_killcolor & restarter
    def match_at_killcolor (self,s,i):

        if self.trace_leo_matches: g.trace(i,repr(s))

        # Only matches at start of line.
        if i != 0 and s[i-1] != '\n':
            return 0

        tag = '@killcolor'

        if g.match_word(s,i,tag):
            self.setRestart(self.restartKillColor)
            return len(s) # Match everything.
        else:
            return 0

    #@+node:ekr.20090614190437.3833: *7* restartKillColor
    def restartKillColor(self,s):

        self.setRestart(self.restartKillColor)
        return len(s)+1
    #@+node:ekr.20090614134853.3721: *6* match_at_nocolor_node & restarter
    def match_at_nocolor_node (self,s,i):

        if self.trace_leo_matches: g.trace()

        # Only matches at start of line.
        if i != 0 and s[i-1] != '\n':
            return 0

        tag = '@nocolor-node'

        if g.match_word(s,i,tag):
            self.setRestart(self.restartNoColorNode)
            return len(s) # Match everything.
        else:
            return 0
    #@+node:ekr.20090614213243.3836: *7* restartNoColorNode
    def restartNoColorNode(self,s):

        self.setRestart(self.restartNoColorNode)
        return len(s)+1
    #@+node:ekr.20090614134853.3722: *6* match_blanks
    def match_blanks (self,s,i):

        if not self.showInvisibles:
            return 0

        j = i ; n = len(s)

        while j < n and s[j] == ' ':
            j += 1

        if j > i:
            self.colorRangeWithTag(s,i,j,'blank')
            return j - i
        else:
            return 0
    #@+node:ekr.20090614134853.3723: *6* match_doc_part & restarter
    def match_doc_part (self,s,i):

        # New in Leo 4.5: only matches at start of line.
        if i != 0:
            return 0
        elif g.match_word(s,i,'@doc'):
            j = i + 4
        elif g.match(s,i,'@') and (i+1 >= len(s) or s[i+1] in (' ','\t','\n')):
            j = i + 1
        else:
            return 0

        self.colorRangeWithTag(s,i,j,'leoKeyword')
        self.colorRangeWithTag(s,j,len(s),'docPart')
        self.setRestart(self.restartDocPart)
        return len(s)
    #@+node:ekr.20090614213243.3837: *7* restartDocPart
    def restartDocPart (self,s):

        for tag in ('@c','@code'):
            if g.match_word(s,0,tag):
                j = len(tag)
                self.colorRangeWithTag(s,0,j,'leoKeyword') # 'docPart')
                self.clearState()
                return j
        else:
            self.setRestart(self.restartDocPart)
            self.colorRangeWithTag(s,0,len(s),'docPart')
            return len(s)
    #@+node:ekr.20090614134853.3724: *6* match_leo_keywords
    def match_leo_keywords(self,s,i):

        '''Succeed if s[i:] is a Leo keyword.'''

        # g.trace(i,g.get_line(s,i))

        self.totalLeoKeywordsCalls += 1

        if s[i] != '@':
            return 0

        # fail if something besides whitespace precedes the word on the line.
        i2 = i-1
        while i2 >= 0:
            ch = s[i2]
            if ch == '\n':
                break
            elif ch in (' ','\t'):
                i2 -= 1
            else:
                # g.trace('not a word 1',repr(ch))
                return 0

        # Get the word as quickly as possible.
        j = i+1
        while j < len(s) and s[j] in self.word_chars:
            j += 1
        word = s[i+1:j] # entries in leoKeywordsDict do not start with '@'.

        if j < len(s) and s[j] not in (' ','\t','\n'):
            # g.trace('not a word 2',repr(word))
            return 0 # Fail, but allow a rescan, as in objective_c.

        if self.leoKeywordsDict.get(word):
            kind = 'leoKeyword'
            self.colorRangeWithTag(s,i,j,kind)
            self.prev = (i,j,kind)
            result = j-i+1 # Bug fix: skip the last character.
            self.trace_match(kind,s,i,j)
            # g.trace('*** match',repr(s))
            return result
        else:
            # 2010/10/20: also check the keywords dict here.
            # This allows for objective_c keywords starting with '@'
            # This will not slow down Leo, because it is called
            # for things that look like Leo directives.
            word = '@' + word
            kind = self.keywordsDict.get(word)
            if kind:
                self.colorRangeWithTag(s,i,j,kind)
                self.prev = (i,j,kind)
                self.trace_match(kind,s,i,j)
                # g.trace('found',word)
                return j-i
            else:
                # g.trace('fail',repr(word),repr(self.word_chars))
                return -(j-i+1) # An important optimization.
    #@+node:ekr.20090614134853.3725: *6* match_section_ref
    def match_section_ref (self,s,i):

        if self.trace_leo_matches: g.trace()
        c = self.c ; p = c.currentPosition()
        w = self.w

        if not g.match(s,i,'<<'):
            return 0
        k = g.find_on_line(s,i+2,'>>')
        if k is not None:
            j = k + 2
            self.colorRangeWithTag(s,i,i+2,'nameBrackets')
            ref = g.findReference(c,s[i:j],p)
            if ref:
                if self.use_hyperlinks:
                    #@+<< set the hyperlink >>
                    #@+node:ekr.20090614134853.3726: *7* << set the hyperlink >>
                    # Set the bindings to vnode callbacks.
                    # Create the tag.
                    # Create the tag name.
                    tagName = "hyper" + str(self.hyperCount)
                    self.hyperCount += 1
                    w.tag_delete(tagName)
                    w.tag_add(tagName,i+2,j)

                    ref.tagName = tagName
                    c.tag_bind(w,tagName,"<Control-1>",ref.OnHyperLinkControlClick)
                    c.tag_bind(w,tagName,"<Any-Enter>",ref.OnHyperLinkEnter)
                    c.tag_bind(w,tagName,"<Any-Leave>",ref.OnHyperLinkLeave)
                    #@-<< set the hyperlink >>
                else:
                    self.colorRangeWithTag(s,i+2,k,'link')
            else:
                self.colorRangeWithTag(s,i+2,k,'name')
            self.colorRangeWithTag(s,k,j,'nameBrackets')
            return j - i
        else:
            return 0
    #@+node:ekr.20090614134853.3727: *6* match_tabs
    def match_tabs (self,s,i):

        if not self.showInvisibles:
            return 0

        if self.trace_leo_matches: g.trace()

        j = i ; n = len(s)

        while j < n and s[j] == '\t':
            j += 1

        if j > i:
            self.colorRangeWithTag(s,i,j,'tab')
            return j - i
        else:
            return 0
    #@+node:ekr.20090614134853.3728: *5* match_eol_span
    def match_eol_span (self,s,i,
        kind=None,seq='',
        at_line_start=False,at_whitespace_end=False,at_word_start=False,
        delegate='',exclude_match=False):

        '''Succeed if seq matches s[i:]'''

        if self.verbose: g.trace(g.callers(1),i,repr(s[i:i+20]))

        if at_line_start and i != 0 and s[i-1] != '\n': return 0
        if at_whitespace_end and i != g.skip_ws(s,0): return 0
        if at_word_start and i > 0 and s[i-1] in self.word_chars: return 0 # 7/5/2008
        if at_word_start and i + len(seq) + 1 < len(s) and s[i+len(seq)] in self.word_chars:
            return 0

        if g.match(s,i,seq):
            j = len(s)
            self.colorRangeWithTag(s,i,j,kind,delegate=delegate,exclude_match=exclude_match)
            self.prev = (i,j,kind)
            self.trace_match(kind,s,i,j)
            return j # (was j-1) With a delegate, this could clear state.
        else:
            return 0
    #@+node:ekr.20090614134853.3729: *5* match_eol_span_regexp
    def match_eol_span_regexp (self,s,i,
        kind='',regexp='',
        at_line_start=False,at_whitespace_end=False,at_word_start=False,
        delegate='',exclude_match=False):

        '''Succeed if the regular expression regex matches s[i:].'''

        if self.verbose: g.trace(g.callers(1),i,repr(s[i:i+20]))

        if at_line_start and i != 0 and s[i-1] != '\n': return 0
        if at_whitespace_end and i != g.skip_ws(s,0): return 0
        if at_word_start and i > 0 and s[i-1] in self.word_chars: return 0 # 7/5/2008

        n = self.match_regexp_helper(s,i,regexp)
        if n > 0:
            j = len(s)
            self.colorRangeWithTag(s,i,j,kind,delegate=delegate,exclude_match=exclude_match)
            self.prev = (i,j,kind)
            self.trace_match(kind,s,i,j)
            return j - i
        else:
            return 0
    #@+node:ekr.20100330091222.3702: *5* match_everything
    # def match_everything (self,s,i,kind=None,delegate='',exclude_match=False):

        # '''Match the entire rest of the string.'''

        # j = len(s)
        # self.colorRangeWithTag(s,i,j,kind,delegate=delegate)

        # return j
    #@+node:ekr.20090614134853.3730: *5* match_keywords
    # This is a time-critical method.
    def match_keywords (self,s,i):

        '''Succeed if s[i:] is a keyword.'''

        # trace = False
        self.totalKeywordsCalls += 1

        # Important.  Return -len(word) for failure greatly reduces
        # the number of times this method is called.

        # We must be at the start of a word.
        if i > 0 and s[i-1] in self.word_chars:
            # if trace: g.trace('not at word start',s[i-1])
            return 0

        # Get the word as quickly as possible.
        j = i ; n = len(s) ; chars = self.word_chars
        while j < n and s[j] in chars:
            j += 1

        word = s[i:j]
        if self.ignore_case: word = word.lower()
        kind = self.keywordsDict.get(word)
        if kind:
            self.colorRangeWithTag(s,i,j,kind)
            self.prev = (i,j,kind)
            result = j - i
            # if trace: g.trace('success',word,kind,j-i)
            self.trace_match(kind,s,i,j)
            return result
        else:
            # if trace: g.trace('fail',word,kind)
            return -len(word) # An important new optimization.
    #@+node:ekr.20101024205622.3754: *5* match_line
    def match_line (self,s,i,kind=None,delegate='',exclude_match=False):

        '''Match the rest of the line.'''

        j = g.skip_to_end_of_line(s,i)

        self.colorRangeWithTag(s,i,j,kind,delegate=delegate)

        return j-i
    #@+node:ekr.20090614134853.3731: *5* match_mark_following & getNextToken
    def match_mark_following (self,s,i,
        kind='',pattern='',
        at_line_start=False,at_whitespace_end=False,at_word_start=False,
        exclude_match=False):

        '''Succeed if s[i:] matches pattern.'''

        if not self.allow_mark_prev: return 0

        if self.verbose: g.trace(g.callers(1),i,repr(s[i:i+20]))

        if at_line_start and i != 0 and s[i-1] != '\n': return 0
        if at_whitespace_end and i != g.skip_ws(s,0): return 0
        if at_word_start and i > 0 and s[i-1] in self.word_chars: return 0 # 7/5/2008
        if at_word_start and i + len(pattern) + 1 < len(s) and s[i+len(pattern)] in self.word_chars:
            return 0 # 7/5/2008

        if g.match(s,i,pattern):
            j = i + len(pattern)
            self.colorRangeWithTag(s,i,j,kind,exclude_match=exclude_match)
            k = self.getNextToken(s,j)
            if k > j:
                self.colorRangeWithTag(s,j,k,kind,exclude_match=False)
                j = k
            self.prev = (i,j,kind)
            self.trace_match(kind,s,i,j)
            return j - i
        else:
            return 0
    #@+node:ekr.20090614134853.3732: *6* getNextToken
    def getNextToken (self,s,i):

        '''Return the index of the end of the next token for match_mark_following.

        The jEdit docs are not clear about what a 'token' is, but experiments with jEdit
        show that token means a word, as defined by word_chars.'''

        while i < len(s) and s[i] in self.word_chars:
            i += 1

        return min(len(s),i+1)
    #@+node:ekr.20090614134853.3733: *5* match_mark_previous
    def match_mark_previous (self,s,i,
        kind='',pattern='',
        at_line_start=False,at_whitespace_end=False,at_word_start=False,
        exclude_match=False):

        '''Return the length of a matched SEQ or 0 if no match.

        'at_line_start':    True: sequence must start the line.
        'at_whitespace_end':True: sequence must be first non-whitespace text of the line.
        'at_word_start':    True: sequence must start a word.'''

        # This match was causing most of the syntax-color problems.
        return 0 # 2009/6/23
    #@+node:ekr.20090614134853.3734: *5* match_regexp_helper
    def match_regexp_helper (self,s,i,pattern):

        '''Return the length of the matching text if seq (a regular expression) matches the present position.'''

        trace = False and not g.unitTesting
        if trace: g.trace('%-10s %-20s %s' % (
            self.colorizer.language,pattern,s)) # g.callers(1)

        try:
            flags = re.MULTILINE
            if self.ignore_case: flags|= re.IGNORECASE
            re_obj = re.compile(pattern,flags)
        except Exception:
            # Do not call g.es here!
            g.trace('Invalid regular expression: %s' % (pattern))
            return 0

        # Match succeeds or fails more quickly than search.
        self.match_obj = mo = re_obj.match(s,i) # re_obj.search(s,i) 

        if mo is None:
            return 0
        else:
            start, end = mo.start(), mo.end()
            if start != i: # Bug fix 2007-12-18: no match at i
                return 0
            if trace:
                g.trace('pattern',pattern)
                g.trace('match: %d, %d, %s' % (start,end,repr(s[start: end])))
                g.trace('groups',mo.groups())
            return end - start
    #@+node:ekr.20090614134853.3735: *5* match_seq
    def match_seq (self,s,i,
        kind='',seq='',
        at_line_start=False,at_whitespace_end=False,at_word_start=False,
        delegate=''):

        '''Succeed if s[:] mathces seq.'''

        if at_line_start and i != 0 and s[i-1] != '\n':
            j = i
        elif at_whitespace_end and i != g.skip_ws(s,0):
            j = i
        elif at_word_start and i > 0 and s[i-1] in self.word_chars:  # 7/5/2008
            j = i
        if at_word_start and i + len(seq) + 1 < len(s) and s[i+len(seq)] in self.word_chars:
            j = i # 7/5/2008
        elif g.match(s,i,seq):
            j = i + len(seq)
            self.colorRangeWithTag(s,i,j,kind,delegate=delegate)
            self.prev = (i,j,kind)
            self.trace_match(kind,s,i,j)
        else:
            j = i
        return j - i
    #@+node:ekr.20090614134853.3736: *5* match_seq_regexp
    def match_seq_regexp (self,s,i,
        kind='',regexp='',
        at_line_start=False,at_whitespace_end=False,at_word_start=False,
        delegate=''):

        '''Succeed if the regular expression regexp matches at s[i:].'''

        if self.verbose: g.trace(g.callers(1),i,repr(s[i:i+20]),'regexp',regexp)

        if at_line_start and i != 0 and s[i-1] != '\n': return 0
        if at_whitespace_end and i != g.skip_ws(s,0): return 0
        if at_word_start and i > 0 and s[i-1] in self.word_chars: return 0

        n = self.match_regexp_helper(s,i,regexp)
        j = i + n
        assert (j-i == n)
        self.colorRangeWithTag(s,i,j,kind,delegate=delegate)
        self.prev = (i,j,kind)
        self.trace_match(kind,s,i,j)
        return j - i
    #@+node:ekr.20090614134853.3737: *5* match_span & helper & restarter
    def match_span (self,s,i,
        kind='',begin='',end='',
        at_line_start=False,at_whitespace_end=False,at_word_start=False,
        delegate='',exclude_match=False,
        no_escape=False,no_line_break=False,no_word_break=False):

        '''Succeed if s[i:] starts with 'begin' and contains a following 'end'.'''

        trace = False and not g.unitTesting
        if i >= len(s): return 0

        # g.trace(begin,end,no_escape,no_line_break,no_word_break)

        if at_line_start and i != 0 and s[i-1] != '\n':
            j = i
        elif at_whitespace_end and i != g.skip_ws(s,0):
            j = i
        elif at_word_start and i > 0 and s[i-1] in self.word_chars:
            j = i
        elif at_word_start and i + len(begin) + 1 < len(s) and s[i+len(begin)] in self.word_chars:
            j = i
        elif not g.match(s,i,begin):
            j = i
        else:
            # We have matched the start of the span.
            j = self.match_span_helper(s,i+len(begin),end,
                no_escape,no_line_break,no_word_break=no_word_break)
            # g.trace('** helper returns',j,len(s))
            if j == -1:
                j = i # A real failure.
            else:
                # A match
                i2 = i + len(begin) ; j2 = j + len(end)
                if delegate:
                    self.colorRangeWithTag(s,i,i2,kind,delegate=None,    exclude_match=exclude_match)
                    self.colorRangeWithTag(s,i2,j,kind,delegate=delegate,exclude_match=exclude_match)
                    self.colorRangeWithTag(s,j,j2,kind,delegate=None,    exclude_match=exclude_match)
                else:
                    self.colorRangeWithTag(s,i,j2,kind,delegate=None,exclude_match=exclude_match)
                j = j2
                self.prev = (i,j,kind)

        self.trace_match(kind,s,i,j)

        if j > len(s):
            j = len(s) + 1
            def boundRestartMatchSpan(s):
                # Note: bindings are frozen by this def.
                return self.restart_match_span(s,
                    # Positional args, in alpha order
                    delegate,end,exclude_match,kind,
                    no_escape,no_line_break,no_word_break)

            self.setRestart(boundRestartMatchSpan,
                # These must be keywords args.
                delegate=delegate,end=end,
                exclude_match=exclude_match,
                kind=kind,
                no_escape=no_escape,
                no_line_break=no_line_break,
                no_word_break=no_word_break)

            if trace: g.trace('***Continuing',kind,i,j,len(s))
        elif j != i:
            if trace: g.trace('***Ending',kind,i,j,s[i:j])
            self.clearState()

        return j - i # Correct, whatever j is.
    #@+node:ekr.20090614134853.3738: *6* match_span_helper
    def match_span_helper (self,s,i,pattern,no_escape,no_line_break,no_word_break):

        '''Return n >= 0 if s[i] ends with a non-escaped 'end' string.'''

        esc = self.escape

        while 1:
            j = s.find(pattern,i)
            # g.trace(no_line_break,j,len(s))
            if j == -1:
                # Match to end of text if not found and no_line_break is False
                if no_line_break:
                    return -1
                else:
                    return len(s)+1
            elif no_word_break and j > 0 and s[j-1] in self.word_chars:
                return -1 # New in Leo 4.5.
            elif no_line_break and '\n' in s[i:j]:
                return -1
            elif esc and not no_escape:
                # Only an odd number of escapes is a 'real' escape.
                escapes = 0 ; k = 1
                while j-k >=0 and s[j-k] == esc:
                    escapes += 1 ; k += 1
                if (escapes % 2) == 1:
                    # Continue searching past the escaped pattern string.
                    i = j + len(pattern) # Bug fix: 7/25/07.
                    # g.trace('escapes',escapes,repr(s[i:]))
                else:
                    return j
            else:
                return j
    #@+node:ekr.20090614134853.3821: *6* restart_match_span
    def restart_match_span (self,s,
        delegate,end,exclude_match,kind,
        no_escape,no_line_break,no_word_break):

        '''Remain in this state until 'end' is seen.'''

        trace = False and not g.unitTesting

        i = 0
        j = self.match_span_helper(s,i,end,no_escape,no_line_break,no_word_break)
        if j == -1:
            j2 = len(s)+1
        elif j > len(s):
            j2 = j
        else:
            j2 = j + len(end)

        if delegate:
            self.colorRangeWithTag(s,i,j,kind,delegate=delegate,exclude_match=exclude_match)
            self.colorRangeWithTag(s,j,j2,kind,delegate=None,    exclude_match=exclude_match)
        else: # avoid having to merge ranges in addTagsToList.
            self.colorRangeWithTag(s,i,j2,kind,delegate=None,exclude_match=exclude_match)
        j = j2

        self.trace_match(kind,s,i,j)

        if j > len(s):
            def boundRestartMatchSpan(s):
                return self.restart_match_span(s,
                    # Positional args, in alpha order
                    delegate,end,exclude_match,kind,
                    no_escape,no_line_break,no_word_break)

            self.setRestart(boundRestartMatchSpan,
                # These must be keywords args.
                delegate=delegate,end=end,kind=kind,
                no_escape=no_escape,
                no_line_break=no_line_break,
                no_word_break=no_word_break)

            if trace: g.trace('***Re-continuing',i,j,len(s),s,g.callers(5))
        else:
            if trace: g.trace('***ending',i,j,len(s),s)
            self.clearState()

        return j # Return the new i, *not* the length of the match.
    #@+node:ekr.20090614134853.3739: *5* match_span_regexp
    def match_span_regexp (self,s,i,
        kind='',begin='',end='',
        at_line_start=False,at_whitespace_end=False,at_word_start=False,
        delegate='',exclude_match=False,
        no_escape=False,no_line_break=False, no_word_break=False,
    ):

        '''Succeed if s[i:] starts with 'begin' (a regular expression) and contains a following 'end'.'''

        if self.verbose: g.trace('begin',repr(begin),'end',repr(end),self.dump(s[i:]))

        if at_line_start and i != 0 and s[i-1] != '\n': return 0
        if at_whitespace_end and i != g.skip_ws(s,0): return 0
        if at_word_start and i > 0 and s[i-1] in self.word_chars: return 0 # 7/5/2008
        if at_word_start and i + len(begin) + 1 < len(s) and s[i+len(begin)] in self.word_chars:
            return 0 # 7/5/2008

        n = self.match_regexp_helper(s,i,begin)
        # We may have to allow $n here, in which case we must use a regex object?
        if n > 0:
            j = i + n
            j2 = s.find(end,j)
            if j2 == -1: return 0
            if self.escape and not no_escape:
                # Only an odd number of escapes is a 'real' escape.
                escapes = 0 ; k = 1
                while j-k >=0 and s[j-k] == self.escape:
                    escapes += 1 ; k += 1
                if (escapes % 2) == 1:
                    # An escaped end **aborts the entire match**:
                    # there is no way to 'restart' the regex.
                    return 0
            i2 = j2 - len(end)
            if delegate:
                self.colorRangeWithTag(s,i,j,kind, delegate=None,     exclude_match=exclude_match)
                self.colorRangeWithTag(s,j,i2,kind, delegate=delegate,exclude_match=False)
                self.colorRangeWithTag(s,i2,j2,kind,delegate=None,    exclude_match=exclude_match)
            else: # avoid having to merge ranges in addTagsToList.
                self.colorRangeWithTag(s,i,j2,kind,delegate=None,exclude_match=exclude_match)
            self.prev = (i,j,kind)
            self.trace_match(kind,s,i,j2)
            return j2 - i
        else: return 0
    #@+node:ekr.20090614134853.3740: *5* match_word_and_regexp
    def match_word_and_regexp (self,s,i,
        kind1='',word='',
        kind2='',pattern='',
        at_line_start=False,at_whitespace_end=False,at_word_start=False,
        exclude_match=False):

        '''Succeed if s[i:] matches pattern.'''

        if not self.allow_mark_prev: return 0

        if (False or self.verbose): g.trace(i,repr(s[i:i+20]))

        if at_line_start and i != 0 and s[i-1] != '\n': return 0
        if at_whitespace_end and i != g.skip_ws(s,0): return 0
        if at_word_start and i > 0 and s[i-1] in self.word_chars: return 0
        if at_word_start and i + len(word) + 1 < len(s) and s[i+len(word)] in self.word_chars:
            j = i

        if not g.match(s,i,word):
            return 0

        j = i + len(word)
        n = self.match_regexp_helper(s,j,pattern)
        if n == 0:
            return 0
        self.colorRangeWithTag(s,i,j,kind1,exclude_match=exclude_match)
        k = j + n
        self.colorRangeWithTag(s,j,k,kind2,exclude_match=False)    
        self.prev = (j,k,kind2)
        self.trace_match(kind1,s,i,j)
        self.trace_match(kind2,s,j,k)
        return k - i
    #@+node:ekr.20090614134853.3741: *5* skip_line
    def skip_line (self,s,i):

        if self.escape:
            escape = self.escape + '\n'
            n = len(escape)
            while i < len(s):
                j = g.skip_line(s,i)
                if not g.match(s,j-n,escape):
                    return j
                # g.trace('escape',s[i:j])
                i = j
            return i
        else:
            return g.skip_line(s,i)
                # Include the newline so we don't get a flash at the end of the line.
    #@+node:ekr.20090614134853.3742: *5* trace_match
    def trace_match(self,kind,s,i,j):

        if j != i and self.trace_match_flag:
            g.trace(kind,i,j,g.callers(2),self.dump(s[i:j]))
    #@+node:ekr.20090614134853.3828: *4*  State methods
    #@+node:ekr.20090625061310.3860: *5* clearState
    def clearState (self):

        self.setState(-1)
    #@+node:ekr.20090614134853.3825: *5* computeState
    def computeState (self,f,keys):

        '''Compute the state name associated with f and all the keys.

        Return a unique int n representing that state.'''

        # Abbreviate arg names.
        d = {
            'delegate':'del:',
            'end':'end',
            'at_line_start':'line-start',
            'at_whitespace_end':'ws-end',
            'exclude_match':'exc-match',
            'no_escape':'no-esc',
            'no_line_break':'no-brk',
            'no_word_break':'no-word-brk',
        }
        result = [
            f.__name__,
            self.colorizer.language,
            self.rulesetName]
        for key in keys:
            keyVal = keys.get(key)
            val = d.get(key)
            if val is None:
                val = keys.get(key)
                result.append('%s=%s' % (key,val))
            elif keyVal is True:
                result.append('%s' % val)
            elif keyVal is False:
                pass
            elif keyVal not in (None,''):
                result.append('%s=%s' % (key,keyVal))
        state = ';'.join(result)

        n = self.stateNameToStateNumber(f,state)
        return n
    #@+node:ekr.20090625061310.3863: *5* currentState and prevState
    def currentState(self):

        return self.highlighter.currentBlockState()

    def prevState(self):

        return self.highlighter.previousBlockState()
    #@+node:ekr.20090614134853.3824: *5* setRestart
    def setRestart (self,f,**keys):

        n = self.computeState(f,keys)
        self.setState(n)
    #@+node:ekr.20090625061310.3861: *5* setState
    def setState (self,n):

        trace = False and not g.unitTesting

        self.highlighter.setCurrentBlockState(n)

        if trace:
            stateName = self.showState(n)
            g.trace(stateName,g.callers(4))
    #@+node:ekr.20090625061310.3862: *5* showState & showCurrentState
    def showState (self,n):

        if n == -1: 
            return 'default-state'
        else:
            return self.stateDict.get(n,'<no state>')

    def showCurrentState(self):

        n = self.currentState()
        return self.showState(n)

    def showPrevState(self):

        n = self.prevState()
        return self.showState(n)
    #@+node:ekr.20090614134853.3826: *5* stateNameToStateNumber
    def stateNameToStateNumber (self,f,stateName):

        # stateDict:     Keys are state numbers, values state names.
        # stateNameDict: Keys are state names, values are state numbers.
        # restartDict:   Keys are state numbers, values are restart functions

        n = self.stateNameDict.get(stateName)
        if n is None:
            n = self.nextState
            self.stateNameDict[stateName] = n
            self.stateDict[n] = stateName
            self.restartDict[n] = f
            self.nextState += 1
            # g.trace('========',n,stateName)

        return n
    #@+node:ekr.20090614134853.3714: *4* colorRangeWithTag
    def colorRangeWithTag (self,s,i,j,tag,delegate='',exclude_match=False):

        '''Actually colorize the selected range.

        This is called whenever a pattern matcher succeed.'''

        trace = False and not g.unitTesting

        # Pattern matcher may set the .flag ivar.
        if self.colorizer.killColorFlag or not self.colorizer.flag:
            if trace: g.trace('disabled')
            return

        if delegate:
            if trace: g.trace('delegate %-12s %3s %3s %10s %s' % (
                delegate,i,j,tag,s[i:j])) # ,g.callers(2))
            self.modeStack.append(self.modeBunch)
            self.init_mode(delegate)
            # Color everything now, using the same indices as the caller.
            while 0 <= i < j and i < len(s):
                progress = i
                assert j >= 0,j
                for f in self.rulesDict.get(s[i],[]):
                    n = f(self,s,i)
                    if n is None:
                        g.trace('Can not happen: delegate matcher returns None')
                    elif n > 0:
                        # if trace: g.trace('delegate',delegate,i,n,f.__name__,repr(s[i:i+n]))
                        i += n ; break
                else:
                    # New in Leo 4.6: Use the default chars for everything else.
                    # New in Leo 4.8 devel: use the *delegate's* default characters if possible.
                    default_tag = self.attributesDict.get('default')
                    # g.trace(default_tag)
                    self.setTag(default_tag or tag,s,i,i+1)
                    i += 1
                assert i > progress
            bunch = self.modeStack.pop()
            self.initModeFromBunch(bunch)
        elif not exclude_match:
            self.setTag(tag,s,i,j)
    #@+node:ekr.20090614134853.3754: *4* mainLoop & restart
    def mainLoop(self,n,s):

        '''Colorize string s, starting in state n.'''

        trace = False and not g.unitTesting
        traceMatch = True ; traceState = True ; verbose = True

        if trace and traceState: g.trace('** start',self.showState(n),s)

        i = 0
        if n > -1:
            i = self.restart(n,s,trace and traceMatch)
        if i == 0:
            self.setState(self.prevState())

        while i < len(s):
            progress = i
            functions = self.rulesDict.get(s[i],[])
            for f in functions:
                n = f(self,s,i)
                if n is None:
                    g.trace('Can not happen: n is None',repr(f))
                    break
                elif n > 0: # Success.
                    if trace and traceMatch and f.__name__!='match_blanks':
                        g.trace('match: %20s %s' % (
                            f.__name__,s[i:i+n]))
                    i += n
                    break # Stop searching the functions.
                elif n < 0: # Fail and skip n chars.
                    if trace and traceMatch and verbose:
                        g.trace('fail: %20s %s' % (
                            f.__name__,s[i:i+n]))
                    i += -n
                    break # Stop searching the functions.
                else: # Fail. Try the next function.
                    pass # Do not break or change i!
            else:
                i += 1
            assert i > progress

        # Don't even *think* about clearing state here.
        # We remain in the starting state unless a match happens.
        if trace and traceState:
            g.trace('** end',self.showCurrentState(),s)
    #@+node:ekr.20090625061310.3864: *5* restart
    def restart (self,n,s,traceMatch):

        f = self.restartDict.get(n)
        if f:
            i = f(s)
            fname = f.__name__
            if traceMatch:
                if i > 0:
                    g.trace('** restart match',fname,s[:i])
                else:
                    g.trace('** restart fail',fname,s)
        else:
            g.trace('**** no restart f')
            i = 0

        return i
    #@+node:ekr.20090614134853.3753: *4* recolor
    def recolor (self,s):

        '''Recolor line s.'''

        trace = False and not g.unitTesting
        callers = False ; line = True ; state = False

        # Update the counts.
        self.recolorCount += 1
        self.totalChars += len(s)

        if self.colorizer.changingText:
            return
        if not self.colorizer.flag:
            return

        # Get the previous state.
        n = self.prevState() # The state at the end of the previous line.
        if trace:
            if line and state:
                g.trace('%2s %-50s %s' % (n,self.showState(n),s))
            elif line:
                g.trace('%2s %s' % (n,s))
            if callers: g.trace(g.callers())

        if s.strip():
            self.mainLoop(n,s)
        else:
            self.setState(n) # Required
    #@+node:ekr.20090614134853.3813: *4* setTag
    def setTag (self,tag,s,i,j):

        trace = False and not g.unitTesting

        if i == j:
            if trace: g.trace('empty range')
            return

        w = self.w
        colorName = w.configDict.get(tag)

        # Munge the color name.
        if not colorName:
            if trace: g.trace('no color for %s' % tag)
            return

        if colorName[-1].isdigit() and colorName[0] != '#':
            colorName = colorName[:-1]

        # Get the actual color.
        color = self.actualColorDict.get(colorName)
        if not color:
            color = QtGui.QColor(colorName)
            if color.isValid():
                self.actualColorDict[colorName] = color
            else:
                return g.trace('unknown color name',colorName)

        underline = w.configUnderlineDict.get(tag)

        format = QtGui.QTextCharFormat()

        font = self.fonts.get(tag)
        if font:
            format.setFont(font)

        if trace:
            self.tagCount += 1
            g.trace(
                '%3s %3s %3s %9s %7s' % (i,j,len(s),font and id(font) or '<no font>',colorName),
                '%-10s %-25s' % (tag,s[i:j]),g.callers(2))

        if tag in ('blank','tab'):
            if tag == 'tab' or colorName == 'black':
                format.setFontUnderline(True)
            if colorName != 'black':
                format.setBackground(color)
        elif underline:
            format.setForeground(color)
            format.setFontUnderline(True)
        else:
            format.setForeground(color)

        self.highlighter.setFormat (i,j-i,format)

    #@-others
#@-others
#@-leo<|MERGE_RESOLUTION|>--- conflicted
+++ resolved
@@ -1088,55 +1088,38 @@
         req = urllib.Request(url) 
         
         try:
-<<<<<<< HEAD
             r = urllib.urlopen(req, timeout=1)
-        except urllib.HTTPError, eh:
+        except urllib.HTTPError as eh:
             if hasattr(eh, 'reason'):
-                print 'HTTP reason: ', eh.reason
-                print 'Reason erno: ', eh.reason.errno
+                g.trace('HTTP reason: ', eh.reason)
+                g.trace('Reason erno: ', eh.reason.errno)
                 return ''
 
-        except urllib.URLError, eu:
+        except urllib.URLError as eu:
             if hasattr(eu, 'reason') and eu.reason.errno != 11001:
-                print 'Probbably wrong web address.'
-                print 'URLError reason: ', eu.reason
-                print 'Reason erno: ', eu.reason.errno
+                g.trace('Probbably wrong web address.')
+                g.trace('URLError reason: ', eu.reason)
+                g.trace('Reason erno: ', eu.reason.errno)
                 return ''
 
             urllib.install_opener(proxy_opener)
             
             try:
                 r = urllib.urlopen(req, timeout=1)
-            except urllib.HTTPError, eh:
+            except urllib.HTTPError as eh:
                 if hasattr(eh, 'reason'):
-                    print 'HTTP reason: ', eh.reason
-                    print 'Reason erno: ', eh.reason.errno
+                    g.trace('HTTP reason: ', eh.reason)
+                    g.trace('Reason erno: ', eh.reason.errno)
                     return ''
         
-            except IOError, eu:
+            except IOError as eu:
                 if hasattr(eu, 'reason'):
-                    print 'Failed to reach a server through default proxy.'
-                    print 'Reason: ', eu.reason
-                    print 'Reason erno: ', eu.reason.errno
+                    g.trace('Failed to reach a server through default proxy.')
+                    g.trace('Reason: ', eu.reason)
+                    g.trace('Reason erno: ', eu.reason.errno)
                 if hasattr(eu, 'code'):
-                    print 'The server couldn\'t fulfill the request.'
-                    print 'Error code: ', eu.code
-=======
-            r = urllib.urlopen(req)
-        except IOError as e1:
-            proxy_opener = urllib.build_opener()
-            urllib.install_opener(proxy_opener)
-            
-            try:
-                r = urllib.urlopen(req)
-            except IOError as e3:
-                if hasattr(e3, 'reason'):
-                    g.trace('Failed to reach a server through default proxy.')
-                    g.trace('Reason: ', e3.reason)
-                elif hasattr(e3, 'code'):
                     g.trace('The server couldn\'t fulfill the request.')
-                    g.trace('Error code: ', e3.code)
->>>>>>> 930e4944
+                    g.trace('Error code: ', eu.code)
                     
                 return ""
                     
