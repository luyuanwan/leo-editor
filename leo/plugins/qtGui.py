# -*- coding: utf-8 -*-
#@+leo-ver=4-thin
#@+node:ekr.20081121105001.188:@thin qtGui.py
#@@first

'''qt gui plugin.'''

#@@language python
#@@tabwidth -4
#@@pagewidth 80

safe_mode = False
    # True: Bypass k.masterKeyHandler for problem keys or visible characters.

# Define these to suppress pylint warnings...
__timing = None # For timing stats.
__qh = None # For quick headlines.

#@<< qt imports >>
#@+node:ekr.20081121105001.189: << qt imports >>
import leo.core.leoGlobals as g

import leo.core.leoChapters as leoChapters
import leo.core.leoColor as leoColor
import leo.core.leoFrame as leoFrame
import leo.core.leoFind as leoFind
import leo.core.leoGui as leoGui
import leo.core.leoKeys as leoKeys
import leo.core.leoMenu as leoMenu
import leo.core.leoNodes as leoNodes

import re
import string

import os
import re # For colorizer
import string
import sys
import time
import types

try:
    # import PyQt4.Qt as Qt # Loads all modules of Qt.
    # import qt_main # Contains Ui_MainWindow class
    import PyQt4.QtCore as QtCore
    import PyQt4.QtGui as QtGui
except ImportError:
    QtCore = None
    print('\nqtGui.py: can not import Qt\n')
try:
    from PyQt4 import Qsci
except ImportError:
    QtCore = None
    print('\nqtGui.py: can not import scintilla for Qt')
    print('\nqtGui.py: qt-scintilla may be a separate package on your system')
    print('\nqtGui.py: e.g. "python-qscintilla2" or similar\n')

#@-node:ekr.20081121105001.189: << qt imports >>
#@nl

#@+at
# Notes:
# 1. All leoQtX classes are two-way adapator classes
#@-at
#@@c

#@+others
#@+node:ekr.20081121105001.190: Module level

#@+node:ekr.20081121105001.191:init
def init():

    if g.app.unitTesting: # Not Ok for unit testing!
        return False

    if not QtCore:
        return False

    if g.app.gui:
        return g.app.gui.guiName() == 'qt'
    else:
        g.app.gui = leoQtGui()

        # Override g.pdb
        def qtPdb():
            import pdb
            QtCore.pyqtRemoveInputHook()
            pdb.set_trace()
        g.pdb = qtPdb

        if False: # This will be done, if at all, in leoQtBody.
            def qtHandleDefaultChar(self,event,stroke):
                # This is an error.
                g.trace(stroke,g.callers())
                return False
            if safe_mode: # Override handleDefaultChar method.
                h = leoKeys.keyHandlerClass
                g.funcToMethod(qtHandleDefaultChar,h,"handleDefaultChar")

        g.app.gui.finishCreate()
        g.plugin_signon(__name__)
        return True
#@-node:ekr.20081121105001.191:init
#@+node:ekr.20081121105001.192:embed_ipython
def embed_ipython():

    import IPython.ipapi

    # sys.argv = ['ipython', '-p' , 'sh']
    # ses = IPython.ipapi.make_session(dict(w = window))
    # ip = ses.IP.getapi()
    # ip.load('ipy_leo')
    # ses.mainloop()
#@nonl
#@-node:ekr.20081121105001.192:embed_ipython
#@+node:ekr.20081121105001.193:tstart & tstop
def tstart():
    global __timing
    __timing = time.time()

def tstop():
    return "%1.2f sec" % (time.time()-__timing)
#@-node:ekr.20081121105001.193:tstart & tstop
#@-node:ekr.20081121105001.190: Module level
#@+node:ekr.20081121105001.194:Frame and component classes...
#@+node:ekr.20081121105001.200:class  DynamicWindow
from PyQt4 import uic

class DynamicWindow(QtGui.QMainWindow):

    '''A class representing all parts of the main Qt window
    as created by Designer.

    c.frame.top is a Window object.

    All leoQtX classes use the ivars of this Window class to
    support operations requested by Leo's core.
    '''

    #@    @+others
    #@+node:ekr.20081121105001.201: ctor (Window)
    # Called from leoQtFrame.finishCreate.

    def __init__(self,c,parent=None):

        '''Create Leo's main window, c.frame.top'''

        self.c = c ; top = c.frame.top
        # g.trace('DynamicWindow')

        # Init both base classes.

        ui_file_name = c.config.getString('qt_ui_file_name')
        for f in (ui_file_name, 'qt_main.ui', None):
            assert f, "can not find user interface file"
            ui_description_file = g.app.loadDir + "/../plugins/" + f
            # g.pr(ui_description_file)
            if g.os_path_exists(ui_description_file): break

        QtGui.QMainWindow.__init__(self,parent)        
        self.ui = uic.loadUi(ui_description_file, self)

        # Init the QDesigner elements.
        #self.setupUi(self)

        ivars = """
        tabWidget treeWidget stackedWidget richTextEdit lineEdit
        findPattern findChange checkBoxWholeWord checkBoxIgnoreCase
        checkBoxWrapAround checkBoxReverse checkBoxRexexp checkBoxMarkFinds
        checkBoxEntireOutline checkBoxSubroutineOnly checkBoxNodeOnly
        checkBoxSearchHeadline checkBoxSearchBody checkBoxMarkChanges
        setWindowIcon setWindowTitle show setGeometry windowTitle
        menuBar

        """.strip().split()

        #for v in ivars:
        #    setattr(self, v, getattr(self.ui, v))

        self.iconBar = self.addToolBar("IconBar")
        self.menubar = self.menuBar()
        self.statusBar = QtGui.QStatusBar()
        self.setStatusBar(self.statusBar)

        orientation = c.config.getString('initial_split_orientation')
        self.setSplitDirection(orientation)
        self.setStyleSheets()
    #@+node:leohag.20081203210510.17:do_leo_spell_btn_*
    def doSpellBtn(self, btn):
        getattr(self.c.spellCommands.handler.tab, btn)() 

    def do_leo_spell_btn_Add(self):
        self.doSpellBtn('onAddButton')

    def do_leo_spell_btn_Change(self):
        self.doSpellBtn('onChangeButton')

    def do_leo_spell_btn_Find(self):
        self.doSpellBtn('onFindButton')

    def do_leo_spell_btn_FindChange(self):
        self.doSpellBtn('onChangeThenFindButton')

    def do_leo_spell_btn_Hide(self):
        self.doSpellBtn('onHideButton')

    def do_leo_spell_btn_Ignore(self):
        self.doSpellBtn('onIgnoreButton')
    #@-node:leohag.20081203210510.17:do_leo_spell_btn_*
    #@-node:ekr.20081121105001.201: ctor (Window)
    #@+node:ekr.20081121105001.202:closeEvent (qtFrame)
    def closeEvent (self,event):

        c = self.c

        if c.inCommand:
            # g.trace('requesting window close')
            c.requestCloseWindow = True
        else:
            ok = g.app.closeLeoWindow(c.frame)
            # g.trace('ok',ok)
            if ok:
                event.accept()
            else:
                event.ignore()
    #@-node:ekr.20081121105001.202:closeEvent (qtFrame)
    #@+node:edward.20081129091117.1:setSplitDirection (dynamicWindow)
    def setSplitDirection (self,orientation='vertical'):

        vert = orientation and orientation.lower().startswith('v')
        # g.trace('vert',vert)

        orientation1 = g.choose(vert,QtCore.Qt.Horizontal, QtCore.Qt.Vertical)
        orientation2 = g.choose(vert,QtCore.Qt.Vertical, QtCore.Qt.Horizontal)
        self.splitter.setOrientation(orientation1)
        self.splitter_2.setOrientation(orientation2)
    #@-node:edward.20081129091117.1:setSplitDirection (dynamicWindow)
    #@+node:ekr.20081121105001.203:setStyleSheets & helper
    styleSheet_inited = False

    def setStyleSheets(self):

        c = self.c

        sheet = c.config.getData('qt-gui-plugin-style-sheet')
        if sheet: sheet = '\n'.join(sheet)
        self.ui.setStyleSheet(sheet or self.default_sheet())
    #@nonl
    #@+node:ekr.20081121105001.204:defaultStyleSheet
    def defaultStyleSheet (self):

        '''Return a reasonable default style sheet.'''

        # Valid color names: http://www.w3.org/TR/SVG/types.html#ColorKeywords
        return '''\

    /* A QWidget: supports only background attributes.*/
    QSplitter::handle {

        background-color: #CAE1FF; /* Leo's traditional lightSteelBlue1 */
    }
    QSplitter {
        border-color: white;
        background-color: white;
        border-width: 3px;
        border-style: solid;
    }
    QTreeWidget {
        background-color: #ffffec; /* Leo's traditional tree color */
    }
    /* Not supported. */
    QsciScintilla {
        background-color: pink;
    }
    '''
    #@-node:ekr.20081121105001.204:defaultStyleSheet
    #@-node:ekr.20081121105001.203:setStyleSheets & helper
    #@-others

#@-node:ekr.20081121105001.200:class  DynamicWindow
#@+node:ekr.20081121105001.205:class leoQtBody (leoBody)
class leoQtBody (leoFrame.leoBody):

    """A class that represents the body pane of a Qt window."""

    #@    @+others
    #@+node:ekr.20081121105001.206: Birth
    #@+node:ekr.20081121105001.207: ctor (qtBody)
    def __init__ (self,frame,parentFrame):

        # Call the base class constructor.
        leoFrame.leoBody.__init__(self,frame,parentFrame)

        c = self.c
        assert c.frame == frame and frame.c == c

        self.useScintilla = c.config.getBool('qt-use-scintilla')

        # Set the actual gui widget.
        if self.useScintilla:
            self.widget = w = leoQScintillaWidget(
                c.frame.top.textEdit,
                name='body',c=c)
            self.bodyCtrl = w # The widget as seen from Leo's core.
            self.colorizer = leoColor.nullColorizer(c)
        else:
            top = c.frame.top ; sw = top.ui.stackedWidget
            sw.setCurrentIndex(1)
            self.widget = w = leoQTextEditWidget(
                top.ui.richTextEdit,
                name = 'body',c=c) # A QTextEdit.
            self.bodyCtrl = w # The widget as seen from Leo's core.

            # Hook up the QSyntaxHighlighter
            self.colorizer = leoQtColorizer(c,w.widget)
            w.acceptRichText = False

        # Config stuff.
        self.trace_onBodyChanged = c.config.getBool('trace_onBodyChanged')
        wrap = c.config.getBool('body_pane_wraps')
        # g.trace('wrap',wrap,self.widget.widget)
        if self.useScintilla:
            pass
        else:
            self.widget.widget.setWordWrapMode(g.choose(wrap,
                QtGui.QTextOption.WordWrap,
                QtGui.QTextOption.NoWrap))
        wrap = g.choose(wrap,"word","none")
        self.wrapState = wrap

        # For multiple body editors.
        self.editor_name = None
        self.editor_v = None
        self.numberOfEditors = 1
        self.totalNumberOfEditors = 1
    #@-node:ekr.20081121105001.207: ctor (qtBody)
    #@+node:ekr.20081121105001.208:createBindings (qtBody)
    def createBindings (self,w=None):

        '''(qtBody) Create gui-dependent bindings.
        These are *not* made in nullBody instances.'''

        # frame = self.frame ; c = self.c ; k = c.k
        # if not w: w = self.widget

        # c.bind(w,'<Key>', k.masterKeyHandler)

        # def onFocusOut(event,c=c):
            # # This interferes with inserting new nodes.
                # # c.k.setDefaultInputState()
            # self.setEditorColors(
                # bg=c.k.unselected_body_bg_color,
                # fg=c.k.unselected_body_fg_color)
            # # This is required, for example, when typing Alt-Shift-anyArrow in insert mode.
            # # But we suppress coloring in the widget.
            # oldState = k.unboundKeyAction
            # k.unboundKeyAction = k.defaultUnboundKeyAction
            # c.k.showStateAndMode(w=g.app.gui.get_focus(c))
            # k.unboundKeyAction = oldState

        # def onFocusIn(event,c=c):
            # # g.trace('callback')
            # c.k.setDefaultInputState()
            # c.k.showStateAndMode()  # TNB - fix color when window manager returns focus to Leo

        # c.bind(w,'<FocusOut>', onFocusOut)
        # c.bind(w,'<FocusIn>', onFocusIn)

        # table = [
            # ('<Button-1>',  frame.OnBodyClick,          k.masterClickHandler),
            # ('<Button-3>',  frame.OnBodyRClick,         k.masterClick3Handler),
            # ('<Double-1>',  frame.OnBodyDoubleClick,    k.masterDoubleClickHandler),
            # ('<Double-3>',  None,                       k.masterDoubleClick3Handler),
            # ('<Button-2>',  frame.OnPaste,              k.masterClickHandler),
        # ]

        # table2 = (
            # ('<Button-2>',  frame.OnPaste,              k.masterClickHandler),
        # )

        # if c.config.getBool('allow_middle_button_paste'):
            # table.extend(table2)

        # for kind,func,handler in table:
            # def bodyClickCallback(event,handler=handler,func=func):
                # return handler(event,func)

            # c.bind(w,kind,bodyClickCallback)
    #@-node:ekr.20081121105001.208:createBindings (qtBody)
    #@+node:ekr.20081121105001.209:get_name
    def getName (self):

        return 'body-widget'
    #@-node:ekr.20081121105001.209:get_name
    #@-node:ekr.20081121105001.206: Birth
    #@+node:ekr.20081121105001.210:Do-nothings

    # Configuration will be handled by style sheets.
    def cget(self,*args,**keys):        return None
    def configure (self,*args,**keys):  pass
    def setEditorColors (self,bg,fg):   pass

    def oops (self):
        g.trace('qtBody',g.callers(3))
    #@-node:ekr.20081121105001.210:Do-nothings
    #@+node:ekr.20081121105001.211:High-level interface to self.widget
    def appendText (self,s):
        return self.widget.appendText(s)

    def bind (self,kind,*args,**keys):
        return self.widget.bind(kind,*args,**keys)

    def deleteTextSelection (self):
        return self.widget.deleteTextSelection()

    def flashCharacter(self,i,bg='white',fg='red',flashes=3,delay=75):
        return self.widget(i,bg,fg,flashes,delay)

    def get(self,i,j=None):
        return self.widget.get(i,j)

    def getAllText (self):
        return self.widget.getAllText()

    def getFocus (self):
        return self.widget.getFocus()

    def getInsertPoint(self):
        return self.widget.getInsertPoint()

    def getSelectedText (self):
        return self.widget.getSelectedText()

    def getSelectionRange (self,sort=True):
        return self.widget.getSelectionRange(sort)

    def getYScrollPosition (self):
        return self.widget.getYScrollPosition()

    def insert(self,i,s):
        return self.widget.insert(i,s)

    def scrollLines (self,n):
        return self.widget.scrollLines(n)

    def see(self,index):
        return self.widget.see(index)

    def seeInsertPoint(self):
        return self.widget.seeInsertPoint()

    def setAllText (self,s):
        return self.widget.setAllText(s)

    def setBackgroundColor (self,color):
        return self.widget.setBackgroundColor(color)

    def setFocus (self):
        return self.widget.setFocus()

    def setForegroundColor (self,color):
        return self.widget.setForegroundColor(color)

    def setInsertPoint (self,pos):
        return self.widget.setInsertPoint(pos)

    def setSelectionRange (self,sel):
        i,j = sel
        return self.widget.setSelectionRange(i,j)

    def setYScrollPosition (self,i):
        return self.widget.setYScrollPosition(i)
    #@-node:ekr.20081121105001.211:High-level interface to self.widget
    #@+node:ekr.20081121105001.212:Editors (qtBody)
    # This code uses self.pb, a paned body widget,
    # created by tkBody.finishCreate.
    #@+node:ekr.20081121105001.213:createEditorFrame
    def createEditorFrame (self,pane):

        return None

        # f = Tk.Frame(pane)
        # f.pack(side='top',expand=1,fill='both')
        # return f
    #@-node:ekr.20081121105001.213:createEditorFrame
    #@+node:ekr.20081121105001.214:packEditorLabelWidget
    def packEditorLabelWidget (self,w):

        '''Create a Tk label widget.'''

        # if not hasattr(w,'leo_label') or not w.leo_label:
            # # g.trace('w.leo_frame',id(w.leo_frame))
            # w.pack_forget()
            # w.leo_label = Tk.Label(w.leo_frame)
            # w.leo_label.pack(side='top')
            # w.pack(expand=1,fill='both')
    #@nonl
    #@-node:ekr.20081121105001.214:packEditorLabelWidget
    #@+node:ekr.20081121105001.215:entries
    if 1:
        #@    @+others
        #@+node:ekr.20081121105001.216:addEditor
        def addEditor (self,event=None):

            '''Add another editor to the body pane.'''

            self.editorWidgets['1'] = self.c.frame.body.bodyCtrl

            # c = self.c ; p = c.currentPosition()

            # self.totalNumberOfEditors += 1
            # self.numberOfEditors += 1

            # if self.numberOfEditors == 2:
                # # Inject the ivars into the first editor.
                # # Bug fix: Leo 4.4.8 rc1: The name of the last editor need not be '1'
                # d = self.editorWidgets ; keys = d.keys()
                # if len(keys) == 1:
                    # w_old = d.get(keys[0])
                    # self.updateInjectedIvars(w_old,p)
                    # self.selectLabel(w_old) # Immediately create the label in the old editor.
                # else:
                    # g.trace('can not happen: unexpected editorWidgets',d)

            # name = '%d' % self.totalNumberOfEditors
            # pane = self.pb.add(name)
            # panes = self.pb.panes()
            # minSize = float(1.0/float(len(panes)))

            # f = self.createEditorFrame(pane)
            # 
            #@nonl
            #@<< create text widget w >>
            #@+node:ekr.20081121105001.217:<< create text widget w >>
            # w = self.createTextWidget(f,name=name,p=p)
            # w.delete(0,'end')
            # w.insert('end',p.bodyString())
            # w.see(0)

            # self.setFontFromConfig(w=w)
            # self.setColorFromConfig(w=w)
            # self.createBindings(w=w)
            # c.k.completeAllBindingsForWidget(w)

            # self.recolorWidget(p,w)
            #@nonl
            #@-node:ekr.20081121105001.217:<< create text widget w >>
            #@nl
            # self.editorWidgets[name] = w

            # for pane in panes:
                # self.pb.configurepane(pane,size=minSize)

            # self.pb.updatelayout()
            # c.frame.body.bodyCtrl = w

            # self.updateInjectedIvars(w,p)
            # self.selectLabel(w)
            # self.selectEditor(w)
            # self.updateEditors()
            # c.bodyWantsFocusNow()
        #@-node:ekr.20081121105001.216:addEditor
        #@+node:ekr.20081121105001.218:assignPositionToEditor
        def assignPositionToEditor (self,p):

            '''Called *only* from tree.select to select the present body editor.'''

            c = self.c ; cc = c.chapterController ; w = c.frame.body.bodyCtrl

            # self.updateInjectedIvars(w,p)
            # self.selectLabel(w)

            # g.trace('===',id(w),w.leo_chapter.name,w.leo_p.headString())
        #@-node:ekr.20081121105001.218:assignPositionToEditor
        #@+node:ekr.20081121105001.219:cycleEditorFocus
        def cycleEditorFocus (self,event=None):

            '''Cycle keyboard focus between the body text editors.'''

            # c = self.c ; d = self.editorWidgets ; w = c.frame.body.bodyCtrl
            # values = d.values()
            # if len(values) > 1:
                # i = values.index(w) + 1
                # if i == len(values): i = 0
                # w2 = d.values()[i]
                # assert(w!=w2)
                # self.selectEditor(w2)
                # c.frame.body.bodyCtrl = w2
                # # g.pr('***',g.app.gui.widget_name(w2),id(w2))

            # return 'break'
        #@-node:ekr.20081121105001.219:cycleEditorFocus
        #@+node:ekr.20081121105001.220:deleteEditor
        def deleteEditor (self,event=None):

            '''Delete the presently selected body text editor.'''

            # c = self.c ; w = c.frame.body.bodyCtrl ; d = self.editorWidgets

            # if len(d.keys()) == 1: return

            # name = w.leo_name

            # del d [name] 
            # self.pb.delete(name)
            # panes = self.pb.panes()
            # minSize = float(1.0/float(len(panes)))

            # for pane in panes:
                # self.pb.configurepane(pane,size=minSize)

            # # Select another editor.
            # w = d.values()[0]
            # # c.frame.body.bodyCtrl = w # Don't do this now?
            # self.numberOfEditors -= 1
            # self.selectEditor(w)
        #@-node:ekr.20081121105001.220:deleteEditor
        #@+node:ekr.20081121105001.221:findEditorForChapter (leoBody)
        def findEditorForChapter (self,chapter,p):

            '''Return an editor to be assigned to chapter.'''

            return self.c.frame.body.bodyCtrl

            # c = self.c ; d = self.editorWidgets ; values = d.values()

            # # First, try to match both the chapter and position.
            # if p:
                # for w in values:
                    # if (
                        # hasattr(w,'leo_chapter') and w.leo_chapter == chapter and
                        # hasattr(w,'leo_p') and w.leo_p and w.leo_p == p
                    # ):
                        # # g.trace('***',id(w),'match chapter and p',p.headString())
                        # return w

            # # Next, try to match just the chapter.
            # for w in values:
                # if hasattr(w,'leo_chapter') and w.leo_chapter == chapter:
                    # # g.trace('***',id(w),'match only chapter',p.headString())
                    # return w

            # # As a last resort, return the present editor widget.
            # # g.trace('***',id(self.bodyCtrl),'no match',p.headString())
            # return c.frame.body.bodyCtrl
        #@-node:ekr.20081121105001.221:findEditorForChapter (leoBody)
        #@+node:ekr.20081121105001.222:select/unselectLabel
        def unselectLabel (self,w):

            pass

            # self.createChapterIvar(w)
            # self.packEditorLabelWidget(w)
            # s = self.computeLabel(w)
            # if hasattr(w,'leo_label') and w.leo_label:
                # w.leo_label.configure(text=s,bg='LightSteelBlue1')

        def selectLabel (self,w):

            pass

            # if self.numberOfEditors > 1:
                # self.createChapterIvar(w)
                # self.packEditorLabelWidget(w)
                # s = self.computeLabel(w)
                # # g.trace(s,g.callers())
                # if hasattr(w,'leo_label') and w.leo_label:
                    # w.leo_label.configure(text=s,bg='white')
            # elif hasattr(w,'leo_label') and w.leo_label:
                # w.leo_label.pack_forget()
                # w.leo_label = None
        #@-node:ekr.20081121105001.222:select/unselectLabel
        #@+node:ekr.20081121105001.223:selectEditor & helpers
        selectEditorLockout = False

        def selectEditor(self,w):

            '''Select editor w and node w.leo_p.'''

            return self.c.frame.body.bodyCtrl

            #  Called by body.onClick and whenever w must be selected.
            # trace = False
            # c = self.c
            # if not w: return self.c.frame.body.bodyCtrl
            # if self.selectEditorLockout: return

            # if w and w == self.c.frame.body.bodyCtrl:
                # if w.leo_p and w.leo_p != c.currentPosition():
                    # c.selectPosition(w.leo_p)
                    # c.bodyWantsFocusNow()
                # return

            # try:
                # val = None
                # self.selectEditorLockout = True
                # val = self.selectEditorHelper(w)
            # finally:
                # self.selectEditorLockout = False

            # return val # Don't put a return in a finally clause.
        #@+node:ekr.20081121105001.224:selectEditorHelper
        def selectEditorHelper (self,w):

            c = self.c ; cc = c.chapterController ; d = self.editorWidgets

            trace = False

            if not w.leo_p:
                g.trace('no w.leo_p') 
                return 'break'

            if trace:
                g.trace('==1',id(w),
                    hasattr(w,'leo_chapter') and w.leo_chapter and w.leo_chapter.name,
                    hasattr(w,'leo_p') and w.leo_p and w.leo_p.headString())

            self.inactivateActiveEditor(w)

            # The actual switch.
            c.frame.body.bodyCtrl = w
            w.leo_active = True

            self.switchToChapter(w)
            self.selectLabel(w)

            if not self.ensurePositionExists(w):
                g.trace('***** no position editor!')
                return 'break'

            if trace:
                g.trace('==2',id(w),
                    hasattr(w,'leo_chapter') and w.leo_chapter and w.leo_chapter.name,
                    hasattr(w,'leo_p') and w.leo_p and w.leo_p.headString())

            # g.trace('expanding ancestors of ',w.leo_p.headString(),g.callers())
            c.expandAllAncestors(w.leo_p)
            c.selectPosition(w.leo_p) # Calls assignPositionToEditor.
            c.redraw()

            c.recolor_now()
            #@    << restore the selection, insertion point and the scrollbar >>
            #@+node:ekr.20081121105001.225:<< restore the selection, insertion point and the scrollbar >>
            # g.trace('active:',id(w),'scroll',w.leo_scrollBarSpot,'ins',w.leo_insertSpot)

            if w.leo_insertSpot:
                w.setInsertPoint(w.leo_insertSpot)
            else:
                w.setInsertPoint(0)

            if w.leo_scrollBarSpot is not None:
                first,last = w.leo_scrollBarSpot
                w.yview('moveto',first)
            else:
                w.seeInsertPoint()

            if w.leo_selection:
                try:
                    start,end = w.leo_selection
                    w.setSelectionRange(start,end)
                except Exception:
                    pass
            #@-node:ekr.20081121105001.225:<< restore the selection, insertion point and the scrollbar >>
            #@nl
            c.bodyWantsFocusNow()
            return 'break'
        #@-node:ekr.20081121105001.224:selectEditorHelper
        #@-node:ekr.20081121105001.223:selectEditor & helpers
        #@+node:ekr.20081121105001.226:updateEditors
        # Called from addEditor and assignPositionToEditor

        def updateEditors (self):

            pass

            # c = self.c ; p = c.currentPosition()
            # d = self.editorWidgets
            # if len(d.keys()) < 2: return # There is only the main widget.

            # for key in d:
                # w = d.get(key)
                # v = w.leo_v
                # if v and v == p.v and w != c.frame.body.bodyCtrl:
                    # w.delete(0,'end')
                    # w.insert('end',p.bodyString())
                    # # g.trace('update',w,v)
                    # self.recolorWidget(p,w)

            # c.bodyWantsFocus()
        #@-node:ekr.20081121105001.226:updateEditors
        #@-others
    #@nonl
    #@-node:ekr.20081121105001.215:entries
    #@+node:ekr.20081121105001.227:utils
    #@+node:ekr.20081121105001.228:computeLabel
    def computeLabel (self,w):

        s = w.leo_label_s

        if hasattr(w,'leo_chapter') and w.leo_chapter:
            s = '%s: %s' % (w.leo_chapter.name,s)

        return s
    #@-node:ekr.20081121105001.228:computeLabel
    #@+node:ekr.20081121105001.229:createChapterIvar
    def createChapterIvar (self,w):

        c = self.c ; cc = c.chapterController

        if not hasattr(w,'leo_chapter') or not w.leo_chapter:
            if cc and self.use_chapters:
                w.leo_chapter = cc.getSelectedChapter()
            else:
                w.leo_chapter = None
    #@-node:ekr.20081121105001.229:createChapterIvar
    #@+node:ekr.20081121105001.230:ensurePositionExists
    def ensurePositionExists(self,w):

        '''Return True if w.leo_p exists or can be reconstituted.'''

        c = self.c

        if c.positionExists(w.leo_p):
            return True
        else:
            g.trace('***** does not exist',w.leo_name)
            for p2 in c.all_positions_with_unique_vnodes_iter():
                if p2.v and p2.v == w.leo_v:
                    w.leo_p = p2.copy()
                    return True
            else:
                 # This *can* happen when selecting a deleted node.
                w.leo_p = c.currentPosition()
                return False
    #@-node:ekr.20081121105001.230:ensurePositionExists
    #@+node:ekr.20081121105001.231:inactivateActiveEditor
    def inactivateActiveEditor(self,w):

        '''Inactivate the previously active editor.'''

        d = self.editorWidgets

        # Don't capture ivars here! assignPositionToEditor keeps them up-to-date. (??)
        for key in d:
            w2 = d.get(key)
            if w2 != w and w2.leo_active:
                w2.leo_active = False
                self.unselectLabel(w2)
                w2.leo_scrollBarSpot = w2.yview()
                w2.leo_insertSpot = w2.getInsertPoint()
                w2.leo_selection = w2.getSelectionRange()
                # g.trace('inactive:',id(w2),'scroll',w2.leo_scrollBarSpot,'ins',w2.leo_insertSpot)
                # g.trace('inactivate',id(w2))
                return
    #@-node:ekr.20081121105001.231:inactivateActiveEditor
    #@+node:ekr.20081121105001.232:recolorWidget
    def recolorWidget (self,p,w):

        c = self.c ; old_w = c.frame.body.bodyCtrl

        # g.trace('w',id(w),p.headString(),len(w.getAllText()))

        # Save.
        c.frame.body.bodyCtrl = w
        try:
            # c.recolor_now(interruptable=False) # Force a complete recoloring.
            c.frame.body.colorizer.colorize(p,incremental=False,interruptable=False)
        finally:
            # Restore.
            c.frame.body.bodyCtrl = old_w
    #@-node:ekr.20081121105001.232:recolorWidget
    #@+node:ekr.20081121105001.233:switchToChapter (leoBody)
    def switchToChapter (self,w):

        '''select w.leo_chapter.'''

        c = self.c ; cc = c.chapterController

        if hasattr(w,'leo_chapter') and w.leo_chapter:
            chapter = w.leo_chapter
            name = chapter and chapter.name
            oldChapter = cc.getSelectedChapter()
            if chapter != oldChapter:
                # g.trace('===','old',oldChapter.name,'new',name,w.leo_p)
                cc.selectChapterByName(name)
                c.bodyWantsFocusNow()
    #@-node:ekr.20081121105001.233:switchToChapter (leoBody)
    #@+node:ekr.20081121105001.234:updateInjectedIvars
    # Called from addEditor and assignPositionToEditor.

    def updateInjectedIvars (self,w,p):

        c = self.c ; cc = c.chapterController

        if cc and self.use_chapters:
            w.leo_chapter = cc.getSelectedChapter()
        else:
            w.leo_chapter = None

        w.leo_p = p.copy()
        w.leo_v = w.leo_p.v
        w.leo_label_s = p.headString()

        # g.trace('   ===', id(w),w.leo_chapter and w.leo_chapter.name,p.headString())
    #@-node:ekr.20081121105001.234:updateInjectedIvars
    #@-node:ekr.20081121105001.227:utils
    #@-node:ekr.20081121105001.212:Editors (qtBody)
    #@-others
#@-node:ekr.20081121105001.205:class leoQtBody (leoBody)
#@+node:ekr.20081121105001.235:class leoQtFindTab (findTab)
class leoQtFindTab (leoFind.findTab):

    '''A subclass of the findTab class containing all Qt Gui code.'''

    if 0: # We can use the base-class ctor.
        def __init__ (self,c,parentFrame):
            leoFind.findTab.__init__(self,c,parentFrame)
                # Init the base class.
                # Calls initGui, createFrame, createBindings & init(c), in that order.

    # Define these to suppress oops messages.
    def createBindings (self): pass
    def createFindTab (self,c,parentFrame): pass
    def createFrame (self,parentFrame): pass

    #@    @+others
    #@+node:ekr.20081121105001.236: Birth: called from leoFind ctor
    # leoFind.__init__ calls initGui, createFrame, createBindings & init, in that order.
    #@+node:ekr.20081121105001.237:initGui
    def initGui (self):

        owner = self

        self.svarDict = {}
            # Keys are ivar names, values are svar objects.

        for ivar in self.intKeys:
            self.svarDict[ivar] = self.svar(owner,ivar)

        # Add a hack for 'entire_outline' radio button.
        ivar = 'entire_outline'
        self.svarDict[ivar] = self.svar(owner,ivar)

        for ivar in self.newStringKeys:
            self.svarDict[ivar] = self.svar(owner,ivar=None)
    #@-node:ekr.20081121105001.237:initGui
    #@+node:ekr.20081121105001.238:init (qtFindTab) & helpers
    def init (self,c):

        '''Init the widgets of the 'Find' tab.'''

        self.createIvars()
        self.initIvars()
        self.initTextWidgets()
        self.initCheckBoxes()
        self.initRadioButtons()
    #@+node:ekr.20081121105001.239:createIvars
    def createIvars (self):

        c = self.c ; w = c.frame.top.ui # A Window ui object.

        # Bind boxes to Window objects.
        self.widgetsDict = {} # Keys are ivars, values are Qt widgets.
        data = (
            ('find_ctrl',       findTextWrapper(w.findPattern,'find-widget',c)),
            ('change_ctrl',     findTextWrapper(w.findChange,'change-widget',c)),
            ('whole_word',      w.checkBoxWholeWord),
            ('ignore_case',     w.checkBoxIgnoreCase),
            ('wrap',            w.checkBoxWrapAround),
            ('reverse',         w.checkBoxReverse),
            ('pattern_match',   w.checkBoxRexexp),
            ('mark_finds',      w.checkBoxMarkFinds),
            ('entire_outline',  w.checkBoxEntireOutline),
            ('suboutline_only', w.checkBoxSubroutineOnly),  
            ('node_only',       w.checkBoxNodeOnly),
            ('search_headline', w.checkBoxSearchHeadline),
            ('search_body',     w.checkBoxSearchBody),
            ('mark_changes',    w.checkBoxMarkChanges),
        )
        for ivar,widget in data:
            setattr(self,ivar,widget)
            self.widgetsDict[ivar] = widget
            # g.trace(ivar,widget)
    #@-node:ekr.20081121105001.239:createIvars
    #@+node:ekr.20081121105001.240:initIvars
    def initIvars(self):

        c = self.c

        # Separate c.ivars are much more convenient than a svarDict.
        for ivar in self.intKeys:
            # Get ivars from @settings.
            val = c.config.getBool(ivar)
            setattr(self,ivar,val)
            val = g.choose(val,1,0)
            svar = self.svarDict.get(ivar)
            if svar:
                svar.set(val)

            # g.trace(ivar,val)
    #@-node:ekr.20081121105001.240:initIvars
    #@+node:ekr.20081121105001.241:initTextWidgets
    def initTextWidgets(self):

        '''Init the find/change text areas.'''

        c = self.c

        table = (
            (self.find_ctrl,    "find_text",    '<find pattern here>'),
            (self.change_ctrl,  "change_text",  ''),
        )

        for w,setting,defaultText in table:
            # w is a textWrapper object
            w.setAllText(c.config.getString(setting) or defaultText)
    #@-node:ekr.20081121105001.241:initTextWidgets
    #@+node:ekr.20081121105001.242:initCheckBoxes
    def initCheckBoxes (self):

        for ivar,key in (
            ("pattern_match","pattern-search"),
        ):
            svar = self.svarDict[ivar].get()
            if svar:
                self.svarDict["radio-find-type"].set(key)
                w = self.widgetsDict.get(key)
                if w: w.setChecked(True)
                break
        else:
            self.svarDict["radio-find-type"].set("plain-search")

        aList = (
            'ignore_case','mark_changes','mark_finds',
            'pattern_match','reverse','search_body','search_headline',
            'whole_word','wrap',
            # Temp: add boxes that should be radio buttons.
            'node_only','suboutline_only','entire_outline',
        )

        for ivar in aList:
            svar = self.svarDict.get(ivar)
            if svar:
                # w is a QCheckBox.
                w = self.widgetsDict.get(ivar)
                if w:
                    val = svar.get()
                    svar.setWidget(w)
                    svar.set(val)
                    def checkBoxCallback(val,svar=svar):
                        svar.setVal(val)
                        # g.trace(ivar,bool(val))
                    w.connect(w,
                        QtCore.SIGNAL("stateChanged(int)"),
                        checkBoxCallback)
                    # g.trace(ivar,val,w)
                else: g.trace('*** no w',ivar)
            else: g.trace('*** no svar',ivar)
    #@-node:ekr.20081121105001.242:initCheckBoxes
    #@+node:ekr.20081121105001.243:initRadioButtons
    def initRadioButtons (self):

        for ivar,key in (
            ("suboutline_only","suboutline-only"),
            ("node_only","node-only"),
            # ("selection_only","selection-only")
        ):
            svar = self.svarDict[ivar].get()
            if svar:
                self.svarDict["radio-search-scope"].set(key)
                break
        else:
            key = 'entire-outline'
            self.svarDict["radio-search-scope"].set(key)
            # XXX At present w is a QCheckbox, not a QRadioButton.
            w = self.widgetsDict.get(key)
            if w: w.setChecked(True)

        # For entire-outline to be checked.
        self.svarDict.get('entire_outline').set(True)

    #@-node:ekr.20081121105001.243:initRadioButtons
    #@-node:ekr.20081121105001.238:init (qtFindTab) & helpers
    #@-node:ekr.20081121105001.236: Birth: called from leoFind ctor
    #@+node:ekr.20081121105001.244:class svar
    class svar:
        '''A class like Tk's IntVar and StringVar classes.'''
        def __init__(self,owner,ivar):
            self.ivar = ivar
            self.owner = owner
            self.val = None
            self.w = None
        def clearRadioButtons(self):
            buttons = ['node_only','suboutline_only','entire_outline']
            if self.ivar in buttons:
                buttons.remove(self.ivar)
                for ivar in buttons:
                    w = self.owner.widgetsDict.get(ivar)
                    if w: w.setChecked(False)
        def get (self):
            return self.w and bool(self.w.isChecked()) or self.val
        def set (self,val):
            self.clearRadioButtons()
            self.val = bool(val)
            if self.w: self.w.setChecked(bool(val))
            # g.trace(val,self.w,g.callers(4))
        def setVal(self,val):
            self.clearRadioButtons()
            self.val = bool(val)
        def setWidget(self,w):
            self.w = w
    #@-node:ekr.20081121105001.244:class svar
    #@+node:ekr.20081121105001.245:Support for minibufferFind class (qtFindTab)
    # This is the same as the Tk code because we simulate Tk svars.
    #@nonl
    #@+node:ekr.20081121105001.246:getOption
    def getOption (self,ivar):

        var = self.svarDict.get(ivar)

        if var:
            val = var.get()
            # g.trace('%s = %s' % (ivar,val))
            return val
        else:
            g.trace('bad ivar name: %s' % ivar)
            return None
    #@-node:ekr.20081121105001.246:getOption
    #@+node:ekr.20081121105001.247:setOption
    def setOption (self,ivar,val):

        if ivar in self.intKeys:
            if val is not None:
                svar = self.svarDict.get(ivar)
                svar.set(val)
                # g.trace('%s = %s' % (ivar,val))

        elif not g.app.unitTesting:
            g.trace('oops: bad find ivar %s' % ivar)
    #@-node:ekr.20081121105001.247:setOption
    #@+node:ekr.20081121105001.248:toggleOption
    def toggleOption (self,ivar):

        if ivar in self.intKeys:
            var = self.svarDict.get(ivar)
            val = not var.get()
            var.set(val)
            # g.trace('%s = %s' % (ivar,val),var)
        else:
            g.trace('oops: bad find ivar %s' % ivar)
    #@-node:ekr.20081121105001.248:toggleOption
    #@-node:ekr.20081121105001.245:Support for minibufferFind class (qtFindTab)
    #@-others
#@-node:ekr.20081121105001.235:class leoQtFindTab (findTab)
#@+node:ekr.20081121105001.249:class leoQtFrame
class leoQtFrame (leoFrame.leoFrame):

    """A class that represents a Leo window rendered in qt."""

    #@    @+others
    #@+node:ekr.20081121105001.250: Birth & Death (qtFrame)
    #@+node:ekr.20081121105001.251:__init__ (qtFrame)
    def __init__(self,title,gui):

        # Init the base class.
        leoFrame.leoFrame.__init__(self,gui)

        self.title = title
        self.initComplete = False # Set by initCompleteHint().
        leoQtFrame.instances += 1

        self.c = None # Set in finishCreate.
        self.iconBarClass = self.qtIconBarClass
        self.statusLineClass = self.qtStatusLineClass
        self.iconBar = None

        self.trace_status_line = None # Set in finishCreate.

        #@    << set the leoQtFrame ivars >>
        #@+node:ekr.20081121105001.252:<< set the leoQtFrame ivars >> (removed frame.bodyCtrl ivar)
        # "Official ivars created in createLeoFrame and its allies.
        self.bar1 = None
        self.bar2 = None
        self.body = None
        self.f1 = self.f2 = None
        self.findPanel = None # Inited when first opened.
        self.iconBarComponentName = 'iconBar'
        self.iconFrame = None 
        self.log = None
        self.canvas = None
        self.outerFrame = None
        self.statusFrame = None
        self.statusLineComponentName = 'statusLine'
        self.statusText = None 
        self.statusLabel = None 
        self.top = None # This will be a class Window object.
        self.tree = None
        # self.treeBar = None # Replaced by injected frame.canvas.leo_treeBar.

        # Used by event handlers...
        self.controlKeyIsDown = False # For control-drags
        self.draggedItem = None
        self.isActive = True
        self.redrawCount = 0
        self.wantedWidget = None
        self.wantedCallbackScheduled = False
        self.scrollWay = None
        #@-node:ekr.20081121105001.252:<< set the leoQtFrame ivars >> (removed frame.bodyCtrl ivar)
        #@nl

        self.minibufferVisible = True
    #@-node:ekr.20081121105001.251:__init__ (qtFrame)
    #@+node:ekr.20081121105001.253:__repr__ (qtFrame)
    def __repr__ (self):

        return "<leoQtFrame: %s>" % self.title
    #@-node:ekr.20081121105001.253:__repr__ (qtFrame)
    #@+node:ekr.20081121105001.254:qtFrame.finishCreate & helpers
    def finishCreate (self,c):

        f = self ; f.c = c

        # g.trace('***qtFrame')

        self.bigTree           = c.config.getBool('big_outline_pane')
        self.trace_status_line = c.config.getBool('trace_status_line')
        self.use_chapters      = c.config.getBool('use_chapters')
        self.use_chapter_tabs  = c.config.getBool('use_chapter_tabs')

        # xx todo
        f.top = DynamicWindow(c)
        g.app.gui.attachLeoIcon(f.top)
        f.top.setWindowTitle(self.title)
        f.top.show()

        # This must be done after creating the commander.
        f.splitVerticalFlag,f.ratio,f.secondary_ratio = f.initialRatios()
        # # f.createOuterFrames()
        f.createIconBar() # A base class method.
        # # f.createLeoSplitters(f.outerFrame)
        f.createSplitterComponents()
        f.createStatusLine() # A base class method.
        f.createFirstTreeNode() # Call the base-class method.
        f.menu = leoQtMenu(f)
        c.setLog()
        g.app.windowList.append(f)
        c.initVersion()
        c.signOnWithVersion()
        f.miniBufferWidget = leoQtMinibuffer(c)
        c.bodyWantsFocusNow()
    #@+node:ekr.20081121105001.255:createSplitterComponents (qtFrame)
    def createSplitterComponents (self):

        f = self ; c = f.c

        f.tree  = leoQtTree(c,f)
        f.log   = leoQtLog(f,None)
        f.body  = leoQtBody(f,None)

        if f.use_chapters:
            c.chapterController = cc = leoChapters.chapterController(c)

        # # Create the canvas, tree, log and body.
        # if f.use_chapters:
            # c.chapterController = cc = leoChapters.chapterController(c)

        # # split1.pane1 is the secondary splitter.

        # if self.bigTree: # Put outline in the main splitter.
            # if self.use_chapters and self.use_chapter_tabs:
                # cc.tt = leoQtTreeTab(c,f.split1Pane2,cc)
            # f.canvas = f.createCanvas(f.split1Pane1)
            # f.tree  = leoQtTree(c,f,f.canvas)
            # f.log   = leoQtLog(f,f.split2Pane2)
            # f.body  = leoQtBody(f,f.split2Pane1)
        # else:
            # if self.use_chapters and self.use_chapter_tabs:
                # cc.tt = leoQtTreeTab(c,f.split2Pane1,cc)
            # f.canvas = f.createCanvas(f.split2Pane1)
            # f.tree   = leoQtTree(c,f,f.canvas)
            # f.log    = leoQtLog(f,f.split2Pane2)
            # f.body   = leoQtBody(f,f.split1Pane2)

        # # Yes, this an "official" ivar: this is a kludge.
        # # f.bodyCtrl = f.body.bodyCtrl

        # # Configure.
        # f.setTabWidth(c.tab_width)
        # f.reconfigurePanes()
        # f.body.setFontFromConfig()
        # f.body.setColorFromConfig()
    #@-node:ekr.20081121105001.255:createSplitterComponents (qtFrame)
    #@-node:ekr.20081121105001.254:qtFrame.finishCreate & helpers
    #@+node:ekr.20081121105001.256:initCompleteHint
    def initCompleteHint (self):

        '''A kludge: called to enable text changed events.'''

        self.initComplete = True
        # g.trace(self.c)
    #@-node:ekr.20081121105001.256:initCompleteHint
    #@+node:ekr.20081121105001.257:Destroying the qtFrame
    #@+node:ekr.20081121105001.258:destroyAllObjects
    def destroyAllObjects (self):

        """Clear all links to objects in a Leo window."""

        frame = self ; c = self.c

        # g.printGcAll()

        # Do this first.
        #@    << clear all vnodes and tnodes in the tree >>
        #@+node:ekr.20081121105001.259:<< clear all vnodes and tnodes in the tree>>
        # Using a dict here is essential for adequate speed.
        vList = [] ; tDict = {}

        for p in c.all_positions_with_unique_vnodes_iter():
            vList.append(p.v)
            if p.v.t:
                key = id(p.v.t)
                if key not in tDict:
                    tDict[key] = p.v.t

        for key in tDict:
            g.clearAllIvars(tDict[key])

        for v in vList:
            g.clearAllIvars(v)

        vList = [] ; tDict = {} # Remove these references immediately.
        #@-node:ekr.20081121105001.259:<< clear all vnodes and tnodes in the tree>>
        #@nl

        if 1:
            # Destroy all ivars in subcommanders.
            g.clearAllIvars(c.atFileCommands)
            if c.chapterController: # New in Leo 4.4.3 b1.
                g.clearAllIvars(c.chapterController)
            g.clearAllIvars(c.fileCommands)
            g.clearAllIvars(c.keyHandler) # New in Leo 4.4.3 b1.
            g.clearAllIvars(c.importCommands)
            g.clearAllIvars(c.tangleCommands)
            g.clearAllIvars(c.undoer)
            g.clearAllIvars(c)
        if 0: # No need.
            tree = frame.tree ; body = self.body
            g.clearAllIvars(body.colorizer)
            g.clearAllIvars(body)
            g.clearAllIvars(tree)

    #@-node:ekr.20081121105001.258:destroyAllObjects
    #@+node:ekr.20081121105001.260:destroySelf (qtFrame)
    def destroySelf (self):

        # Remember these: we are about to destroy all of our ivars!
        c,top = self.c,self.top 

        # Indicate that the commander is no longer valid.
        c.exists = False

        if 0: # We can't do this unless we unhook the event filter.
            # Destroys all the objects of the commander.
            self.destroyAllObjects()

        c.exists = False # Make sure this one ivar has not been destroyed.

        # g.trace('qtFrame',c,g.callers(4))
        top.close()

    #@-node:ekr.20081121105001.260:destroySelf (qtFrame)
    #@-node:ekr.20081121105001.257:Destroying the qtFrame
    #@-node:ekr.20081121105001.250: Birth & Death (qtFrame)
    #@+node:ekr.20081121105001.261:class qtStatusLineClass (qtFrame)
    class qtStatusLineClass:

        '''A class representing the status line.'''

        #@    @+others
        #@+node:ekr.20081121105001.262:ctor
        def __init__ (self,c,parentFrame):

            self.c = c
            self.statusBar = c.frame.top.statusBar
            self.lastFcol= 0
            self.lastRow = 0
            self.lastCol = 0

            # Create the text widgets.
            self.textWidget1 = w1 = QtGui.QLineEdit(self.statusBar)
            self.textWidget2 = w2 = QtGui.QLineEdit(self.statusBar)
            w1.setObjectName('status1')
            w2.setObjectName('status2')
            self.statusBar.addWidget(w1,True)
            self.statusBar.addWidget(w2,True)
            self.put('')
            self.update()
            c.frame.top.setStyleSheets()
        #@-node:ekr.20081121105001.262:ctor
        #@+node:ekr.20081121105001.263: do-nothings
        def disable (self,background=None): pass
        def enable(self,background="white"):pass
        def getFrame (self):                return None
        def isEnabled(self):                return True
        def onActivate (self,event=None):   pass
        def pack (self):                    pass
        def setBindings (self):             pass
        def unpack (self):                  pass

        hide = unpack
        show = pack

        #@-node:ekr.20081121105001.263: do-nothings
        #@+node:ekr.20081121105001.264:clear, get & put/1
        def clear (self):
            self.put('')

        def get (self):
            return self.textWidget2.text()

        def put(self,s,color=None):
            self.put_helper(s,self.textWidget2)

        def put1(self,s,color=None):
            self.put_helper(s,self.textWidget1)

        def put_helper(self,s,w):
            # w.setEnabled(True)
            w.setText(s)
            # w.setEnabled(False)
        #@-node:ekr.20081121105001.264:clear, get & put/1
        #@+node:ekr.20081121105001.265:update
        def update (self):

            if g.app.killed: return
            c = self.c ; body = c.frame.body
            s = body.getAllText()
            i = body.getInsertPoint()
            # Compute row,col & fcol
            row,col = g.convertPythonIndexToRowCol(s,i)
            if col > 0:
                s2 = s[i-col:i]
                s2 = g.toUnicode(s2,g.app.tkEncoding)
                col = g.computeWidth (s2,c.tab_width)
            fcol = col + c.currentPosition().textOffset()
            self.put1(
                "line: %d, col: %d, fcol: %d" % (row,col,fcol))
            self.lastRow = row
            self.lastCol = col
            self.lastFcol = fcol
        #@-node:ekr.20081121105001.265:update
        #@-others
    #@-node:ekr.20081121105001.261:class qtStatusLineClass (qtFrame)
    #@+node:ekr.20081121105001.266:class qtIconBarClass
    class qtIconBarClass:

        '''A class representing the singleton Icon bar'''

        #@    @+others
        #@+node:ekr.20081121105001.267: ctor
        def __init__ (self,c,parentFrame):

            self.c = c
            self.parentFrame = parentFrame
            self.w = c.frame.top.iconBar # A QToolBar.

            # g.app.iconWidgetCount = 0
        #@-node:ekr.20081121105001.267: ctor
        #@+node:ekr.20081121105001.268: do-nothings
        def addRow(self,height=None):   pass
        def getFrame (self):            return None
        def getNewFrame (self):         return None
        def pack (self):                pass
        def unpack (self):              pass

        hide = unpack
        show = pack
        #@-node:ekr.20081121105001.268: do-nothings
        #@+node:ekr.20081121105001.269:add
        def add(self,*args,**keys):

            '''Add a button to the icon bar.'''

            c = self.c
            command = keys.get('command')
            text = keys.get('text')
            if not text: return

            # imagefile = keys.get('imagefile')
            # image = keys.get('image')

            b = QtGui.QPushButton(text,self.w)
            b.leo_buttonAction = self.addWidget(b)

            b.setContextMenuPolicy(QtCore.Qt.ActionsContextMenu)

            def delete_callback(b=b,):
                a = b.leo_buttonAction
                self.w.removeAction(a)
                b.leo_buttonAction = None
                self.deleteButton(b)

            b.leo_removeAction = rb = QtGui.QAction('Remove Button' ,b)
            b.addAction(rb)
            rb.connect(rb, QtCore.SIGNAL("triggered()"), delete_callback)

            if command:
                def button_callback(c=c,command=command):
                    g.trace('command',command.__name__)
                    val = command()
                    if c.exists:
                        c.bodyWantsFocus()
                        c.outerUpdate()
                    return val

                b.connect(b,
                    QtCore.SIGNAL("clicked()"),
                    button_callback)

            return b
        #@-node:ekr.20081121105001.269:add
        #@+node:ekr.20081121105001.270:addRowIfNeeded
        def addRowIfNeeded (self):

            '''Add a new icon row if there are too many widgets.'''

            # n = g.app.iconWidgetCount

            # if n >= self.widgets_per_row:
                # g.app.iconWidgetCount = 0
                # self.addRow()

            # g.app.iconWidgetCount += 1
        #@-node:ekr.20081121105001.270:addRowIfNeeded
        #@+node:ekr.20081121105001.271:addWidget
        def addWidget (self,w):

            self.w.addWidget(w)
        #@-node:ekr.20081121105001.271:addWidget
        #@+node:ekr.20081121105001.272:clear
        def clear(self):

            """Destroy all the widgets in the icon bar"""

            self.w.clear()

            g.app.iconWidgetCount = 0
        #@-node:ekr.20081121105001.272:clear
        #@+node:ekr.20081121105001.273:deleteButton
        def deleteButton (self,w):

            #g.trace(w, '##')
            self.c.bodyWantsFocus()
            self.c.outerUpdate()
        #@-node:ekr.20081121105001.273:deleteButton
        #@+node:ekr.20081121105001.274:setCommandForButton
        def setCommandForButton(self,button,command):

            if command:
                QtCore.QObject.connect(button,
                    QtCore.SIGNAL("clicked()"),command)
        #@-node:ekr.20081121105001.274:setCommandForButton
        #@-others
    #@-node:ekr.20081121105001.266:class qtIconBarClass
    #@+node:ekr.20081121105001.275:Minibuffer methods
    #@+node:ekr.20081121105001.276:showMinibuffer
    def showMinibuffer (self):

        '''Make the minibuffer visible.'''

        # frame = self

        # if not frame.minibufferVisible:
            # frame.minibufferFrame.pack(side='bottom',fill='x')
            # frame.minibufferVisible = True
    #@-node:ekr.20081121105001.276:showMinibuffer
    #@+node:ekr.20081121105001.277:hideMinibuffer
    def hideMinibuffer (self):

        '''Hide the minibuffer.'''

        # frame = self

        # if frame.minibufferVisible:
            # frame.minibufferFrame.pack_forget()
            # frame.minibufferVisible = False
    #@-node:ekr.20081121105001.277:hideMinibuffer
    #@+node:ekr.20081121105001.278:f.setMinibufferBindings
    def setMinibufferBindings (self):

        '''Create bindings for the minibuffer..'''

        # return ###

        # f = self ; c = f.c ; k = c.k ; w = f.miniBufferWidget

        # table = [
            # ('<Key>',           k.masterKeyHandler),
            # ('<Button-1>',      k.masterClickHandler),
            # ('<Button-3>',      k.masterClick3Handler),
            # ('<Double-1>',      k.masterDoubleClickHandler),
            # ('<Double-3>',      k.masterDoubleClick3Handler),
        # ]

        # table2 = (
            # ('<Button-2>',      k.masterClickHandler),
        # )

        # if c.config.getBool('allow_middle_button_paste'):
            # table.extend(table2)

        # for kind,callback in table:
            # c.bind(w,kind,callback)

        # if 0:
            # if sys.platform.startswith('win'):
                # # Support Linux middle-button paste easter egg.
                # c.bind(w,"<Button-2>",f.OnPaste)
    #@-node:ekr.20081121105001.278:f.setMinibufferBindings
    #@-node:ekr.20081121105001.275:Minibuffer methods
    #@+node:ekr.20081121105001.279:Configuration (qtFrame)
    #@+node:ekr.20081121105001.280:configureBar (qtFrame)
    def configureBar (self,bar,verticalFlag):

        c = self.c

        # Get configuration settings.
        w = c.config.getInt("split_bar_width")
        if not w or w < 1: w = 7
        relief = c.config.get("split_bar_relief","relief")
        if not relief: relief = "flat"
        color = c.config.getColor("split_bar_color")
        if not color: color = "LightSteelBlue2"

        try:
            if verticalFlag:
                # Panes arranged vertically; horizontal splitter bar
                bar.configure(relief=relief,height=w,bg=color,cursor="sb_v_double_arrow")
            else:
                # Panes arranged horizontally; vertical splitter bar
                bar.configure(relief=relief,width=w,bg=color,cursor="sb_h_double_arrow")
        except: # Could be a user error. Use all defaults
            g.es("exception in user configuration for splitbar")
            g.es_exception()
            if verticalFlag:
                # Panes arranged vertically; horizontal splitter bar
                bar.configure(height=7,cursor="sb_v_double_arrow")
            else:
                # Panes arranged horizontally; vertical splitter bar
                bar.configure(width=7,cursor="sb_h_double_arrow")
    #@-node:ekr.20081121105001.280:configureBar (qtFrame)
    #@+node:ekr.20081121105001.281:configureBarsFromConfig (qtFrame)
    def configureBarsFromConfig (self):

        c = self.c

        w = c.config.getInt("split_bar_width")
        if not w or w < 1: w = 7

        relief = c.config.get("split_bar_relief","relief")
        if not relief or relief == "": relief = "flat"

        color = c.config.getColor("split_bar_color")
        if not color or color == "": color = "LightSteelBlue2"

        if self.splitVerticalFlag:
            bar1,bar2=self.bar1,self.bar2
        else:
            bar1,bar2=self.bar2,self.bar1

        try:
            bar1.configure(relief=relief,height=w,bg=color)
            bar2.configure(relief=relief,width=w,bg=color)
        except: # Could be a user error.
            g.es("exception in user configuration for splitbar")
            g.es_exception()
    #@-node:ekr.20081121105001.281:configureBarsFromConfig (qtFrame)
    #@+node:ekr.20081121105001.282:reconfigureFromConfig (qtFrame)
    def reconfigureFromConfig (self):

        frame = self ; c = frame.c

        frame.tree.setFontFromConfig()
        frame.configureBarsFromConfig()

        frame.body.setFontFromConfig()
        frame.body.setColorFromConfig()

        frame.setTabWidth(c.tab_width)
        frame.log.setFontFromConfig()
        frame.log.setColorFromConfig()

        c.redraw()
    #@-node:ekr.20081121105001.282:reconfigureFromConfig (qtFrame)
    #@+node:ekr.20081121105001.283:setInitialWindowGeometry (qtFrame)
    def setInitialWindowGeometry(self):

        """Set the position and size of the frame to config params."""

        c = self.c

        h = c.config.getInt("initial_window_height") or 500
        w = c.config.getInt("initial_window_width") or 600
        x = c.config.getInt("initial_window_left") or 10
        y = c.config.getInt("initial_window_top") or 10

        if h and w and x and y:
            self.setTopGeometry(w,h,x,y)
    #@-node:ekr.20081121105001.283:setInitialWindowGeometry (qtFrame)
    #@+node:ekr.20081121105001.284:setTabWidth (qtFrame)
    def setTabWidth (self, w):

        return

        # try: # This can fail when called from scripts
            # # Use the present font for computations.
            # font = self.body.bodyCtrl.cget("font") # 2007/10/27
            # root = g.app.root # 4/3/03: must specify root so idle window will work properly.
            # font = tkFont.Font(root=root,font=font)
            # tabw = font.measure(" " * abs(w)) # 7/2/02
            # self.body.bodyCtrl.configure(tabs=tabw)
            # self.tab_width = w
            # # g.trace(w,tabw)
        # except:
            # g.es_exception()
    #@-node:ekr.20081121105001.284:setTabWidth (qtFrame)
    #@+node:ekr.20081121105001.285:setWrap (qtFrame)
    def setWrap (self,p):

        c = self.c
        theDict = c.scanAllDirectives(p)
        if not theDict: return

        return

        # wrap = theDict.get("wrap")
        # if self.body.wrapState == wrap: return

        # self.body.wrapState = wrap
        # w = self.body.bodyCtrl

        # # g.trace(wrap)
        # if wrap:
            # w.configure(wrap="word") # 2007/10/25
            # w.leo_bodyXBar.pack_forget() # 2007/10/31
        # else:
            # w.configure(wrap="none")
            # # Bug fix: 3/10/05: We must unpack the text area to make the scrollbar visible.
            # w.pack_forget()  # 2007/10/25
            # w.leo_bodyXBar.pack(side="bottom", fill="x") # 2007/10/31
            # w.pack(expand=1,fill="both")  # 2007/10/25
    #@-node:ekr.20081121105001.285:setWrap (qtFrame)
    #@+node:ekr.20081121105001.286:reconfigurePanes (use config bar_width) (qtFrame)
    def reconfigurePanes (self):

        return

        # c = self.c

        # border = c.config.getInt('additional_body_text_border')
        # if border == None: border = 0

        # # The body pane needs a _much_ bigger border when tiling horizontally.
        # border = g.choose(self.splitVerticalFlag,2+border,6+border)
        # self.body.bodyCtrl.configure(bd=border) # 2007/10/25

        # # The log pane needs a slightly bigger border when tiling vertically.
        # border = g.choose(self.splitVerticalFlag,4,2) 
        # self.log.configureBorder(border)
    #@-node:ekr.20081121105001.286:reconfigurePanes (use config bar_width) (qtFrame)
    #@+node:ekr.20081121105001.287:resizePanesToRatio (qtFrame)
    def resizePanesToRatio(self,ratio,ratio2):

        #g.trace(ratio,ratio2,g.callers())

        self.divideLeoSplitter(self.splitVerticalFlag,ratio)
        self.divideLeoSplitter(not self.splitVerticalFlag,ratio2)
    #@-node:ekr.20081121105001.287:resizePanesToRatio (qtFrame)
    #@+node:leohag.20081208130321.12:divideLeoSplitter
    # Divides the main or secondary splitter, using the key invariant.
    def divideLeoSplitter (self, verticalFlag, frac):

        if self.splitVerticalFlag == verticalFlag:
            self.divideLeoSplitter1(frac,verticalFlag)
            self.ratio = frac # Ratio of body pane to tree pane.
        else:
            self.divideLeoSplitter2(frac,verticalFlag)
            self.secondary_ratio = frac # Ratio of tree pane to log pane.

    # Divides the main splitter.
    def divideLeoSplitter1 (self, frac, verticalFlag): 
        self.divideAnySplitter(frac, self.top.splitter_2 )

    # Divides the secondary splitter.
    def divideLeoSplitter2 (self, frac, verticalFlag): 
        self.divideAnySplitter (frac, self.top.ui.splitter)

    #@-node:leohag.20081208130321.12:divideLeoSplitter
    #@+node:leohag.20081208130321.13:divideAnySplitter
    # This is the general-purpose placer for splitters.
    # It is the only general-purpose splitter code in Leo.

    def divideAnySplitter (self, frac, splitter ):#verticalFlag, bar, pane1, pane2):

        sizes = splitter.sizes()

        if len(sizes)!=2:
            g.trace('there must be two and only two widgets in the splitter')

        if frac > 1 or frac < 0:
            g.trace('split ratio [%s] out of range 0 <= frac <= 1'%frac)

        s1, s2 = sizes
        s = s1+s2
        s1 = int(s * frac + 0.5)
        s2 = s - s1 

        splitter.setSizes([s1,s2])

    #@+at
    #     # if self.bigTree:
    #         # pane1,pane2 = pane2,pane1
    # 
    #     if verticalFlag:
    #         # Panes arranged vertically; horizontal splitter bar
    #         bar.place(rely=frac)
    #         pane1.place(relheight=frac)
    #         pane2.place(relheight=1-frac)
    #     else:
    #         # Panes arranged horizontally; vertical splitter bar
    #         bar.place(relx=frac)
    #         pane1.place(relwidth=frac)
    #         pane2.place(relwidth=1-frac)
    #@-at
    #@-node:leohag.20081208130321.13:divideAnySplitter
    #@-node:ekr.20081121105001.279:Configuration (qtFrame)
    #@+node:ekr.20081121105001.288:Event handlers (qtFrame)
    #@+node:ekr.20081121105001.289:frame.OnCloseLeoEvent
    # Called from quit logic and when user closes the window.
    # Returns True if the close happened.

    def OnCloseLeoEvent(self):

        f = self ; c = f.c

        if c.inCommand:
            # g.trace('requesting window close')
            c.requestCloseWindow = True
        else:
            g.app.closeLeoWindow(self)
    #@-node:ekr.20081121105001.289:frame.OnCloseLeoEvent
    #@+node:ekr.20081121105001.290:frame.OnControlKeyUp/Down
    def OnControlKeyDown (self,event=None):

        self.controlKeyIsDown = True

    def OnControlKeyUp (self,event=None):

        self.controlKeyIsDown = False
    #@-node:ekr.20081121105001.290:frame.OnControlKeyUp/Down
    #@+node:ekr.20081121105001.291:OnActivateBody (qtFrame)
    def OnActivateBody (self,event=None):

        # try:
            # frame = self ; c = frame.c
            # c.setLog()
            # w = c.get_focus()
            # if w != c.frame.body.bodyCtrl:
                # frame.tree.OnDeactivate()
            # c.bodyWantsFocusNow()
        # except:
            # g.es_event_exception("activate body")

        return 'break'
    #@-node:ekr.20081121105001.291:OnActivateBody (qtFrame)
    #@+node:ekr.20081121105001.292:OnActivateLeoEvent, OnDeactivateLeoEvent
    def OnActivateLeoEvent(self,event=None):

        '''Handle a click anywhere in the Leo window.'''

        self.c.setLog()

    def OnDeactivateLeoEvent(self,event=None):

        pass # This causes problems on the Mac.
    #@-node:ekr.20081121105001.292:OnActivateLeoEvent, OnDeactivateLeoEvent
    #@+node:ekr.20081121105001.293:OnActivateTree
    def OnActivateTree (self,event=None):

        try:
            frame = self ; c = frame.c
            c.setLog()

            if 0: # Do NOT do this here!
                # OnActivateTree can get called when the tree gets DE-activated!!
                c.bodyWantsFocus()

        except:
            g.es_event_exception("activate tree")
    #@-node:ekr.20081121105001.293:OnActivateTree
    #@+node:ekr.20081121105001.294:OnBodyClick, OnBodyRClick (Events)
    def OnBodyClick (self,event=None):

        try:
            c = self.c ; p = c.currentPosition()
            if not g.doHook("bodyclick1",c=c,p=p,v=p,event=event):
                self.OnActivateBody(event=event)
                c.k.showStateAndMode(w=c.frame.body.bodyCtrl)
            g.doHook("bodyclick2",c=c,p=p,v=p,event=event)
        except:
            g.es_event_exception("bodyclick")

    def OnBodyRClick(self,event=None):

        try:
            c = self.c ; p = c.currentPosition()
            if not g.doHook("bodyrclick1",c=c,p=p,v=p,event=event):
                c.k.showStateAndMode(w=c.frame.body.bodyCtrl)
            g.doHook("bodyrclick2",c=c,p=p,v=p,event=event)
        except:
            g.es_event_exception("iconrclick")
    #@-node:ekr.20081121105001.294:OnBodyClick, OnBodyRClick (Events)
    #@+node:ekr.20081121105001.295:OnBodyDoubleClick (Events)
    def OnBodyDoubleClick (self,event=None):

        try:
            c = self.c ; p = c.currentPosition()
            if event and not g.doHook("bodydclick1",c=c,p=p,v=p,event=event):
                c.editCommands.extendToWord(event) # Handles unicode properly.
                c.k.showStateAndMode(w=c.frame.body.bodyCtrl)
            g.doHook("bodydclick2",c=c,p=p,v=p,event=event)
        except:
            g.es_event_exception("bodydclick")

        return "break" # Restore this to handle proper double-click logic.
    #@-node:ekr.20081121105001.295:OnBodyDoubleClick (Events)
    #@-node:ekr.20081121105001.288:Event handlers (qtFrame)
    #@+node:ekr.20081121105001.296:Gui-dependent commands
    #@+node:ekr.20081121105001.297:Minibuffer commands... (qtFrame)
    #@+node:ekr.20081121105001.298:contractPane
    def contractPane (self,event=None):

        '''Contract the selected pane.'''

        # f = self ; c = f.c
        # w = c.get_requested_focus()
        # wname = c.widget_name(w)

        # # g.trace(wname)
        # if not w: return

        # if wname.startswith('body'):
            # f.contractBodyPane()
        # elif wname.startswith('log'):
            # f.contractLogPane()
        # elif wname.startswith('head') or wname.startswith('canvas'):
            # f.contractOutlinePane()
    #@-node:ekr.20081121105001.298:contractPane
    #@+node:ekr.20081121105001.299:expandPane
    def expandPane (self,event=None):

        '''Expand the selected pane.'''

        # f = self ; c = f.c

        # w = c.get_requested_focus()
        # wname = c.widget_name(w)

        # # g.trace(wname)
        # if not w: return

        # if wname.startswith('body'):
            # f.expandBodyPane()
        # elif wname.startswith('log'):
            # f.expandLogPane()
        # elif wname.startswith('head') or wname.startswith('canvas'):
            # f.expandOutlinePane()
    #@-node:ekr.20081121105001.299:expandPane
    #@+node:ekr.20081121105001.300:fullyExpandPane
    def fullyExpandPane (self,event=None):

        '''Fully expand the selected pane.'''

        # f = self ; c = f.c

        # w = c.get_requested_focus()
        # wname = c.widget_name(w)

        # # g.trace(wname)
        # if not w: return

        # if wname.startswith('body'):
            # f.fullyExpandBodyPane()
        # elif wname.startswith('log'):
            # f.fullyExpandLogPane()
        # elif wname.startswith('head') or wname.startswith('canvas'):
            # f.fullyExpandOutlinePane()
    #@-node:ekr.20081121105001.300:fullyExpandPane
    #@+node:ekr.20081121105001.301:hidePane
    def hidePane (self,event=None):

        '''Completely contract the selected pane.'''

        # f = self ; c = f.c

        # w = c.get_requested_focus()
        # wname = c.widget_name(w)

        # g.trace(wname)
        # if not w: return

        # if wname.startswith('body'):
            # f.hideBodyPane()
            # c.treeWantsFocusNow()
        # elif wname.startswith('log'):
            # f.hideLogPane()
            # c.bodyWantsFocusNow()
        # elif wname.startswith('head') or wname.startswith('canvas'):
            # f.hideOutlinePane()
            # c.bodyWantsFocusNow()
    #@-node:ekr.20081121105001.301:hidePane
    #@+node:ekr.20081121105001.302:expand/contract/hide...Pane
    #@+at 
    #@nonl
    # The first arg to divideLeoSplitter means the following:
    # 
    #     f.splitVerticalFlag: use the primary   (tree/body) ratio.
    # not f.splitVerticalFlag: use the secondary (tree/log) ratio.
    #@-at
    #@@c

    def contractBodyPane (self,event=None):
        '''Contract the body pane.'''
        f = self ; r = min(1.0,f.ratio+0.1)
        f.divideLeoSplitter(f.splitVerticalFlag,r)

    def contractLogPane (self,event=None):
        '''Contract the log pane.'''
        f = self ; r = min(1.0,f.ratio+0.1)
        f.divideLeoSplitter(not f.splitVerticalFlag,r)

    def contractOutlinePane (self,event=None):
        '''Contract the outline pane.'''
        f = self ; r = max(0.0,f.ratio-0.1)
        f.divideLeoSplitter(f.splitVerticalFlag,r)

    def expandBodyPane (self,event=None):
        '''Expand the body pane.'''
        self.contractOutlinePane()

    def expandLogPane(self,event=None):
        '''Expand the log pane.'''
        f = self ; r = max(0.0,f.ratio-0.1)
        f.divideLeoSplitter(not f.splitVerticalFlag,r)

    def expandOutlinePane (self,event=None):
        '''Expand the outline pane.'''
        self.contractBodyPane()
    #@-node:ekr.20081121105001.302:expand/contract/hide...Pane
    #@+node:ekr.20081121105001.303:fullyExpand/hide...Pane
    def fullyExpandBodyPane (self,event=None):
        '''Fully expand the body pane.'''
        f = self
        f.divideLeoSplitter(f.splitVerticalFlag,0.0)

    def fullyExpandLogPane (self,event=None):
        '''Fully expand the log pane.'''
        f = self
        f.divideLeoSplitter(not f.splitVerticalFlag,0.0)

    def fullyExpandOutlinePane (self,event=None):
        '''Fully expand the outline pane.'''
        f = self
        f.divideLeoSplitter(f.splitVerticalFlag,1.0)

    def hideBodyPane (self,event=None):
        '''Completely contract the body pane.'''
        f = self
        f.divideLeoSplitter(f.splitVerticalFlag,1.0)

    def hideLogPane (self,event=None):
        '''Completely contract the log pane.'''
        f = self
        f.divideLeoSplitter(not f.splitVerticalFlag,1.0)

    def hideOutlinePane (self,event=None):
        '''Completely contract the outline pane.'''
        f = self
        f.divideLeoSplitter(f.splitVerticalFlag,0.0)
    #@-node:ekr.20081121105001.303:fullyExpand/hide...Pane
    #@-node:ekr.20081121105001.297:Minibuffer commands... (qtFrame)
    #@+node:ekr.20081121105001.304:Window Menu...
    #@+node:ekr.20081121105001.305:toggleActivePane (qtFrame)
    def toggleActivePane (self,event=None):

        '''Toggle the focus between the outline and body panes.'''

        frame = self ; c = frame.c

        if c.get_focus() == frame.body.bodyCtrl: # 2007/10/25
            c.treeWantsFocusNow()
        else:
            c.endEditing()
            c.bodyWantsFocusNow()
    #@-node:ekr.20081121105001.305:toggleActivePane (qtFrame)
    #@+node:ekr.20081121105001.306:cascade
    def cascade (self,event=None):

        '''Cascade all Leo windows.'''

        # x,y,delta = 10,10,10
        # for frame in g.app.windowList:
            # top = frame.top

            # # Compute w,h
            # top.update_idletasks() # Required to get proper info.
            # geom = top.geometry() # geom = "WidthxHeight+XOffset+YOffset"
            # dim,junkx,junky = geom.split('+')
            # w,h = dim.split('x')
            # w,h = int(w),int(h)

            # # Set new x,y and old w,h
            # frame.setTopGeometry(w,h,x,y,adjustSize=False)

            # # Compute the new offsets.
            # x += 30 ; y += 30
            # if x > 200:
                # x = 10 + delta ; y = 40 + delta
                # delta += 10
    #@-node:ekr.20081121105001.306:cascade
    #@+node:ekr.20081121105001.307:equalSizedPanes
    def equalSizedPanes (self,event=None):

        '''Make the outline and body panes have the same size.'''

        frame = self
        frame.resizePanesToRatio(0.5,frame.secondary_ratio)
    #@-node:ekr.20081121105001.307:equalSizedPanes
    #@+node:ekr.20081121105001.308:hideLogWindow
    def hideLogWindow (self,event=None):

        frame = self

        frame.divideLeoSplitter2(0.99, not frame.splitVerticalFlag)
    #@-node:ekr.20081121105001.308:hideLogWindow
    #@+node:ekr.20081121105001.309:minimizeAll
    def minimizeAll (self,event=None):

        '''Minimize all Leo's windows.'''

        self.minimize(g.app.pythonFrame)
        for frame in g.app.windowList:
            self.minimize(frame)
            self.minimize(frame.findPanel)

    def minimize(self,frame):

        pass

        # if frame and frame.top.state() == "normal":
            # frame.top.iconify()
    #@-node:ekr.20081121105001.309:minimizeAll
    #@+node:ekr.20081121105001.310:toggleSplitDirection (qtFrame)
    # The key invariant: self.splitVerticalFlag tells the alignment of the main splitter.

    def toggleSplitDirection (self,event=None):

        '''Toggle the split direction in the present Leo window.'''

        frame = self ; top = frame.top

        for w in (top.splitter,top.splitter_2):
            w.setOrientation(
                g.choose(w.orientation() == QtCore.Qt.Horizontal,
                    QtCore.Qt.Vertical,QtCore.Qt.Horizontal))
    #@nonl
    #@+node:ekr.20081121105001.311:toggleQtSplitDirection
    def toggleQtSplitDirection (self,verticalFlag):

        # Abbreviations.
        frame = self
        # bar1 = self.bar1 ; bar2 = self.bar2
        # split1Pane1,split1Pane2 = self.split1Pane1,self.split1Pane2
        # split2Pane1,split2Pane2 = self.split2Pane1,self.split2Pane2
        # # Reconfigure the bars.
        # bar1.place_forget()
        # bar2.place_forget()
        # self.configureBar(bar1,verticalFlag)
        # self.configureBar(bar2,not verticalFlag)
        # # Make the initial placements again.
        # self.placeSplitter(bar1,split1Pane1,split1Pane2,verticalFlag)
        # self.placeSplitter(bar2,split2Pane1,split2Pane2,not verticalFlag)
        # # Adjust the log and body panes to give more room around the bars.
        # self.reconfigurePanes()
        # # Redraw with an appropriate ratio.
        # vflag,ratio,secondary_ratio = frame.initialRatios()
        # self.resizePanesToRatio(ratio,secondary_ratio)
    #@-node:ekr.20081121105001.311:toggleQtSplitDirection
    #@-node:ekr.20081121105001.310:toggleSplitDirection (qtFrame)
    #@+node:ekr.20081121105001.312:resizeToScreen
    def resizeToScreen (self,event=None):

        '''Resize the Leo window so it fill the entire screen.'''

        top = self.top

        # w = top.winfo_screenwidth()
        # h = top.winfo_screenheight()

        # if sys.platform.startswith('win'):
            # top.state('zoomed')
        # elif sys.platform == 'darwin':
            # # Must leave room to get at very small resizing area.
            # geom = "%dx%d%+d%+d" % (w-20,h-55,10,25)
            # top.geometry(geom)
        # else:
            # # Fill almost the entire screen.
            # # Works on Windows. YMMV for other platforms.
            # geom = "%dx%d%+d%+d" % (w-8,h-46,0,0)
            # top.geometry(geom)
    #@-node:ekr.20081121105001.312:resizeToScreen
    #@-node:ekr.20081121105001.304:Window Menu...
    #@+node:ekr.20081121105001.313:Help Menu...
    #@+node:ekr.20081121105001.314:leoHelp
    def leoHelp (self,event=None):

        '''Open Leo's offline tutorial.'''

        frame = self ; c = frame.c

        theFile = g.os_path_join(g.app.loadDir,"..","doc","sbooks.chm")

        if g.os_path_exists(theFile):
            os.startfile(theFile)
        else:
            answer = g.app.gui.runAskYesNoDialog(c,
                "Download Tutorial?",
                "Download tutorial (sbooks.chm) from SourceForge?")

            if answer == "yes":
                try:
                    if 0: # Download directly.  (showProgressBar needs a lot of work)
                        url = "http://umn.dl.sourceforge.net/sourceforge/leo/sbooks.chm"
                        import urllib
                        self.scale = None
                        urllib.urlretrieve(url,theFile,self.showProgressBar)
                        if self.scale:
                            self.scale.destroy()
                            self.scale = None
                    else:
                        url = "http://prdownloads.sourceforge.net/leo/sbooks.chm?download"
                        import webbrowser
                        os.chdir(g.app.loadDir)
                        webbrowser.open_new(url)
                except:
                    g.es("exception downloading","sbooks.chm")
                    g.es_exception()
    #@+node:ekr.20081121105001.315:showProgressBar
    def showProgressBar (self,count,size,total):

        # g.trace("count,size,total:",count,size,total)
        if self.scale == None:
            pass
            #@        << create the scale widget >>
            #@+node:ekr.20081121105001.316:<< create the scale widget >>
            # top = qt.Toplevel()
            # top.title("Download progress")
            # self.scale = scale = qt.Scale(top,state="normal",orient="horizontal",from_=0,to=total)
            # scale.pack()
            # top.lift()
            #@-node:ekr.20081121105001.316:<< create the scale widget >>
            #@nl
        # self.scale.set(count*size)
        # self.scale.update_idletasks()
    #@-node:ekr.20081121105001.315:showProgressBar
    #@-node:ekr.20081121105001.314:leoHelp
    #@-node:ekr.20081121105001.313:Help Menu...
    #@-node:ekr.20081121105001.296:Gui-dependent commands
    #@+node:ekr.20081121105001.317:Qt bindings... (qtFrame)
    def bringToFront (self):
        self.top.showNormal()
    def deiconify (self):
        self.top.showNormal()
    def getFocus(self):
        return g.app.gui.get_focus() 
    def get_window_info(self):
        rect = self.top.geometry()
        topLeft = rect.topLeft()
        x,y = topLeft.x(),topLeft.y()
        w,h = rect.width(),rect.height()
        return w,h,x,y
    def iconify(self):
        g.trace()
        self.top.showMinimized()
    def lift (self):
        self.top.activateWindow()
    def update (self):
        pass
    def getTitle (self):
        return g.app.gui.toUnicode(self.top.windowTitle())

    def setTitle (self,s):
        self.top.setWindowTitle(s)
    def setTopGeometry(self,w,h,x,y,adjustSize=True):
        self.top.setGeometry(QtCore.QRect(x,y,w,h))
    #@-node:ekr.20081121105001.317:Qt bindings... (qtFrame)
    #@-others
#@-node:ekr.20081121105001.249:class leoQtFrame
#@+node:ekr.20081121105001.318:class leoQtLog
class leoQtLog (leoFrame.leoLog):

    """A class that represents the log pane of a Qt window."""

    #@    @+others
    #@+node:ekr.20081121105001.319:qtLog Birth
    #@+node:ekr.20081121105001.320:qtLog.__init__
    def __init__ (self,frame,parentFrame):

        # g.trace("leoQtLog")

        # Call the base class constructor and calls createControl.
        leoFrame.leoLog.__init__(self,frame,parentFrame)

        self.c = c = frame.c # Also set in the base constructor, but we need it here.
        self.logCtrl = None # The text area for log messages.

        self.contentsDict = {} # Keys are tab names.  Values are widgets.
        self.logDict = {} # Keys are tab names text widgets.  Values are the widgets.
        self.menu = None # A menu that pops up on right clicks in the hull or in tabs.

        self.tabWidget = c.frame.top.ui.tabWidget # The Qt.TabWidget that holds all the tabs.
        self.wrap = g.choose(c.config.getBool('log_pane_wraps'),"word","none")

        if 0: # Does not work
            theFilter = leoQtEventFilter(c,w=c.frame,tag='log')
            self.tabWidget.installEventFilter(theFilter)

        self.setFontFromConfig()
        self.setColorFromConfig()
    #@-node:ekr.20081121105001.320:qtLog.__init__
    #@+node:ekr.20081121105001.321:qtLog.finishCreate
    def finishCreate (self):

        c = self.c ; log = self ; w = self.tabWidget

        # Remove unneeded tabs.
        for name in ('Tab 1','Page'):
            for i in range(w.count()):
                if name == w.tabText(i):
                    w.removeTab(i)
                    break

        # Rename the 'Tab 2' tab to 'Find'.
        for i in range(w.count()):
            if w.tabText(i) == 'Tab 2':
                w.setTabText(i,'Find')
                self.contentsDict['Find'] = w.currentWidget()
                break

        # Create the log tab as the leftmost tab.
        log.selectTab('Log')

        logWidget = self.contentsDict.get('Log')
        for i in range(w.count()):
            if w.tabText(i) == 'Log':
                w.removeTab(i)
                w.insertTab(0,logWidget,'Log')
                break

        c.searchCommands.openFindTab(show=False)
        c.spellCommands.openSpellTab()
    #@-node:ekr.20081121105001.321:qtLog.finishCreate
    #@-node:ekr.20081121105001.319:qtLog Birth
    #@+node:ekr.20081121105001.322:Do nothings
    # def createCanvas (self,tabName=None): pass

    # def getSelectedTab (self): return self.tabName

    # def lowerTab (self,tabName):
        # self.c.invalidateFocus()
        # self.c.bodyWantsFocus()

    # def makeTabMenu (self,tabName=None,allowRename=True): pass

    # def onLogTextRightClick(self, event):
        # g.doHook('rclick-popup',c=self.c,event=event, context_menu='log')

    # def raiseTab (self,tabName):
        # self.c.invalidateFocus()
        # self.c.bodyWantsFocus()

    # def renameTab (self,oldName,newName): pass

    # def setCanvasTabBindings (self,tabName,menu): pass

    # def setTabBindings (self,tabName): pass

    #@+node:ekr.20081121105001.323:Config
    # These will probably be replaced by style sheets.

    def configureBorder(self,border):   pass
    def configureFont(self,font):       pass
    def getFontConfig (self):           pass

    def setColorFromConfig (self):
        c = self.c
        # bg = c.config.getColor("log_pane_background_color") or 'white'

    def SetWidgetFontFromConfig (self,logCtrl=None):
        c = self.c
        # font = c.config.getFontFromParams(
            # "log_text_font_family", "log_text_font_size",
            # "log_text_font_slant", "log_text_font_weight",
            # c.config.defaultLogFontSize)

    def saveAllState (self):
        '''Return a dict containing all data needed to recreate the log in another widget.'''
        # Save text and colors
    def restoreAllState (self,d):
        '''Restore the log from a dict created by saveAllState.'''
        # Restore text and colors.
    #@-node:ekr.20081121105001.323:Config
    #@+node:ekr.20081121105001.324:Focus & update
    def onActivateLog (self,event=None):    pass
    def hasFocus (self):                    return None
    def forceLogUpdate (self,s):            pass
    #@-node:ekr.20081121105001.324:Focus & update
    #@-node:ekr.20081121105001.322:Do nothings
    #@+node:ekr.20081121105001.325:put & putnl (qtLog)
    #@+node:ekr.20081121105001.326:put
    # All output to the log stream eventually comes here.
    def put (self,s,color=None,tabName='Log'):

        c = self.c
        if g.app.quitting or not c or not c.exists:
            return

        if color:
            color = leoColor.getColor(color, 'black')

        self.selectTab(tabName or 'Log')
        # print('qtLog.put',tabName,'%3s' % (len(s)),self.logCtrl)

        # Note: this must be done after the call to selectTab.
        w = self.logCtrl # w is a QTextBrowser
        if w:
            if s.endswith('\n'): s = s[:-1]
            s=s.replace('&', '&amp;').replace('<', '&lt;').replace('>', '&gt;')
            s = s.replace(' ','&nbsp;')
            if color:
                s = '<font color="%s">%s</font>' % (color, s)
            s = s.replace('\n','<br>')
            sb = w.horizontalScrollBar()
            pos = sb.sliderPosition()
            w.append(s)
            w.moveCursor(QtGui.QTextCursor.End)
            sb.setSliderPosition(pos)
        else:
            # put s to logWaiting and print s
            g.app.logWaiting.append((s,color),)
            if g.isUnicode(s):
                s = g.toEncodedString(s,"ascii")
            print (s)
    #@-node:ekr.20081121105001.326:put
    #@+node:ekr.20081121105001.327:putnl
    def putnl (self,tabName='Log'):

        if g.app.quitting:
            return

        if tabName:
            self.selectTab(tabName)

        w = self.logCtrl
        if w:
            sb = w.horizontalScrollBar()
            pos = sb.sliderPosition()
            contents = w.toHtml()
            w.setHtml(contents + '\n')
            w.moveCursor(QtGui.QTextCursor.End)
            sb.setSliderPosition(pos)
            w.repaint()
        else:
            # put s to logWaiting and print  a newline
            g.app.logWaiting.append(('\n','black'),)
    #@-node:ekr.20081121105001.327:putnl
    #@-node:ekr.20081121105001.325:put & putnl (qtLog)
    #@+node:ekr.20081121105001.328:Tab (qtLog)
    #@+node:ekr.20081121105001.329:clearTab
    def clearTab (self,tabName,wrap='none'):

        w = self.logDict.get(tabName)
        if w:
            w.clear() # w is a QTextBrowser.
    #@-node:ekr.20081121105001.329:clearTab
    #@+node:ekr.20081121105001.330:createTab
    def createTab (self,tabName,widget=None,wrap='none'):
        """ Create a new tab in tab widget

        if widget is None, Create a QTextBrowser,
        suitable for log functionality.
        """
        c = self.c ; w = self.tabWidget

        if widget is None:
            contents = QtGui.QTextBrowser()
            contents.setWordWrapMode(QtGui.QTextOption.NoWrap)
            self.logDict[tabName] = contents
            if tabName == 'Log': self.logCtrl = contents
        else:
            contents = widget

        self.contentsDict[tabName] = contents
        w.addTab(contents,tabName)
        return contents

    #@-node:ekr.20081121105001.330:createTab
    #@+node:ekr.20081121105001.331:cycleTabFocus (to do)
    def cycleTabFocus (self,event=None,stop_w = None):

        '''Cycle keyboard focus between the tabs in the log pane.'''

        c = self.c ; w = self.tabWidget

        i = w.currentIndex()
        i += 1
        if i >= w.count():
            i = 0

        tabName = w.tabText(i)
        w.setCurrentIndex(i)
        log = self.logDict.get(tabName)
        if log: self.logCtrl = log

    #@-node:ekr.20081121105001.331:cycleTabFocus (to do)
    #@+node:ekr.20081121105001.332:deleteTab
    def deleteTab (self,tabName,force=False):

        c = self.c ; w = self.tabWidget

        if force or tabName not in ('Log','Find','Spell'):
            for i in range(w.count()):
                if tabName == w.tabText(i):
                    w.removeTab(i)
                    break

        self.selectTab('Log')
        c.invalidateFocus()
        c.bodyWantsFocus()
    #@-node:ekr.20081121105001.332:deleteTab
    #@+node:ekr.20081121105001.333:hideTab
    def hideTab (self,tabName):

        self.selectTab('Log')
    #@-node:ekr.20081121105001.333:hideTab
    #@+node:ekr.20081121105001.334:numberOfVisibleTabs
    def numberOfVisibleTabs (self):

        return len([val for val in self.frameDict.values() if val != None])
    #@-node:ekr.20081121105001.334:numberOfVisibleTabs
    #@+node:ekr.20081121105001.335:selectTab & helper
    def selectTab (self,tabName,createText=True,wrap='none'):

        '''Create the tab if necessary and make it active.'''

        c = self.c ; w = self.tabWidget ; trace = False

        ok = self.selectHelper(tabName,createText)
        if ok: return

        self.createTab(tabName,widget= None,wrap = wrap)
        self.selectHelper(tabName,createText)

    #@+node:ekr.20081121105001.336:selectHelper
    def selectHelper (self,tabName,createText):

        w = self.tabWidget

        for i in range(w.count()):
            if tabName == w.tabText(i):
                w.setCurrentIndex(i)
                if createText and tabName not in ('Spell','Find',):
                    self.logCtrl = w.widget(i)
                if tabName == 'Spell':
                    # the base class uses this as a flag to see if
                    # the spell system needs initing
                    self.frameDict['Spell'] = w.widget(i)
                return True
        else:
            return False
    #@-node:ekr.20081121105001.336:selectHelper
    #@-node:ekr.20081121105001.335:selectTab & helper
    #@-node:ekr.20081121105001.328:Tab (qtLog)
    #@+node:ekr.20081121105001.337:qtLog color tab stuff
    def createColorPicker (self,tabName):

        return

        # log = self

        #@    << define colors >>
        #@+node:ekr.20081121105001.338:<< define colors >>
        # colors = (
            # "gray60", "gray70", "gray80", "gray85", "gray90", "gray95",
            # "snow1", "snow2", "snow3", "snow4", "seashell1", "seashell2",
            # "seashell3", "seashell4", "AntiqueWhite1", "AntiqueWhite2", "AntiqueWhite3",
            # "AntiqueWhite4", "bisque1", "bisque2", "bisque3", "bisque4", "PeachPuff1",
            # "PeachPuff2", "PeachPuff3", "PeachPuff4", "NavajoWhite1", "NavajoWhite2",
            # "NavajoWhite3", "NavajoWhite4", "LemonChiffon1", "LemonChiffon2",
            # "LemonChiffon3", "LemonChiffon4", "cornsilk1", "cornsilk2", "cornsilk3",
            # "cornsilk4", "ivory1", "ivory2", "ivory3", "ivory4", "honeydew1", "honeydew2",
            # "honeydew3", "honeydew4", "LavenderBlush1", "LavenderBlush2",
            # "LavenderBlush3", "LavenderBlush4", "MistyRose1", "MistyRose2",
            # "MistyRose3", "MistyRose4", "azure1", "azure2", "azure3", "azure4",
            # "SlateBlue1", "SlateBlue2", "SlateBlue3", "SlateBlue4", "RoyalBlue1",
            # "RoyalBlue2", "RoyalBlue3", "RoyalBlue4", "blue1", "blue2", "blue3", "blue4",
            # "DodgerBlue1", "DodgerBlue2", "DodgerBlue3", "DodgerBlue4", "SteelBlue1",
            # "SteelBlue2", "SteelBlue3", "SteelBlue4", "DeepSkyBlue1", "DeepSkyBlue2",
            # "DeepSkyBlue3", "DeepSkyBlue4", "SkyBlue1", "SkyBlue2", "SkyBlue3",
            # "SkyBlue4", "LightSkyBlue1", "LightSkyBlue2", "LightSkyBlue3",
            # "LightSkyBlue4", "SlateGray1", "SlateGray2", "SlateGray3", "SlateGray4",
            # "LightSteelBlue1", "LightSteelBlue2", "LightSteelBlue3",
            # "LightSteelBlue4", "LightBlue1", "LightBlue2", "LightBlue3",
            # "LightBlue4", "LightCyan1", "LightCyan2", "LightCyan3", "LightCyan4",
            # "PaleTurquoise1", "PaleTurquoise2", "PaleTurquoise3", "PaleTurquoise4",
            # "CadetBlue1", "CadetBlue2", "CadetBlue3", "CadetBlue4", "turquoise1",
            # "turquoise2", "turquoise3", "turquoise4", "cyan1", "cyan2", "cyan3", "cyan4",
            # "DarkSlateGray1", "DarkSlateGray2", "DarkSlateGray3",
            # "DarkSlateGray4", "aquamarine1", "aquamarine2", "aquamarine3",
            # "aquamarine4", "DarkSeaGreen1", "DarkSeaGreen2", "DarkSeaGreen3",
            # "DarkSeaGreen4", "SeaGreen1", "SeaGreen2", "SeaGreen3", "SeaGreen4",
            # "PaleGreen1", "PaleGreen2", "PaleGreen3", "PaleGreen4", "SpringGreen1",
            # "SpringGreen2", "SpringGreen3", "SpringGreen4", "green1", "green2",
            # "green3", "green4", "chartreuse1", "chartreuse2", "chartreuse3",
            # "chartreuse4", "OliveDrab1", "OliveDrab2", "OliveDrab3", "OliveDrab4",
            # "DarkOliveGreen1", "DarkOliveGreen2", "DarkOliveGreen3",
            # "DarkOliveGreen4", "khaki1", "khaki2", "khaki3", "khaki4",
            # "LightGoldenrod1", "LightGoldenrod2", "LightGoldenrod3",
            # "LightGoldenrod4", "LightYellow1", "LightYellow2", "LightYellow3",
            # "LightYellow4", "yellow1", "yellow2", "yellow3", "yellow4", "gold1", "gold2",
            # "gold3", "gold4", "goldenrod1", "goldenrod2", "goldenrod3", "goldenrod4",
            # "DarkGoldenrod1", "DarkGoldenrod2", "DarkGoldenrod3", "DarkGoldenrod4",
            # "RosyBrown1", "RosyBrown2", "RosyBrown3", "RosyBrown4", "IndianRed1",
            # "IndianRed2", "IndianRed3", "IndianRed4", "sienna1", "sienna2", "sienna3",
            # "sienna4", "burlywood1", "burlywood2", "burlywood3", "burlywood4", "wheat1",
            # "wheat2", "wheat3", "wheat4", "tan1", "tan2", "tan3", "tan4", "chocolate1",
            # "chocolate2", "chocolate3", "chocolate4", "firebrick1", "firebrick2",
            # "firebrick3", "firebrick4", "brown1", "brown2", "brown3", "brown4", "salmon1",
            # "salmon2", "salmon3", "salmon4", "LightSalmon1", "LightSalmon2",
            # "LightSalmon3", "LightSalmon4", "orange1", "orange2", "orange3", "orange4",
            # "DarkOrange1", "DarkOrange2", "DarkOrange3", "DarkOrange4", "coral1",
            # "coral2", "coral3", "coral4", "tomato1", "tomato2", "tomato3", "tomato4",
            # "OrangeRed1", "OrangeRed2", "OrangeRed3", "OrangeRed4", "red1", "red2", "red3",
            # "red4", "DeepPink1", "DeepPink2", "DeepPink3", "DeepPink4", "HotPink1",
            # "HotPink2", "HotPink3", "HotPink4", "pink1", "pink2", "pink3", "pink4",
            # "LightPink1", "LightPink2", "LightPink3", "LightPink4", "PaleVioletRed1",
            # "PaleVioletRed2", "PaleVioletRed3", "PaleVioletRed4", "maroon1",
            # "maroon2", "maroon3", "maroon4", "VioletRed1", "VioletRed2", "VioletRed3",
            # "VioletRed4", "magenta1", "magenta2", "magenta3", "magenta4", "orchid1",
            # "orchid2", "orchid3", "orchid4", "plum1", "plum2", "plum3", "plum4",
            # "MediumOrchid1", "MediumOrchid2", "MediumOrchid3", "MediumOrchid4",
            # "DarkOrchid1", "DarkOrchid2", "DarkOrchid3", "DarkOrchid4", "purple1",
            # "purple2", "purple3", "purple4", "MediumPurple1", "MediumPurple2",
            # "MediumPurple3", "MediumPurple4", "thistle1", "thistle2", "thistle3",
            # "thistle4" )
        #@-node:ekr.20081121105001.338:<< define colors >>
        #@nl

        # parent = log.frameDict.get(tabName)
        # w = log.textDict.get(tabName)
        # w.pack_forget()

        # colors = list(colors)
        # bg = parent.cget('background')

        # outer = qt.Frame(parent,background=bg)
        # outer.pack(side='top',fill='both',expand=1,pady=10)

        # f = qt.Frame(outer)
        # f.pack(side='top',expand=0,fill='x')
        # f1 = qt.Frame(f) ; f1.pack(side='top',expand=0,fill='x')
        # f2 = qt.Frame(f) ; f2.pack(side='top',expand=1,fill='x')
        # f3 = qt.Frame(f) ; f3.pack(side='top',expand=1,fill='x')

        # label = g.app.gui.plainTextWidget(f1,height=1,width=20)
        # label.insert('1.0','Color name or value...')
        # label.pack(side='left',pady=6)

        #@    << create optionMenu and callback >>
        #@+node:ekr.20081121105001.339:<< create optionMenu and callback >>
        # colorBox = Pmw.ComboBox(f2,scrolledlist_items=colors)
        # colorBox.pack(side='left',pady=4)

        # def colorCallback (newName): 
            # label.delete('1.0','end')
            # label.insert('1.0',newName)
            # try:
                # for theFrame in (parent,outer,f,f1,f2,f3):
                    # theFrame.configure(background=newName)
            # except: pass # Ignore invalid names.

        # colorBox.configure(selectioncommand=colorCallback)
        #@-node:ekr.20081121105001.339:<< create optionMenu and callback >>
        #@nl
        #@    << create picker button and callback >>
        #@+node:ekr.20081121105001.340:<< create picker button and callback >>
        # def pickerCallback ():
            # return

            # rgb,val = tkColorChooser.askcolor(parent=parent,initialcolor=f.cget('background'))
            # if rgb or val:
                # # label.configure(text=val)
                # label.delete('1.0','end')
                # label.insert('1.0',val)
                # for theFrame in (parent,outer,f,f1,f2,f3):
                    # theFrame.configure(background=val)

        # b = qt.Button(f3,text="Color Picker...",
            # command=pickerCallback,background=bg)
        # b.pack(side='left',pady=4)
        #@-node:ekr.20081121105001.340:<< create picker button and callback >>
        #@nl
    #@-node:ekr.20081121105001.337:qtLog color tab stuff
    #@+node:ekr.20081121105001.341:qtLog font tab stuff
    #@+node:ekr.20081121105001.342:createFontPicker
    def createFontPicker (self,tabName):

        return

        # log = self ; c = self.c
        # parent = log.frameDict.get(tabName)
        # w = log.textDict.get(tabName)
        # w.pack_forget()

        # bg = parent.cget('background')
        # font = self.getFont()

        #@    << create the frames >>
        #@+node:ekr.20081121105001.343:<< create the frames >>
        # f = qt.Frame(parent,background=bg) ; f.pack (side='top',expand=0,fill='both')
        # f1 = qt.Frame(f,background=bg)     ; f1.pack(side='top',expand=1,fill='x')
        # f2 = qt.Frame(f,background=bg)     ; f2.pack(side='top',expand=1,fill='x')
        # f3 = qt.Frame(f,background=bg)     ; f3.pack(side='top',expand=1,fill='x')
        # f4 = qt.Frame(f,background=bg)     ; f4.pack(side='top',expand=1,fill='x')
        #@-node:ekr.20081121105001.343:<< create the frames >>
        #@nl
        #@    << create the family combo box >>
        #@+node:ekr.20081121105001.344:<< create the family combo box >>
        # names = tkFont.families()
        # names = list(names)
        # names.sort()
        # names.insert(0,'<None>')

        # self.familyBox = familyBox = Pmw.ComboBox(f1,
            # labelpos="we",label_text='Family:',label_width=10,
            # label_background=bg,
            # arrowbutton_background=bg,
            # scrolledlist_items=names)

        # familyBox.selectitem(0)
        # familyBox.pack(side="left",padx=2,pady=2)
        #@-node:ekr.20081121105001.344:<< create the family combo box >>
        #@nl
        #@    << create the size entry >>
        #@+node:ekr.20081121105001.345:<< create the size entry >>
        # qt.Label(f2,text="Size:",width=10,background=bg).pack(side="left")

        # sizeEntry = qt.Entry(f2,width=4)
        # sizeEntry.insert(0,'12')
        # sizeEntry.pack(side="left",padx=2,pady=2)
        #@-node:ekr.20081121105001.345:<< create the size entry >>
        #@nl
        #@    << create the weight combo box >>
        #@+node:ekr.20081121105001.346:<< create the weight combo box >>
        # weightBox = Pmw.ComboBox(f3,
            # labelpos="we",label_text="Weight:",label_width=10,
            # label_background=bg,
            # arrowbutton_background=bg,
            # scrolledlist_items=['normal','bold'])

        # weightBox.selectitem(0)
        # weightBox.pack(side="left",padx=2,pady=2)
        #@-node:ekr.20081121105001.346:<< create the weight combo box >>
        #@nl
        #@    << create the slant combo box >>
        #@+node:ekr.20081121105001.347:<< create the slant combo box>>
        # slantBox = Pmw.ComboBox(f4,
            # labelpos="we",label_text="Slant:",label_width=10,
            # label_background=bg,
            # arrowbutton_background=bg,
            # scrolledlist_items=['roman','italic'])

        # slantBox.selectitem(0)
        # slantBox.pack(side="left",padx=2,pady=2)
        #@-node:ekr.20081121105001.347:<< create the slant combo box>>
        #@nl
        #@    << create the sample text widget >>
        #@+node:ekr.20081121105001.348:<< create the sample text widget >>
        # self.sampleWidget = sample = g.app.gui.plainTextWidget(f,height=20,width=80,font=font)
        # sample.pack(side='left')

        # s = 'The quick brown fox\njumped over the lazy dog.\n0123456789'
        # sample.insert(0,s)
        #@-node:ekr.20081121105001.348:<< create the sample text widget >>
        #@nl
        #@    << create and bind the callbacks >>
        #@+node:ekr.20081121105001.349:<< create and bind the callbacks >>
        # def fontCallback(event=None):
            # self.setFont(familyBox,sizeEntry,slantBox,weightBox,sample)

        # for w in (familyBox,slantBox,weightBox):
            # w.configure(selectioncommand=fontCallback)

        # c.bind(sizeEntry,'<Return>',fontCallback)
        #@-node:ekr.20081121105001.349:<< create and bind the callbacks >>
        #@nl

        # self.createBindings()
    #@-node:ekr.20081121105001.342:createFontPicker
    #@+node:ekr.20081121105001.350:createBindings (fontPicker)
    def createBindings (self):

        c = self.c ; k = c.k

        # table = (
            # ('<Button-1>',  k.masterClickHandler),
            # ('<Double-1>',  k.masterClickHandler),
            # ('<Button-3>',  k.masterClickHandler),
            # ('<Double-3>',  k.masterClickHandler),
            # ('<Key>',       k.masterKeyHandler),
            # ("<Escape>",    self.hideFontTab),
        # )

        # w = self.sampleWidget
        # for event, callback in table:
            # c.bind(w,event,callback)

        # k.completeAllBindingsForWidget(w)
    #@-node:ekr.20081121105001.350:createBindings (fontPicker)
    #@+node:ekr.20081121105001.351:getFont
    def getFont(self,family=None,size=12,slant='roman',weight='normal'):

        return g.app.config.defaultFont

        # try:
            # return tkFont.Font(family=family,size=size,slant=slant,weight=weight)
        # except Exception:
            # g.es("exception setting font")
            # g.es('','family,size,slant,weight:','',family,'',size,'',slant,'',weight)
            # # g.es_exception() # This just confuses people.
            # return g.app.config.defaultFont
    #@-node:ekr.20081121105001.351:getFont
    #@+node:ekr.20081121105001.352:setFont
    def setFont(self,familyBox,sizeEntry,slantBox,weightBox,label):

        pass

        # d = {}
        # for box,key in (
            # (familyBox, 'family'),
            # (None,      'size'),
            # (slantBox,  'slant'),
            # (weightBox, 'weight'),
        # ):
            # if box: val = box.get()
            # else:
                # val = sizeEntry.get().strip() or ''
                # try: int(val)
                # except ValueError: val = None
            # if val and val.lower() not in ('none','<none>',):
                # d[key] = val

        # family=d.get('family',None)
        # size=d.get('size',12)
        # weight=d.get('weight','normal')
        # slant=d.get('slant','roman')
        # font = self.getFont(family,size,slant,weight)
        # label.configure(font=font)
    #@-node:ekr.20081121105001.352:setFont
    #@+node:ekr.20081121105001.353:hideFontTab
    def hideFontTab (self,event=None):

        c = self.c
        c.frame.log.selectTab('Log')
        c.bodyWantsFocus()
    #@-node:ekr.20081121105001.353:hideFontTab
    #@-node:ekr.20081121105001.341:qtLog font tab stuff
    #@-others
#@-node:ekr.20081121105001.318:class leoQtLog
#@+node:ekr.20081121105001.354:class leoQtMenu (leoMenu)
class leoQtMenu (leoMenu.leoMenu):

    #@    @+others
    #@+node:ekr.20081121105001.355:leoQtMenu.__init__
    def __init__ (self,frame):

        assert frame
        assert frame.c

        # Init the base class.
        leoMenu.leoMenu.__init__(self,frame)

        # g.trace('leoQtMenu',g.callers(4))

        self.frame = frame
        self.c = c = frame.c
        self.leo_label = '<no leo_label>'

        self.menuBar = c.frame.top.menuBar()
        assert self.menuBar

        # Inject this dict into the commander.
        if not hasattr(c,'menuAccels'):
            setattr(c,'menuAccels',{})

        if 0:
            self.font = c.config.getFontFromParams(
                'menu_text_font_family', 'menu_text_font_size',
                'menu_text_font_slant',  'menu_text_font_weight',
                c.config.defaultMenuFontSize)
    #@-node:ekr.20081121105001.355:leoQtMenu.__init__
    #@+node:ekr.20081121105001.356:Activate menu commands (to do)
    #@+node:ekr.20081121105001.357:qtMenu.activateMenu
    def activateMenu (self,menuName):

        c = self.c ;  top = c.frame.top
        # topx,topy = top.winfo_rootx(),top.winfo_rooty()
        # menu = c.frame.menu.getMenu(menuName)

        # if menu:
            # d = self.computeMenuPositions()
            # x = d.get(menuName)
            # if x is None:
                # x = 0 ; g.trace('oops, no menu offset: %s' % menuName)

            # menu.tk_popup(topx+d.get(menuName,0),topy) # Fix by caugm.  Thanks!
        # else:
            # g.trace('oops, no menu: %s' % menuName)
    #@-node:ekr.20081121105001.357:qtMenu.activateMenu
    #@+node:ekr.20081121105001.358:qtMenu.computeMenuPositions
    def computeMenuPositions (self):

        # A hack.  It would be better to set this when creating the menus.
        menus = ('File','Edit','Outline','Plugins','Cmds','Window','Help')

        # Compute the *approximate* x offsets of each menu.
        d = {}
        n = 0
        # for z in menus:
            # menu = self.getMenu(z)
            # fontName = menu.cget('font')
            # font = tkFont.Font(font=fontName)
            # # g.pr('%8s' % (z),menu.winfo_reqwidth(),menu.master,menu.winfo_x())
            # d [z] = n
            # # A total hack: sorta works on windows.
            # n += font.measure(z+' '*4)+1

        return d
    #@-node:ekr.20081121105001.358:qtMenu.computeMenuPositions
    #@-node:ekr.20081121105001.356:Activate menu commands (to do)
    #@+node:ekr.20081121105001.359:Tkinter menu bindings
    # See the Tk docs for what these routines are to do
    #@+node:ekr.20081121105001.360:Methods with Tk spellings
    #@+node:ekr.20081121105001.361:add_cascade
    def add_cascade (self,parent,label,menu,underline):

        """Wrapper for the Tkinter add_cascade menu method.

        Adds a submenu to the parent menu, or the menubar."""

        c = self.c ; leoFrame = c.frame
        n = underline
        if -1 < n < len(label):
            label = label[:n] + '&' + label[n:]

        menu.setTitle(label)
        menu.leo_label = label

        if parent:
            parent.addMenu(menu)
        else:
            self.menuBar.addMenu(menu)

        return menu
    #@-node:ekr.20081121105001.361:add_cascade
    #@+node:ekr.20081121105001.362:add_command
    def add_command (self,**keys):

        """Wrapper for the Tkinter add_command menu method."""

        c = self.c
        accel = keys.get('accelerator') or ''
        command = keys.get('command')
        label = keys.get('label')
        n = keys.get('underline')
        menu = keys.get('menu') or self
        if not label: return

        if -1 < n < len(label):
            label = label[:n] + '&' + label[n:]
        if accel:
            label = '%s\t%s' % (label,accel)

        action = menu.addAction(label)

        if command:
            def add_command_callback(label=label,command=command):
                return command()

            QtCore.QObject.connect(action,
                QtCore.SIGNAL("triggered()"),add_command_callback)
    #@-node:ekr.20081121105001.362:add_command
    #@+node:ekr.20081121105001.363:add_separator
    def add_separator(self,menu):

        """Wrapper for the Tkinter add_separator menu method."""

        if menu:
            menu.addSeparator()
    #@-node:ekr.20081121105001.363:add_separator
    #@+node:ekr.20081121105001.364:delete
    def delete (self,menu,realItemName):

        """Wrapper for the Tkinter delete menu method."""

        # if menu:
            # return menu.delete(realItemName)
    #@-node:ekr.20081121105001.364:delete
    #@+node:ekr.20081121105001.365:delete_range
    def delete_range (self,menu,n1,n2):

        """Wrapper for the Tkinter delete menu method."""

        # if menu:
            # return menu.delete(n1,n2)
    #@-node:ekr.20081121105001.365:delete_range
    #@+node:ekr.20081121105001.366:destroy
    def destroy (self,menu):

        """Wrapper for the Tkinter destroy menu method."""

        # if menu:
            # return menu.destroy()
    #@-node:ekr.20081121105001.366:destroy
    #@+node:ekr.20081121105001.367:insert
    def insert (self,menuName,position,label,command,underline=None):

        # g.trace(menuName,position,label,command,underline)

        menu = self.getMenu(menuName)
        if menu and label:
            n = underline
            if -1 > n > len(label):
                label = label[:n] + '&' + label[n:]
            action = menu.addAction(label)
            if command:
                def insert_callback(label=label,command=command):
                    command()
                QtCore.QObject.connect(
                    action,QtCore.SIGNAL("triggered()"),insert_callback)
    #@-node:ekr.20081121105001.367:insert
    #@+node:ekr.20081121105001.368:insert_cascade
    def insert_cascade (self,parent,index,label,menu,underline):

        """Wrapper for the Tkinter insert_cascade menu method."""

        g.trace(label,menu)

        menu.setTitle(label)
        menu.leo_label = label

        if parent:
            parent.addMenu(menu)
        else:
            self.menuBar.addMenu(menu)

        return menu
    #@-node:ekr.20081121105001.368:insert_cascade
    #@+node:ekr.20081121105001.369:new_menu
    def new_menu(self,parent,tearoff=False):

        """Wrapper for the Tkinter new_menu menu method."""

        c = self.c ; leoFrame = self.frame

        # g.trace(parent)

        # Parent can be None, in which case it will be added to the menuBar.
        menu = qtMenuWrapper(c,leoFrame,parent)

        return menu
    #@nonl
    #@-node:ekr.20081121105001.369:new_menu
    #@-node:ekr.20081121105001.360:Methods with Tk spellings
    #@+node:ekr.20081121105001.370:Methods with other spellings (Qtmenu)
    #@+node:ekr.20081121105001.371:clearAccel
    def clearAccel(self,menu,name):

        pass

        # if not menu:
            # return

        # realName = self.getRealMenuName(name)
        # realName = realName.replace("&","")

        # menu.entryconfig(realName,accelerator='')
    #@-node:ekr.20081121105001.371:clearAccel
    #@+node:ekr.20081121105001.372:createMenuBar (Qtmenu)
    def createMenuBar(self,frame):

        '''Create all top-level menus.
        The menuBar itself has already been created.'''

        self.createMenusFromTables()
    #@-node:ekr.20081121105001.372:createMenuBar (Qtmenu)
    #@+node:ekr.20081121105001.373:createOpenWithMenu
    def createOpenWithMenu(self,parent,label,index,amp_index):

        '''Create a submenu.'''

        c = self.c ; leoFrame = c.frame

        g.trace()

        # menu = qtMenuWrapper(c,leoFrame,parent)
        # self.insert_cascade(parent,index,label,menu,underline=amp_index)

        # menu = Tk.Menu(parent,tearoff=0)
        # if menu:
            # parent.insert_cascade(index,label=label,menu=menu,underline=amp_index)
        # return menu
    #@-node:ekr.20081121105001.373:createOpenWithMenu
    #@+node:ekr.20081121105001.374:disableMenu
    def disableMenu (self,menu,name):

        if not menu:
            return

        # try:
            # menu.entryconfig(name,state="disabled")
        # except: 
            # try:
                # realName = self.getRealMenuName(name)
                # realName = realName.replace("&","")
                # menu.entryconfig(realName,state="disabled")
            # except:
                # g.pr("disableMenu menu,name:",menu,name)
                # g.es_exception()
    #@-node:ekr.20081121105001.374:disableMenu
    #@+node:ekr.20081121105001.375:enableMenu
    # Fail gracefully if the item name does not exist.

    def enableMenu (self,menu,name,val):

        if not menu:
            return

        # state = g.choose(val,"normal","disabled")
        # try:
            # menu.entryconfig(name,state=state)
        # except:
            # try:
                # realName = self.getRealMenuName(name)
                # realName = realName.replace("&","")
                # menu.entryconfig(realName,state=state)
            # except:
                # g.pr("enableMenu menu,name,val:",menu,name,val)
                # g.es_exception()
    #@nonl
    #@-node:ekr.20081121105001.375:enableMenu
    #@+node:ekr.20081121105001.376:getMenuLabel
    def getMenuLabel (self,menu,name):

        '''Return the index of the menu item whose name (or offset) is given.
        Return None if there is no such menu item.'''

        g.trace('menu',menu,'name',name)

        actions = menu.actions()
        for action in actions:
            g.trace(action.label())

        # try:
            # index = menu.index(name)
        # except:
            # index = None

        # return index
    #@-node:ekr.20081121105001.376:getMenuLabel
    #@+node:ekr.20081121105001.377:setMenuLabel
    def setMenuLabel (self,menu,name,label,underline=-1):

        def munge(s):
            s = g.app.gui.toUnicode(s)
            return s.replace('&','')

        # menu is a qtMenuWrapper.

        # g.trace('menu',menu,'name: %20s label: %s' % (name,label))

        if not menu: return

        realName  = munge(self.getRealMenuName(name))
        realLabel = self.getRealMenuName(label)
        for action in menu.actions():
            s = munge(action.text())
            s = s.split('\t')[0]
            if s == realName:
                action.setText(realLabel)
                break
    #@-node:ekr.20081121105001.377:setMenuLabel
    #@-node:ekr.20081121105001.370:Methods with other spellings (Qtmenu)
    #@-node:ekr.20081121105001.359:Tkinter menu bindings
    #@+node:ekr.20081121105001.378:getMacHelpMenu
    def getMacHelpMenu (self,table):

        return None

        # defaultTable = [
                # # &: a,b,c,d,e,f,h,l,m,n,o,p,r,s,t,u
                # ('&About Leo...',           'about-leo'),
                # ('Online &Home Page',       'open-online-home'),
                # '*open-online-&tutorial',
                # '*open-&users-guide',
                # '-',
                # ('Open Leo&Docs.leo',       'open-leoDocs-leo'),
                # ('Open Leo&Plugins.leo',    'open-leoPlugins-leo'),
                # ('Open Leo&Settings.leo',   'open-leoSettings-leo'),
                # ('Open &myLeoSettings.leo', 'open-myLeoSettings-leo'),
                # ('Open scr&ipts.leo',       'open-scripts-leo'),
                # '-',
                # '*he&lp-for-minibuffer',
                # '*help-for-&command',
                # '-',
                # '*&apropos-autocompletion',
                # '*apropos-&bindings',
                # '*apropos-&debugging-commands',
                # '*apropos-&find-commands',
                # '-',
                # '*pri&nt-bindings',
                # '*print-c&ommands',
            # ]

        # try:
            # topMenu = self.getMenu('top')
            # # Use the name argument to create the special Macintosh Help menu.
            # helpMenu = Tk.Menu(topMenu,name='help',tearoff=0)
            # self.add_cascade(topMenu,label='Help',menu=helpMenu,underline=0)
            # self.createMenuEntries(helpMenu,table or defaultTable)
            # return helpMenu

        # except Exception:
            # g.trace('Can not get MacOS Help menu')
            # g.es_exception()
            # return None
    #@-node:ekr.20081121105001.378:getMacHelpMenu
    #@-others
#@-node:ekr.20081121105001.354:class leoQtMenu (leoMenu)
#@+node:ekr.20081121105001.379:class leoQtSpellTab
class leoQtSpellTab:

    #@    @+others
    #@+node:ekr.20081121105001.380:leoQtSpellTab.__init__
    def __init__ (self,c,handler,tabName):

        self.c = c
        self.handler = handler

        # hack:
        handler.workCtrl = leoFrame.stringTextWidget(c, 'spell-workctrl')

        self.tabName = tabName

        ui = c.frame.top.ui

        # self.createFrame()

        if not hasattr(ui, 'leo_spell_label'):
            self.handler.loaded = False
            return

        self.wordLabel = ui.leo_spell_label
        self.listBox = ui.leo_spell_listBox

        #self.createBindings()

        self.fillbox([])
    #@-node:ekr.20081121105001.380:leoQtSpellTab.__init__
    #@+node:ekr.20081121105001.381:createBindings TO DO
    def createBindings (self):
        pass
    #@-node:ekr.20081121105001.381:createBindings TO DO
    #@+node:ekr.20081121105001.382:createFrame (to be done in Qt designer)
    def createFrame (self):
        pass

    #@-node:ekr.20081121105001.382:createFrame (to be done in Qt designer)
    #@+node:ekr.20081121105001.386:Event handlers
    #@+node:ekr.20081121105001.387:onAddButton
    def onAddButton(self):
        """Handle a click in the Add button in the Check Spelling dialog."""

        self.handler.add()
    #@-node:ekr.20081121105001.387:onAddButton
    #@+node:ekr.20081121105001.388:onChangeButton & onChangeThenFindButton
    def onChangeButton(self,event=None):

        """Handle a click in the Change button in the Spell tab."""

        state = self.updateButtons()
        if state:
            self.handler.change()
        self.updateButtons()

    def onChangeThenFindButton(self,event=None):

        """Handle a click in the "Change, Find" button in the Spell tab."""

        state = self.updateButtons()
        if state:
            self.handler.change()
            if self.handler.change():
                self.handler.find()
            self.updateButtons()
    #@-node:ekr.20081121105001.388:onChangeButton & onChangeThenFindButton
    #@+node:ekr.20081121105001.389:onFindButton
    def onFindButton(self):

        """Handle a click in the Find button in the Spell tab."""

        c = self.c
        self.handler.find()
        self.updateButtons()
        c.invalidateFocus()
        c.bodyWantsFocusNow()
    #@-node:ekr.20081121105001.389:onFindButton
    #@+node:ekr.20081121105001.390:onHideButton
    def onHideButton(self):

        """Handle a click in the Hide button in the Spell tab."""

        self.handler.hide()
    #@-node:ekr.20081121105001.390:onHideButton
    #@+node:ekr.20081121105001.391:onIgnoreButton
    def onIgnoreButton(self,event=None):

        """Handle a click in the Ignore button in the Check Spelling dialog."""

        self.handler.ignore()
    #@-node:ekr.20081121105001.391:onIgnoreButton
    #@+node:ekr.20081121105001.392:onMap
    def onMap (self, event=None):
        """Respond to a Tk <Map> event."""

        self.update(show= False, fill= False)
    #@-node:ekr.20081121105001.392:onMap
    #@+node:ekr.20081121105001.393:onSelectListBox
    def onSelectListBox(self, event=None):
        """Respond to a click in the selection listBox."""

        c = self.c
        self.updateButtons()
        c.bodyWantsFocus()
    #@-node:ekr.20081121105001.393:onSelectListBox
    #@-node:ekr.20081121105001.386:Event handlers
    #@+node:ekr.20081121105001.394:Helpers
    #@+node:ekr.20081121105001.395:bringToFront
    def bringToFront (self):

        self.c.frame.log.selectTab('Spell')
    #@-node:ekr.20081121105001.395:bringToFront
    #@+node:ekr.20081121105001.396:fillbox
    def fillbox(self, alts, word=None):
        """Update the suggestions listBox in the Check Spelling dialog."""

        ui = self.c.frame.top.ui

        self.suggestions = alts

        if not word:
            word = ""

        self.wordLabel.setText("Suggestions for: " + word)
        self.listBox.clear()
        if len(self.suggestions):
            self.listBox.addItems(self.suggestions)
            self.listBox.setCurrentRow(0)
    #@-node:ekr.20081121105001.396:fillbox
    #@+node:ekr.20081121105001.397:getSuggestion
    def getSuggestion(self):
        """Return the selected suggestion from the listBox."""

        idx = self.listBox.currentRow()
        value = self.suggestions[idx]
        return value
    #@-node:ekr.20081121105001.397:getSuggestion
    #@+node:ekr.20081121105001.398:update
    def update(self,show=True,fill=False):

        """Update the Spell Check dialog."""

        c = self.c

        if fill:
            self.fillbox([])

        self.updateButtons()

        if show:
            self.bringToFront()
            c.bodyWantsFocus()
    #@-node:ekr.20081121105001.398:update
    #@+node:ekr.20081121105001.399:updateButtons (spellTab)
    def updateButtons (self):

        """Enable or disable buttons in the Check Spelling dialog."""

        c = self.c

        ui = c.frame.top.ui

        w = c.frame.body.bodyCtrl
        state = self.suggestions and w.hasSelection()

        ui.leo_spell_btn_Change.setDisabled(not state)
        ui.leo_spell_btn_FindChange.setDisabled(not state)

        # # state = g.choose(self.c.undoer.canRedo(),"normal","disabled")
        # # self.redoButton.configure(state=state)
        # # state = g.choose(self.c.undoer.canUndo(),"normal","disabled")
        # # self.undoButton.configure(state=state)

        # self.addButton.configure(state='normal')
        # self.ignoreButton.configure(state='normal')

        return state
    #@nonl
    #@-node:ekr.20081121105001.399:updateButtons (spellTab)
    #@-node:ekr.20081121105001.394:Helpers
    #@-others
#@-node:ekr.20081121105001.379:class leoQtSpellTab
#@+node:ekr.20081121105001.400:class leoQtTree
class leoQtTree (leoFrame.leoTree):

    """Leo qt tree class."""

    callbacksInjected = False # A class var.

    #@    @+others
    #@+node:ekr.20081121105001.401: Birth... (qt Tree)
    #@+node:ekr.20081121105001.402:__init__ (qtTree)
    def __init__(self,c,frame):

        # g.trace('*****qtTree')

        # Init the base class.
        leoFrame.leoTree.__init__(self,frame)

        # Components.
        self.c = c
        self.canvas = self # An official ivar used by Leo's core.
        self.treeWidget = w = frame.top.ui.treeWidget # An internal ivar.

        try:
            w.headerItem().setHidden(True)
        except Exception:
            pass

        # w.setIconSize(QtCore.QSize(20,11))
        w.setIconSize(QtCore.QSize(160,16))
        # w.setHorizontalScrollBarPolicy(QtCore.Qt.ScrollBarAlwaysOff)

        # Status ivars.
        self.dragging = False
        self._editItem = None
        self._editWidgetPosition = None
        self._editWidget = None
        self._editWidgetWrapper = None
        self.expanding = False
        self.fullDrawing = False
        self.generation = 0
        self.prev_p = None
        self.redrawing = False
        self.redrawingIcons = False
        self.redrawCount = 0 # Count for debugging.
        self.revertHeadline = None # Previous headline text for abortEditLabel.
        self.selecting = False

        # Debugging.
        self.nodeDrawCount = 0

        # Associating items with vnodes...
        self.item2vnodeDict = {}
        self.tnode2itemsDict = {} # values are lists of items.
        self.vnode2itemsDict = {} # values are lists of items.

        self.setConfigIvars()
        self.setEditPosition(None) # Set positions returned by leoTree.editPosition()
    #@-node:ekr.20081121105001.402:__init__ (qtTree)
    #@+node:ekr.20081121105001.159:qtTree.initAfterLoad
    def initAfterLoad (self):

        c = self.c ; frame = c.frame
        w = c.frame.top ; tw = self.treeWidget

        if not leoQtTree.callbacksInjected:
            leoQtTree.callbacksInjected = True
            self.injectCallbacks() # A base class method.

        w.connect(self.treeWidget,QtCore.SIGNAL(
                "itemDoubleClicked(QTreeWidgetItem*, int)"),
            self.onItemDoubleClicked)

        w.connect(self.treeWidget,QtCore.SIGNAL(
                "itemSelectionChanged()"),
            self.onTreeSelect)

        w.connect(self.treeWidget,QtCore.SIGNAL(
                "itemChanged(QTreeWidgetItem*, int)"),
            self.onItemChanged)

        w.connect(self.treeWidget,QtCore.SIGNAL(
                "itemCollapsed(QTreeWidgetItem*)"),
            self.onItemCollapsed)

        w.connect(self.treeWidget,QtCore.SIGNAL(
                "itemExpanded(QTreeWidgetItem*)"),
            self.onItemExpanded)

        self.ev_filter = leoQtEventFilter(c,w=self,tag='tree')
        tw.installEventFilter(self.ev_filter)

        c.setChanged(False)
    #@-node:ekr.20081121105001.159:qtTree.initAfterLoad
    #@+node:ekr.20081121105001.403:qtTree.setBindings & helper
    def setBindings (self):

        '''Create master bindings for all headlines.'''

        tree = self ; k = self.c.k


        # # g.trace('self',self,'canvas',self.canvas)

        # tree.setBindingsHelper()

        # tree.setCanvasBindings(self.canvas)

        # k.completeAllBindingsForWidget(self.canvas)

        # k.completeAllBindingsForWidget(self.bindingWidget)

    #@+node:ekr.20081121105001.404:qtTree.setBindingsHelper
    def setBindingsHelper (self):

        tree = self ; c = tree.c ; k = c.k

        # self.bindingWidget = w = g.app.gui.plainTextWidget(
            # self.canvas,name='bindingWidget')

        # c.bind(w,'<Key>',k.masterKeyHandler)

        # table = [
            # ('<Button-1>',       k.masterClickHandler,          tree.onHeadlineClick),
            # ('<Button-3>',       k.masterClick3Handler,         tree.onHeadlineRightClick),
            # ('<Double-Button-1>',k.masterDoubleClickHandler,    tree.onHeadlineClick),
            # ('<Double-Button-3>',k.masterDoubleClick3Handler,   tree.onHeadlineRightClick),
        # ]

        # for a,handler,func in table:
            # def treeBindingCallback(event,handler=handler,func=func):
                # # g.trace('func',func)
                # return handler(event,func)
            # c.bind(w,a,treeBindingCallback)

        # self.textBindings = w.bindtags()
    #@-node:ekr.20081121105001.404:qtTree.setBindingsHelper
    #@-node:ekr.20081121105001.403:qtTree.setBindings & helper
    #@+node:ekr.20081121105001.405:qtTree.setCanvasBindings
    def setCanvasBindings (self,canvas):

        c = self.c ; k = c.k

        # c.bind(canvas,'<Key>',k.masterKeyHandler)
        # c.bind(canvas,'<Button-1>',self.onTreeClick)
        # c.bind(canvas,'<Button-3>',self.onTreeRightClick)
        # # c.bind(canvas,'<FocusIn>',self.onFocusIn)

        #@    << make bindings for tagged items on the canvas >>
        #@+node:ekr.20081121105001.406:<< make bindings for tagged items on the canvas >>
        # where = g.choose(self.expanded_click_area,'clickBox','plusBox')

        # table = (
            # (where,    '<Button-1>',self.onClickBoxClick),
            # ('iconBox','<Button-1>',self.onIconBoxClick),
            # ('iconBox','<Double-1>',self.onIconBoxDoubleClick),
            # ('iconBox','<Button-3>',self.onIconBoxRightClick),
            # ('iconBox','<Double-3>',self.onIconBoxRightClick),
            # ('iconBox','<B1-Motion>',self.onDrag),
            # ('iconBox','<Any-ButtonRelease-1>',self.onEndDrag),

            # ('plusBox','<Button-3>', self.onPlusBoxRightClick),
            # ('plusBox','<Button-1>', self.onClickBoxClick),
            # ('clickBox','<Button-3>',  self.onClickBoxRightClick),
        # )
        # for tag,event_kind,callback in table:
            # c.tag_bind(canvas,tag,event_kind,callback)
        #@-node:ekr.20081121105001.406:<< make bindings for tagged items on the canvas >>
        #@nl
        #@    << create baloon bindings for tagged items on the canvas >>
        #@+node:ekr.20081121105001.407:<< create baloon bindings for tagged items on the canvas >>
        # if 0: # I find these very irritating.
            # for tag,text in (
                # # ('plusBox','plusBox'),
                # ('iconBox','Icon Box'),
                # ('selectBox','Click to select'),
                # ('clickBox','Click to expand or contract'),
                # # ('textBox','Headline'),
            # ):
                # # A fairly long wait is best.
                # balloon = Pmw.Balloon(self.canvas,initwait=700)
                # balloon.tagbind(self.canvas,tag,balloonHelp=text)
        #@-node:ekr.20081121105001.407:<< create baloon bindings for tagged items on the canvas >>
        #@nl
    #@-node:ekr.20081121105001.405:qtTree.setCanvasBindings
    #@+node:ekr.20081121105001.408:get_name (qtTree)
    def getName (self):

        name = 'canvas(tree)' # Must start with canvas.

        return name
    #@-node:ekr.20081121105001.408:get_name (qtTree)
    #@-node:ekr.20081121105001.401: Birth... (qt Tree)
    #@+node:ekr.20081121105001.409:Config... (qtTree)
    #@+node:ekr.20081121105001.410:do-nothin config stuff
    # These can be do-nothings, replaced by QTree settings.

    def bind (self,*args,**keys):               pass

    def headWidth(self,p=None,s=''):            return 0
    def widthInPixels(self,s):                  return 0

    def setEditLabelState (self,p,selectAll=False): pass # not called.

    def setSelectedLabelState (self,p):         pass
    def setUnselectedLabelState (self,p):       pass
    def setDisabledHeadlineColors (self,p):     pass
    def setEditHeadlineColors (self,p):         pass
    def setUnselectedHeadlineColors (self,p):   pass

    setNormalLabelState = setEditLabelState # For compatibility.
    #@nonl
    #@-node:ekr.20081121105001.410:do-nothin config stuff
    #@+node:ekr.20081121105001.411:setConfigIvars
    def setConfigIvars (self):

        c = self.c

        self.allow_clone_drags          = c.config.getBool('allow_clone_drags')
        # self.center_selected_tree_node  = c.config.getBool('center_selected_tree_node')
        self.enable_drag_messages       = c.config.getBool("enable_drag_messages")
        # self.expanded_click_area        = c.config.getBool('expanded_click_area')
        # self.gc_before_redraw           = c.config.getBool('gc_before_redraw')

        # self.headline_text_editing_foreground_color = c.config.getColor(
            # 'headline_text_editing_foreground_color')
        # self.headline_text_editing_background_color = c.config.getColor(
            # 'headline_text_editing_background_color')
        # self.headline_text_editing_selection_foreground_color = c.config.getColor(
            # 'headline_text_editing_selection_foreground_color')
        # self.headline_text_editing_selection_background_color = c.config.getColor(
            # 'headline_text_editing_selection_background_color')
        # self.headline_text_selected_foreground_color = c.config.getColor(
            # "headline_text_selected_foreground_color")
        # self.headline_text_selected_background_color = c.config.getColor(
            # "headline_text_selected_background_color")
        # self.headline_text_editing_selection_foreground_color = c.config.getColor(
            # "headline_text_editing_selection_foreground_color")
        # self.headline_text_editing_selection_background_color = c.config.getColor(
            # "headline_text_editing_selection_background_color")
        # self.headline_text_unselected_foreground_color = c.config.getColor(
            # 'headline_text_unselected_foreground_color')
        # self.headline_text_unselected_background_color = c.config.getColor(
            # 'headline_text_unselected_background_color')

        # self.idle_redraw = c.config.getBool('idle_redraw')
        # self.initialClickExpandsOrContractsNode = c.config.getBool(
            # 'initialClickExpandsOrContractsNode')
        # self.look_for_control_drag_on_mouse_down = c.config.getBool(
            # 'look_for_control_drag_on_mouse_down')

        self.select_all_text_when_editing_headlines = c.config.getBool(
            'select_all_text_when_editing_headlines')

        self.stayInTree     = c.config.getBool('stayInTreeAfterSelect')

        self.use_chapters   = c.config.getBool('use_chapters')

        # Debugging.
            # self.trace_alloc    = c.config.getBool('trace_tree_alloc')
            # self.trace_chapters = c.config.getBool('trace_chapters')
            # self.trace_edit     = c.config.getBool('trace_tree_edit')
            # self.trace_gc       = c.config.getBool('trace_tree_gc')
            # self.trace_redraw   = c.config.getBool('trace_tree_redraw')
            # self.trace_select   = c.config.getBool('trace_select')
            # self.trace_stats    = c.config.getBool('show_tree_stats')
    #@-node:ekr.20081121105001.411:setConfigIvars
    #@-node:ekr.20081121105001.409:Config... (qtTree)
    #@+node:ekr.20081121105001.412:Drawing... (qtTree)

    #@+node:ekr.20090109110752.21:Entry points (qtTree)
    #@+node:ekr.20081121105001.414:full_redraw & helpers
    # forceDraw not used in Qt.  It is used in the Tk code.

    def full_redraw (self,p=None,scroll=True,forceDraw=False):

        '''Redraw all visible nodes of the tree.

        Preserve the vertical scrolling unless scroll is True.'''

        trace = False
        c = self.c ; w = self.treeWidget
        if not w: return
        if self.redrawing:
            g.trace('***** already drawing',g.callers(5))
            return

        if p is None:
            p = c.currentPosition()
        else:
            c.setCurrentPosition(p)

        self.redrawCount += 1
        if trace:
            # g.trace(self.redrawCount,g.callers())
            tstart()

        # Init the data structures.
        self.initData()
        self.nodeDrawCount = 0
        self.redrawing = True
        self.fullDrawing = True # To suppress some traces.
        try:
            hScroll = w.horizontalScrollBar()
            vScroll = w.verticalScrollBar()
            hPos = hScroll.sliderPosition()
            vPos = vScroll.sliderPosition()
            # g.trace(hPos,vPos)
            w.clear()
            # Draw all top-level nodes and their visible descendants.
            if c.hoistStack:
                bunch = c.hoistStack[-1]
                p = bunch.p ; h = p.headString()
                if len(c.hoistStack) == 1 and h.startswith('@chapter') and p.hasChildren():
                    p = p.firstChild()
                    while p:
                        self.drawTree(p)
                        p.moveToNext()
                else:
                    self.drawTree(p)
            else:
                p = c.rootPosition()
                while p:
                    self.drawTree(p)
                    p.moveToNext()
        finally:
            if not self.selecting:
                self.setCurrentItem()
            hScroll.setSliderPosition(hPos)
            if not scroll:
                vScroll.setSliderPosition(vPos)

            # Necessary to get the tree drawn initially.
            w.repaint()

            c.requestRedrawFlag= False
            self.redrawing = False
            self.fullDrawing = False
            if trace:
                theTime = tstop()
                if False or not g.app.unitTesting:
                    g.trace('%s: scroll: %s, drew %3s nodes in %s' % (
                        self.redrawCount,scroll,self.nodeDrawCount,theTime))

    # Compatibility
    redraw = full_redraw 
    redraw_now = full_redraw
    #@+node:ekr.20081210075843.10:contractItem & expandItem
    def contractItem (self,item):

        self.treeWidget.collapseItem(item)

    def expandItem (self,item):

        self.treeWidget.expandItem(item)
    #@-node:ekr.20081210075843.10:contractItem & expandItem
    #@+node:ekr.20081209211810.1:drawChildren
    def drawChildren (self,p,parent_item):

        if not p:
            return g.trace('can not happen: no p')

        if p.hasChildren():
            if p.isExpanded():
                self.expandItem(parent_item)
                child = p.firstChild()
                while child:
                    self.drawTree(child,parent_item)
                    child.moveToNext()
            else:
                # Draw the hidden children.
                child = p.firstChild()
                while child:
                    self.drawNode(child,parent_item)
                    child.moveToNext()
                self.contractItem(parent_item)
        else:
            self.contractItem(parent_item)
    #@-node:ekr.20081209211810.1:drawChildren
    #@+node:ekr.20081121105001.164:drawNode
    def drawNode (self,p,parent_item):

        c = self.c ; w = self.treeWidget
        self.nodeDrawCount += 1

        # Allocate the QTreeWidget item.
        itemOrTree = parent_item or w
        item = QtGui.QTreeWidgetItem(itemOrTree)
        item.setFlags(item.flags() | QtCore.Qt.ItemIsEditable)

        # Do this now, so self.isValidItem will be true in setItemIcon.
        self.rememberItem(p,item)

        # Set the headline and maybe the icon.
        item.setText(0,p.headString())
        if p:
            icon = self.getIcon(p)
            self.setItemIcon(item,icon)

        return item
    #@-node:ekr.20081121105001.164:drawNode
    #@+node:ekr.20081121105001.416:drawTree
    def drawTree (self,p,parent_item=None):

        # Draw the (visible) parent node.
        item = self.drawNode(p,parent_item)

        # Draw all the visible children.
        self.drawChildren(p,parent_item=item)


    #@-node:ekr.20081121105001.416:drawTree
    #@+node:ekr.20081121105001.415:initData
    def initData (self):

        self.item2vnodeDict = {}
        self.tnode2itemsDict = {}
        self.vnode2itemsDict = {}

        self.killEditing()
    #@-node:ekr.20081121105001.415:initData
    #@+node:ekr.20090110140239.1:rememberItem & rememberVnodeItem (from clever-redraw)
    def rememberItem (self,p,item):

        self.rememberVnodeItem(p.v,item)

    def rememberVnodeItem (self,v,item):

        # Update item2vnodeDict.
        self.item2vnodeDict[item] = v

        # Update tnode2itemsDict & vnode2itemsDict.
        table = (
            (self.tnode2itemsDict,v.t),
            (self.vnode2itemsDict,v))

        for d,key in table:
            aList = d.get(key,[])
            if item in aList:
                g.trace('*** ERROR *** item already in list: %s, %s' % (item,aList))
            else:
                aList.append(item)
            d[key] = aList
    #@-node:ekr.20090110140239.1:rememberItem & rememberVnodeItem (from clever-redraw)
    #@-node:ekr.20081121105001.414:full_redraw & helpers
    #@+node:ekr.20090110133205.1:redraw_after_contract
    def redraw_after_contract (self,p):

        if self.redrawing:
            return

        item = self.position2item(p)

        if item:
            self.contractItem(item)
            self.killEditing()
        else:
            # This is not an error.
            # We may have contracted a node that was not, in fact, visible.
            self.full_redraw()
    #@-node:ekr.20090110133205.1:redraw_after_contract
    #@+node:ekr.20090112093625.10:redraw_after_expand
    def redraw_after_expand (self,p):

        self.full_redraw (p,scroll=False)
    #@-node:ekr.20090112093625.10:redraw_after_expand
    #@+node:ekr.20090109110752.19:redraw_after_head_changed
    def redraw_after_head_changed (self):

        self.killEditing()
    #@-node:ekr.20090109110752.19:redraw_after_head_changed
    #@+node:ekr.20090109110752.16:redraw_after_icons_changed
    def redraw_after_icons_changed (self,all=False):

        if self.redrawing: return

        self.redrawCount += 1 # To keep a unit test happy.

        c = self.c

        # Suppress call to setHeadString in onItemChanged!
        self.redrawing = True
        try:
            if all:
                for p in c.rootPosition().self_and_siblings_iter():
                    self.updateVisibleIcons(p)
            else:
                p = c.currentPosition()
                self.updateIcon(p,force=True)
            self.killEditing()
        finally:
            self.redrawing = False

    #@-node:ekr.20090109110752.16:redraw_after_icons_changed
    #@+node:ekr.20081208072750.19:redraw_after_select
    # Important: this can not replace before/afterSelectHint.

    def redraw_after_select (self,p):

        if self.redrawing: return

        # g.trace(p.headString())

        # Don't set self.redrawing here.
        # It will be set by self.afterSelectHint.

        item = self.position2item(p)

        # It is not an error for position2item to fail.
        if not item:
            self.full_redraw(p)

        self.killEditing()

        # c.redraw_after_select calls tree.select indirectly.
        # Do not call it again here.
    #@-node:ekr.20081208072750.19:redraw_after_select
    #@-node:ekr.20090109110752.21:Entry points (qtTree)
    #@+node:ekr.20090109110752.23:Helpers
    #@+node:ekr.20090109110752.24:Associating items and nodes
    #@+node:ekr.20090110140239.11:item dict getters (from clever redraw)
    def item2tnode (self,item):
        v = self.item2vnodeDict.get(item)
        return v and v.t

    def item2vnode (self,item):
        return self.item2vnodeDict.get(item)

    def tnode2items(self,t):
        return self.tnode2itemsDict.get(t,[])

    def vnode2items(self,v):
        return self.vnode2itemsDict.get(v,[])

    def isValidItem (self,item):
        return item in self.item2vnodeDict
    #@-node:ekr.20090110140239.11:item dict getters (from clever redraw)
    #@+node:ekr.20081213123819.10:item2position & position2item & helpers
    #@@nocolor-node
    #@+at
    # 
    # These two methods allow the drawing code to avoid storing any positions,
    # a crucial simplification. Indeed, without the burden of keeping position
    # up-to-date, or worse, recalculating them all whenever the outline 
    # changes,
    # the tree code becomes straightforward.
    #@-at
    #@nonl
    #@+node:ekr.20081208072750.16:childItems
    def childItems (self,parent_item):

        '''Return the list of child items of the parent item,
        or the top-level items if parent_item is None.'''

        if parent_item:
            n = parent_item.childCount()
            items = [parent_item.child(z) for z in range(n)]
        else:
            w = self.treeWidget
            n = w.topLevelItemCount()
            items = [w.topLevelItem(z) for z in range(n)]

        return items
    #@-node:ekr.20081208072750.16:childItems
    #@+node:ekr.20081212123717.23:childIndexOfItem
    def childIndexOfItem (self,item):

        parent = item.parent()

        if parent:
            n = parent.indexOfChild(item)
        else:
            w = self.treeWidget
            n = w.indexOfTopLevelItem(item)

        return n

    #@-node:ekr.20081212123717.23:childIndexOfItem
    #@+node:ekr.20081212123717.24:item2position
    def item2position (self,item):

        '''Reconstitute a position given an item.'''

        stack = []
        childIndex = self.childIndexOfItem(item)
        v = self.item2vnode(item)

        item = item.parent()
        while item:
            n2 = self.childIndexOfItem(item)
            v2 = self.item2vnode(item)
            data = v2,n2
            stack.insert(0,data)
            item = item.parent()

        p = leoNodes.position(v,childIndex,stack)

        if not p:
<<<<<<< HEAD
            self.oops('p: %s, v: %s, childIndex: %s, stack: %s' % (
=======
            self.oops('item2position failed. p: %s, v: %s, childIndex: %s stack: %s' % (
>>>>>>> 6842e1db
                p,v,childIndex,stack))

        return p
    #@-node:ekr.20081212123717.24:item2position
    #@+node:ekr.20081213055214.11:nthChildItem
    def nthChildItem (self,n,parent_item):

        children = self.childItems(parent_item)

        if n < len(children):
            item = children[n]
        else:
            # self.oops('itemCount: %s, n: %s' % (len(children),n))

            # This is **not* an error.
            # It simply means that we need to redraw the tree.
            item = None

        return item
    #@-node:ekr.20081213055214.11:nthChildItem
    #@+node:ekr.20081213055214.10:position2item
    def position2item (self,p):

        '''Return the unique tree item associated with position p.

        Return None if there no such tree item.  This is *not* an error.'''

        parent_item = None

        for v,n in p.stack:
            parent_item = self.nthChildItem(n,parent_item)

        item = self.nthChildItem(p.childIndex(),parent_item)

        return item
    #@-node:ekr.20081213055214.10:position2item
    #@-node:ekr.20081213123819.10:item2position & position2item & helpers
    #@-node:ekr.20090109110752.24:Associating items and nodes
    #@+node:ekr.20081209064740.2:Icons
    #@+node:ekr.20081121105001.417:drawIcon
    def drawIcon (self,p):

        '''Redraw the icon at p.'''

        w = self.treeWidget
        itemOrTree = self.position2item(p) or w
        item = QtGui.QTreeWidgetItem(itemOrTree)
        icon = self.getIcon(p)
        self.setItemIcon(item,icon)
    #@nonl
    #@-node:ekr.20081121105001.417:drawIcon
    #@+node:ekr.20081211115412.12:drawItemIcon
    def drawItemIcon (self,p,item):

        '''Set the item's icon to p's icon.'''

        icon = self.getIcon(p)
        self.setItemIcon(item,icon)
    #@-node:ekr.20081211115412.12:drawItemIcon
    #@+node:ekr.20081121105001.418:getIcon & getIconImage
    def getIcon(self,p):

<<<<<<< HEAD
            self.redrawCount += 1
            if trace:
                # g.trace(self.redrawCount,g.callers())
                tstart()

            # Init the data structures.
            self.initData()
            self.nodeDrawCount = 0
            self.redrawing = True
            self.fullDrawing = True # To suppress some traces.
            try:
                hScroll = w.horizontalScrollBar()
                hPos = hScroll.sliderPosition()
                w.clear()
                # Draw all top-level nodes and their visible descendants.
                if c.hoistStack:
                    bunch = c.hoistStack[-1]
                    p = bunch.p ; h = p.headString()
                    if len(c.hoistStack) == 1 and h.startswith('@chapter') and p.hasChildren():
                        p = p.firstChild()
                        while p:
                            self.drawTree(p)
                            p.moveToNext()
                    else:
                        self.drawTree(p)
                else:
                    p = c.rootPosition()
                    while p:
                        self.drawTree(p)
                        p.moveToNext()
            finally:
                if not self.selecting:
                    self.setCurrentItem()
                hScroll.setSliderPosition(hPos)

                # Necessary to get the tree drawn initially.
                w.repaint()

                c.requestRedrawFlag= False
                self.redrawing = False
                self.fullDrawing = False
                if trace:
                    theTime = tstop()
                    if not g.app.unitTesting:
                        g.trace('%s: drew %3s nodes in %s' % (
                            self.redrawCount,self.nodeDrawCount,theTime))

        # Compatibility
        if not use_partial_redraw:
            redraw = full_redraw 
            redraw_now = full_redraw
            redraw_after_clone = full_redraw
            redraw_after_contract = full_redraw
            redraw_after_delete = full_redraw
            redraw_after_expand = full_redraw
            redraw_after_insert = full_redraw
            redraw_after_move_down = full_redraw
            redraw_after_move_left = full_redraw
            redraw_after_move_right = full_redraw
            redraw_after_move_up = full_redraw
        #@-node:ekr.20081121105001.414: full_redraw
        #@+node:ekr.20081209211810.1:drawChildren
        def drawChildren (self,p,parent_item):

            if p.hasChildren():
                if p.isExpanded():
                    self.expandItem(parent_item)
                    child = p.firstChild()
                    while child:
                        self.drawTree(child,parent_item)
                        child.moveToNext()
                else:
                    if 0: # Requires a full redraw in the expansion code.
                        # Just draw one dummy child.
                        self.drawNode(p.firstChild(),dummy=True)
                    else:
                        # Draw the hidden children.
                        child = p.firstChild()
                        while child:
                            self.drawNode(child,parent_item)
                            child.moveToNext()
                    self.contractItem(parent_item)
            else:
                self.contractItem(parent_item)
        #@-node:ekr.20081209211810.1:drawChildren
        #@+node:ekr.20081121105001.164:drawNode
        def drawNode (self,p,parent_item,dummy=False):
=======
        '''Return the proper icon for position p.'''
>>>>>>> 6842e1db

        p.v.iconVal = val = p.v.computeIcon()

        return self.getCompositeIconImage(p, val)

    def getVnodeIcon(self,p):

        '''Return the proper icon for position p.'''

        p.v.iconVal = val = p.v.computeIcon()
        return self.getIconImage(val)

    def getIconImage(self,val):

        return g.app.gui.getIconImage(
            "box%02d.GIF" % val)

    def getCompositeIconImage(self, p, val):

        userIcons = self.c.editCommands.getIconList(p)
        statusIcon = self.getIconImage(val)

        if not userIcons:
            return statusIcon

        hash = [i['file'] for i in userIcons if i['where'] == 'beforeIcon']
        hash.append(str(val))
        hash.extend([i['file'] for i in userIcons if i['where'] == 'beforeHeadline'])
        hash = ':'.join(hash)

        if hash in g.app.gui.iconimages:
            return g.app.gui.iconimages[hash]

        images = [g.app.gui.getImageImage(i['file']) for i in userIcons
                 if i['where'] == 'beforeIcon']
        images.append(g.app.gui.getImageImage("box%02d.GIF" % val))
        images.extend([g.app.gui.getImageImage(i['file']) for i in userIcons
                      if i['where'] == 'beforeHeadline'])
        width = sum([i.width() for i in images])
        height = max([i.height() for i in images])

        pix = QtGui.QPixmap(width,height)
        pix.fill()
        pix.setAlphaChannel(pix)
        painter = QtGui.QPainter(pix)
        x = 0
        for i in images:
            painter.drawPixmap(x,(height-i.height())//2,i)
            x += i.width()
        painter.end()

        g.app.gui.iconimages[hash] = QtGui.QIcon(pix)

        return g.app.gui.iconimages[hash]
    #@-node:ekr.20081121105001.418:getIcon & getIconImage
    #@+node:ekr.20090121065245.10:setItemIcon
    def setItemIcon (self,item,icon):

        trace = True

        valid = item and self.isValidItem(item)

        if icon and valid:
            try:
                # Suppress onItemChanged.
                self.redrawingIcons = True
                item.setIcon(0,icon)
            except Exception:
                self.redrawingIcons = False
        elif trace:
            # Apparently, icon can be None due to recent icon changes.
            if icon:
                g.trace('** item %s, valid: %s, icon: %s' % (
                    item and id(item) or '<no item>',valid,icon),
                    g.callers(4))
    #@-node:ekr.20090121065245.10:setItemIcon
    #@+node:ekr.20081121105001.431:updateIcon
    def updateIcon (self,p,force=False):

        '''Update p's icon.'''

        if not p: return

        val = p.v.computeIcon()

        # The force arg is needed:
        # Leo's core may have updated p.v.iconVal.
        if p.v.iconVal == val and not force:
            return

        p.v.iconVal = val
        icon = self.getIconImage(val)
        # Update all cloned/joined items.
        items = self.tnode2items(p.v.t)
        for item in items:
            self.setItemIcon(item,icon)
    #@nonl
    #@-node:ekr.20081121105001.431:updateIcon
    #@+node:ekr.20090112065600.10:updateVisibleIcons
    def updateVisibleIcons (self,p):

        '''Update the icon for p and the icons
        for all visible descendants of p.'''

        self.updateIcon(p,force=True)

        if p.hasChildren() and p.isExpanded():
            for child in p.children_iter():
                self.updateVisibleIcons(child)
    #@-node:ekr.20090112065600.10:updateVisibleIcons
    #@-node:ekr.20081209064740.2:Icons
    #@-node:ekr.20090109110752.23:Helpers
    #@-node:ekr.20081121105001.412:Drawing... (qtTree)
    #@+node:ekr.20081121105001.432:Event handlers... (qtTree)
    #@+node:ekr.20081121105001.433:Click Box...
    #@+node:ekr.20081121105001.434:onClickBoxClick
    def onClickBoxClick (self,event,p=None):

        c = self.c ; p1 = c.currentPosition()

        g.trace(p and p.headString())
        self.killEditing()

        # if not p: p = self.eventToPosition(event)
        # if not p: return

        # c.setLog()

        # if p and not g.doHook("boxclick1",c=c,p=p,v=p,event=event):
            # c.endEditing()
            # if p == p1 or self.initialClickExpandsOrContractsNode:
                # if p.isExpanded(): p.contract()
                # else:              p.expand()
            # self.select(p)
            # if c.frame.findPanel:
                # c.frame.findPanel.handleUserClick(p)
            # if self.stayInTree:
                # c.treeWantsFocus()
            # else:
                # c.bodyWantsFocus()
        # g.doHook("boxclick2",c=c,p=p,v=p,event=event)
        # c.redraw()

        # c.outerUpdate()
    #@-node:ekr.20081121105001.434:onClickBoxClick
    #@+node:ekr.20081121105001.435:onClickBoxRightClick
    def onClickBoxRightClick(self, event, p=None):
        #g.trace()
        self.killEditing()
        return 'break'
    #@nonl
    #@-node:ekr.20081121105001.435:onClickBoxRightClick
    #@+node:ekr.20081121105001.436:onPlusBoxRightClick
    def onPlusBoxRightClick (self,event,p=None):

        c = self.c
        self.killEditing()

        # self._block_canvas_menu = True

        # if not p: p = self.eventToPosition(event)
        # if not p: return

        # self.OnActivateHeadline(p)
        # self.endEditLabel()

        # g.doHook('rclick-popup',c=c,p=p,event=event,context_menu='plusbox')

        # c.outerUpdate()

        # return 'break'
    #@-node:ekr.20081121105001.436:onPlusBoxRightClick
    #@-node:ekr.20081121105001.433:Click Box...
    #@+node:ekr.20081121105001.437:findEditWidget
    def findEditWidget (self,p):

        """Return the Qt.Text item corresponding to p."""

        # g.trace(p,g.callers(4))

        return None

    #@-node:ekr.20081121105001.437:findEditWidget
    #@+node:ekr.20081121105001.438:Icon Box...
    #@+node:ekr.20081121105001.439:onIconBoxClick
    def onIconBoxClick (self,event,p=None):

        c = self.c ; tree = self
        self.killEditing()

        # if not p: p = self.eventToPosition(event)
        # if not p:
            # return

        # c.setLog()

        # if not g.doHook("iconclick1",c=c,p=p,v=p,event=event):
            # if event:
                # self.onDrag(event)
            # tree.endEditLabel()
            # tree.select(p,scroll=False)
            # if c.frame.findPanel:
                # c.frame.findPanel.handleUserClick(p)
        # g.doHook("iconclick2",c=c,p=p,v=p,event=event)

        # return "break" # disable expanded box handling.
    #@-node:ekr.20081121105001.439:onIconBoxClick
    #@+node:ekr.20081121105001.440:onIconBoxRightClick
    def onIconBoxRightClick (self,event,p=None):

        """Handle a right click in any outline widget."""

        self.killEditing()

        #g.trace()

        # c = self.c

        # if not p: p = self.eventToPosition(event)
        # if not p:
            # c.outerUpdate()
            # return

        # c.setLog()

        # try:
            # if not g.doHook("iconrclick1",c=c,p=p,v=p,event=event):
                # self.OnActivateHeadline(p)
                # self.endEditLabel()
                # if not g.doHook('rclick-popup', c=c, p=p, event=event, context_menu='iconbox'):
                    # self.OnPopup(p,event)
            # g.doHook("iconrclick2",c=c,p=p,v=p,event=event)
        # except:
            # g.es_event_exception("iconrclick")

        # self._block_canvas_menu = True

        # c.outerUpdate()
        # return 'break'
    #@-node:ekr.20081121105001.440:onIconBoxRightClick
    #@+node:ekr.20081121105001.441:onIconBoxDoubleClick
    def onIconBoxDoubleClick (self,event,p=None):

        c = self.c
        self.killEditing()

        # if not p: p = self.eventToPosition(event)
        # if not p:
            # c.outerUpdate()
            # return

        # c.setLog()

        # try:
            # if not g.doHook("icondclick1",c=c,p=p,v=p,event=event):
                # self.endEditLabel() # Bug fix: 11/30/05
                # self.OnIconDoubleClick(p) # Call the method in the base class.
            # g.doHook("icondclick2",c=c,p=p,v=p,event=event)
        # except:
            # g.es_event_exception("icondclick")

        # c.outerUpdate()
        # return 'break'
    #@-node:ekr.20081121105001.441:onIconBoxDoubleClick
    #@-node:ekr.20081121105001.438:Icon Box...
    #@+node:ekr.20081121105001.443:onItemChanged
    def onItemChanged(self, item, col):

        '''Handle a change event in a headline.
        This only gets called when the user hits return.'''

        # Ignore changes when redrawing.
        if self.redrawing:
            return
        if self.redrawingIcons:
            return

        p = self.item2position(item)
        if p:
            # so far, col is always 0
            s = g.app.gui.toUnicode(item.text(col))
            p.setHeadString(s)
            p.setDirty()
            self.killEditing()
            self.redraw_after_icons_changed(all=False)
        else:
            # Make sure to end editing.
            self.killEditing()
    #@-node:ekr.20081121105001.443:onItemChanged
    #@+node:ekr.20081121105001.444:onItemCollapsed
    def onItemCollapsed (self,item):

        c = self.c ; p = c.currentPosition() ; w = self.treeWidget
        trace = False ; verbose = False

        # Ignore events generated by redraws.
        if self.redrawing:
            if trace and verbose: g.trace('already redrawing',g.callers(4))
            return
        if self.expanding:
            if trace and verbose: g.trace('already expanding',g.callers(4))
            return
        if self.selecting:
            if trace and verbose: g.trace('already selecting',g.callers(4))
            return

        if trace: g.trace(p.headString() or "<no p>",g.callers(4))

<<<<<<< HEAD
        # c.outerUpdate()
        # return 'break'
    #@-node:ekr.20081121105001.441:onIconBoxDoubleClick
    #@-node:ekr.20081121105001.438:Icon Box...
    #@+node:ekr.20090109104215.1:onItemClicked
    def onItemClicked (self,item,col):

        c = self.c
        w = self.treeWidget
        w.setCurrentItem(item)
    #@-node:ekr.20090109104215.1:onItemClicked
=======
        p2 = self.item2position(item)
        if p2:
            p2.contract()
            c.frame.tree.select(p2)
            item = self.setCurrentItem()
            self.killEditing()
        else:
            g.trace('Error: no p2')
    #@-node:ekr.20081121105001.444:onItemCollapsed
>>>>>>> 6842e1db
    #@+node:ekr.20081121105001.161:onItemDoubleClicked
    def onItemDoubleClicked (self,item,col):

        c = self.c ; w = self.treeWidget
        w.setCurrentItem(item) # Must do this first.
        w.editItem(item)
        e = w.itemWidget(item,0)
        if not e:
            return g.trace('*** no e')
        p = self.item2position(item)
        if not p:
            return g.trace('*** no p')
        # Hook up the widget to Leo's core.
        e.connect(e,
            QtCore.SIGNAL("textEdited(QTreeWidgetItem*,int)"),
            self.onHeadChanged)

        # This appears not to catch right-clicks.
        # e.connect(e,
            # QtCore.SIGNAL("itemClicked(QTreeWidgetItem*, int)"),
            # self.onItemClicked)

        self._editWidgetPosition = p.copy()
        self._editWidget = e
        self._editWidgetWrapper = leoQtHeadlineWidget(
            widget=e,name='head',c=c)
        e.setObjectName('headline')
    #@-node:ekr.20081121105001.161:onItemDoubleClicked
    #@+node:ekr.20081121105001.445:onItemExpanded
    def onItemExpanded (self,item):

        '''Handle and tree-expansion event.'''

        # The difficult case is when the user clicks the expansion box.

        trace = False ; verbose = False
        c = self.c ; p = c.currentPosition() ; w = self.treeWidget

        # Ignore events generated by redraws.
        if self.redrawing:
            if trace and verbose: g.trace('already redrawing',g.callers(4))
            return
        if self.expanding:
            if trace and verbose: g.trace('already expanding',g.callers(4))
            return
        if self.selecting:
            if trace and verbose: g.trace('already selecting',g.callers(4))
            return

        if trace: g.trace(p.headString() or "<no p>",g.callers(4))

        try:
            self.expanding = True
            p2 = self.item2position(item)
            if p2:
                if not p2.isExpanded():
                    p2.expand()
                c.frame.tree.select(p2) # same as self.select.
                self.full_redraw()
            else:
                g.trace('Error no p2')
        finally:
            self.expanding = False
            self.setCurrentItem()
    #@-node:ekr.20081121105001.445:onItemExpanded
    #@+node:ekr.20081121105001.162:onTreeSelect
    def onTreeSelect(self):

        '''Select the proper position when a tree node is selected.'''

        trace = False ; verbose = False
        c = self.c ; p = c.currentPosition()
        w = self.treeWidget 

        if self.selecting:
            if trace: g.trace('already selecting',p and p.headString())
            return
        if self.redrawing:
            if trace: g.trace('already drawing',p and p.headString())
            return

        item = w.currentItem()
        p = self.item2position(item)

        if p:
            if trace: g.trace(p and p.headString())
            self.killEditing()
            c.frame.tree.select(p) # The crucial hook.
            c.outerUpdate()
        else:
            # An error.
            g.trace('no p for item: %s' % item,g.callers(4))
    #@nonl
    #@-node:ekr.20081121105001.162:onTreeSelect
    #@+node:ekr.20081121105001.442:setCurrentItem
    def setCurrentItem (self):

        trace = False ; verbose = False
        c = self.c ; p = c.currentPosition()
        w = self.treeWidget

        if self.expanding:
            if trace: g.trace('already expanding')
            return None
        if self.selecting:
            if trace: g.trace('already selecting')
            return None
        if not p:
            if trace: g.trace('** no p')
            return None

        item = self.position2item(p)

        if item:
            if trace: g.trace(p and p.headString())
        else:
            # This is not necessarily an error.
            # We often attempt to select an item before redrawing it.
            if trace: g.trace('** no item for',p)
            return None

        item2 = w.currentItem()
        if item != item2:
            if trace and verbose: g.trace('item',item,'old item',item2)
            self.selecting = True
            try:
                w.setCurrentItem(item)
            finally:
                self.selecting = False
        return item
    #@-node:ekr.20081121105001.442:setCurrentItem
    #@+node:ekr.20081121105001.446:tree.OnPopup & allies
    def OnPopup (self,p,event):

        """Handle right-clicks in the outline.

        This is *not* an event handler: it is called from other event handlers."""

        # Note: "headrclick" hooks handled by vnode callback routine.

        if event != None:
            c = self.c
            c.setLog()

            if not g.doHook("create-popup-menu",c=c,p=p,v=p,event=event):
                self.createPopupMenu(event)
            if not g.doHook("enable-popup-menu-items",c=c,p=p,v=p,event=event):
                self.enablePopupMenuItems(p,event)
            if not g.doHook("show-popup-menu",c=c,p=p,v=p,event=event):
                self.showPopupMenu(event)

        return "break"
    #@+node:ekr.20081121105001.447:OnPopupFocusLost
    #@+at 
    #@nonl
    # On Linux we must do something special to make the popup menu "unpost" if 
    # the mouse is clicked elsewhere.  So we have to catch the <FocusOut> 
    # event and explicitly unpost.  In order to process the <FocusOut> event, 
    # we need to be able to find the reference to the popup window again, so 
    # this needs to be an attribute of the tree object; hence, 
    # "self.popupMenu".
    # 
    # Aside: though Qt tries to be muli-platform, the interaction with 
    # different window managers does cause small differences that will need to 
    # be compensated by system specific application code. :-(
    #@-at
    #@@c

    # 20-SEP-2002 DTHEIN: This event handler is only needed for Linux.

    def OnPopupFocusLost(self,event=None):

        # self.popupMenu.unpost()
        pass
    #@-node:ekr.20081121105001.447:OnPopupFocusLost
    #@+node:ekr.20081121105001.448:createPopupMenu
    def createPopupMenu (self,event):

        c = self.c ; frame = c.frame

        # self.popupMenu = menu = Qt.Menu(g.app.root, tearoff=0)

        # # Add the Open With entries if they exist.
        # if g.app.openWithTable:
            # frame.menu.createOpenWithMenuItemsFromTable(menu,g.app.openWithTable)
            # table = (("-",None,None),)
            # frame.menu.createMenuEntries(menu,table)

        #@    << Create the menu table >>
        #@+node:ekr.20081121105001.449:<< Create the menu table >>
        # table = (
            # ("&Read @file Nodes",c.readAtFileNodes),
            # ("&Write @file Nodes",c.fileCommands.writeAtFileNodes),
            # ("-",None),
            # ("&Tangle",c.tangle),
            # ("&Untangle",c.untangle),
            # ("-",None),
            # ("Toggle Angle &Brackets",c.toggleAngleBrackets),
            # ("-",None),
            # ("Cut Node",c.cutOutline),
            # ("Copy Node",c.copyOutline),
            # ("&Paste Node",c.pasteOutline),
            # ("&Delete Node",c.deleteOutline),
            # ("-",None),
            # ("&Insert Node",c.insertHeadline),
            # ("&Clone Node",c.clone),
            # ("Sort C&hildren",c.sortChildren),
            # ("&Sort Siblings",c.sortSiblings),
            # ("-",None),
            # ("Contract Parent",c.contractParent),
        # )
        #@-node:ekr.20081121105001.449:<< Create the menu table >>
        #@nl

        # # New in 4.4.  There is no need for a dontBind argument because
        # # Bindings from tables are ignored.
        # frame.menu.createMenuEntries(menu,table)
    #@-node:ekr.20081121105001.448:createPopupMenu
    #@+node:ekr.20081121105001.450:enablePopupMenuItems
    def enablePopupMenuItems (self,v,event):

        """Enable and disable items in the popup menu."""

        c = self.c 

        # menu = self.popupMenu

        #@    << set isAtRoot and isAtFile if v's tree contains @root or @file nodes >>
        #@+node:ekr.20081121105001.451:<< set isAtRoot and isAtFile if v's tree contains @root or @file nodes >>
        # isAtFile = False
        # isAtRoot = False

        # for v2 in v.self_and_subtree_iter():
            # if isAtFile and isAtRoot:
                # break
            # if (v2.isAtFileNode() or
                # v2.isAtNorefFileNode() or
                # v2.isAtAsisFileNode() or
                # v2.isAtNoSentFileNode()
            # ):
                # isAtFile = True

            # isRoot,junk = g.is_special(v2.bodyString(),0,"@root")
            # if isRoot:
                # isAtRoot = True
        #@-node:ekr.20081121105001.451:<< set isAtRoot and isAtFile if v's tree contains @root or @file nodes >>
        #@nl
        # isAtFile = g.choose(isAtFile,1,0)
        # isAtRoot = g.choose(isAtRoot,1,0)
        # canContract = v.parent() != None
        # canContract = g.choose(canContract,1,0)

        # enable = self.frame.menu.enableMenu

        # for name in ("Read @file Nodes", "Write @file Nodes"):
            # enable(menu,name,isAtFile)
        # for name in ("Tangle", "Untangle"):
            # enable(menu,name,isAtRoot)

        # enable(menu,"Cut Node",c.canCutOutline())
        # enable(menu,"Delete Node",c.canDeleteHeadline())
        # enable(menu,"Paste Node",c.canPasteOutline())
        # enable(menu,"Sort Children",c.canSortChildren())
        # enable(menu,"Sort Siblings",c.canSortSiblings())
        # enable(menu,"Contract Parent",c.canContractParent())
    #@-node:ekr.20081121105001.450:enablePopupMenuItems
    #@+node:ekr.20081121105001.452:showPopupMenu
    def showPopupMenu (self,event):

        """Show a popup menu."""

        # c = self.c ; menu = self.popupMenu

        # g.app.gui.postPopupMenu(c, menu, event.x_root, event.y_root)

        # self.popupMenu = None

        # # Set the focus immediately so we know when we lose it.
        # #c.widgetWantsFocus(menu)
    #@-node:ekr.20081121105001.452:showPopupMenu
    #@-node:ekr.20081121105001.446:tree.OnPopup & allies
    #@-node:ekr.20081121105001.432:Event handlers... (qtTree)
    #@+node:ekr.20081121105001.453:Focus (qtTree)
    def getFocus(self):

        # g.trace('leoQtTree',self.widget,g.callers(4))
        return g.app.gui.get_focus()

    findFocus = getFocus

    def hasFocus (self):

        val = self.treeWidget == g.app.gui.get_focus(self.c)
        # g.trace('leoQtTree returns',val,self.widget,g.callers(4))
        return val

    def setFocus (self):

        # g.trace('leoQtTree',self.treeWidget,g.callers(4))
        g.app.gui.set_focus(self.c,self.treeWidget)
    #@-node:ekr.20081121105001.453:Focus (qtTree)
    #@+node:ekr.20081209103009.11:oops
    def oops(self,s):
        if not g.app.unitTesting:
            g.trace('*** %s, %s' % (s,g.callers(4)))
    #@-node:ekr.20081209103009.11:oops
    #@+node:ekr.20081121105001.454:Selecting & editing... (qtTree)
    #@+node:ekr.20081121105001.456:afterSelectHint
    def afterSelectHint (self,p,old_p):

        trace = False
        c = self.c

        self.selecting = False

        if not p:
            return g.trace('Error: no p')
        if p != c.currentPosition():
            return g.trace('Error: p is not c.currentPosition()')
        if self.redrawing:
            return g.trace('Error: already redrawing')

        if trace: g.trace(p and p.headString(),g.callers(4))

        c.outerUpdate() # Bring the tree up to date.

        # setCurrentItem sets & clears .selecting ivar
        self.setCurrentItem()
    #@-node:ekr.20081121105001.456:afterSelectHint
    #@+node:ekr.20081121105001.455:beforeSelectHint
    def beforeSelectHint (self,p,old_p):

        trace = False

        if self.selecting:
            return g.trace('*** Error: already selecting',g.callers(4))

        if self.redrawing:
            if trace: g.trace('already redrawing')
            return

        if trace: g.trace(p and p.headString())

        # Disable onTextChanged.
        self.selecting = True
    #@nonl
    #@-node:ekr.20081121105001.455:beforeSelectHint
    #@+node:ekr.20081121105001.160:edit_widget
    def edit_widget (self,p):

        """Returns the Qt.Edit widget for position p."""

        w = self._editWidgetWrapper

        if p and p == self._editWidgetPosition:
            w2 = g.app.gui.get_focus()
            # g.trace(w2,w,w and w.widget)
            if w.widget and w.widget == w2:
                return w
            else:
                # g.trace('no match.  killing')
                self.killEditing()
                return None
        else:
            return None

        # Decouple all of the core's headline code.
        # Except for over-ridden methods.
    #@-node:ekr.20081121105001.160:edit_widget
    #@+node:ekr.20081121105001.156:editLabel (override)
    def editLabel (self,p,selectAll=False):

        """Start editing p's headline."""

        trace = False ; verbose = False
        c = self.c ; w = self.treeWidget

        if self.redrawing:
            if trace and verbose: g.trace('redrawing')
            return
        if self._editWidget:
            # Not an error, because of key weirdness.
            if trace: g.trace('already editing')
            return

        if trace: g.trace('***',p and p.headString(),g.callers(4))

        c.outerUpdate() # Do any scheduled redraw.

        item = self.position2item(p)

        if item:
            w.setCurrentItem(item) # Must do this first.
            w.editItem(item)
            e = w.itemWidget(item,0) # A QLineEdit
            if e:
                s = e.text() ; len_s = len(s)
                # Hook up the widget to Leo's core.
                self._editItem = item
                self._editWidgetPosition = p.copy()
                self._editWidget = e
                self._editWidgetWrapper = leoQtHeadlineWidget(
                    widget=e,name='head',c=c)
                start,n = g.choose(selectAll,
                    tuple([0,len_s]),tuple([len_s,0]))
                e.setObjectName('headline')
                e.setSelection(start,n)
                e.setFocus()
            else: self.oops('no edit widget')
        else:
            self.killEditing()
            e = None
            self.oops('no item: %s' % p)

        # A nice hack: just set the focus request.
        if e: c.requestedFocusWidget = e
    #@-node:ekr.20081121105001.156:editLabel (override)
    #@+node:ekr.20081124113700.11:editPosition
    def editPosition(self):

        p = self._editWidgetPosition

        return p
    #@-node:ekr.20081124113700.11:editPosition
    #@+node:ekr.20090114072115.12:endEditLabel
    def endEditLabel (self):

        '''Override leoTree.endEditLabel.

        End editing of the presently-selected headline.'''

        c = self.c ; p = c.currentPosition()
        e = self._editWidget
        w = self.treeWidget

        if e:
            s = e.text()
            # g.trace(e,'old',p and p.headString(),'new',s)
            item = self._editItem
            if s != p.headString():
                # Do *not* change the item here.
                # It must be done in onHeadChanged to handle undo properly.
                self.onHeadChanged(p)

        self.killEditing()
    #@-node:ekr.20090114072115.12:endEditLabel
    #@+node:ekr.20090110154843.11:killEditing
    def killEditing (self):

        # g.trace(g.callers(4))

        self._editItem = None
        self._editWidgetPosition = None
        self._editWidget = None
        self._editWidgetWrapper = None
    #@-node:ekr.20090110154843.11:killEditing
    #@+node:ekr.20081121105001.163:onHeadChanged
    # Tricky code: do not change without careful thought and testing.

    def onHeadChanged (self,p,undoType='Typing',s=None):

        '''Officially change a headline.'''

        trace = False ; verbose = True
        c = self.c ; u = c.undoer
        e = self._editWidget
        item = self._editItem
        p = self._editWidgetPosition
        w = g.app.gui.get_focus()

        # These are not errors: onItemChanged may
        # have been called first.
        if trace and verbose:
            if not e:  g.trace('No e',g.callers(4))
            if e != w: g.trace('e != w',e,w,g.callers(4))
            if not p:  g.trace('No p')

        if e and e == w and item and p:
            s = e.text() ; len_s = len(s)
            s = g.app.gui.toUnicode(s)
            oldHead = p.headString()
            changed = s != oldHead
            if trace: g.trace('changed',changed,repr(s),g.callers(4))
            if changed:
                p.initHeadString(s)
                item.setText(0,s) # Required to avoid full redraw.
                undoData = u.beforeChangeNodeContents(p,oldHead=oldHead)
                if not c.changed: c.setChanged(True)
                # New in Leo 4.4.5: we must recolor the body because
                # the headline may contain directives.
                c.frame.body.recolor(p,incremental=True)
                dirtyVnodeList = p.setDirty()
                u.afterChangeNodeContents(p,undoType,undoData,
                    dirtyVnodeList=dirtyVnodeList)

        # End the editing!
        self.killEditing()

        # This is a crucial shortcut.
        if g.unitTesting: return

        #### c.redraw(scroll=False)
        if self.stayInTree:
            c.treeWantsFocus()
        else:
            c.bodyWantsFocus()
    #@nonl
    #@-node:ekr.20081121105001.163:onHeadChanged
    #@+node:ekr.20081121105001.457:setHeadline
    def setHeadline (self,p,s):

        '''Set the actual text of the headline widget.

        This is called from the undo/redo logic to change the text before redrawing.'''

        # g.trace(p,s)

        # w = self.edit_widget(p)
        # if w:
            # w.configure(state='normal')
            # w.delete(0,'end')
            # if s.endswith('\n') or s.endswith('\r'):
                # s = s[:-1]
            # w.insert(0,s)
            # self.revertHeadline = s
            # # g.trace(repr(s),w.getAllText())
        # else:
            # g.trace('-'*20,'oops')
    #@-node:ekr.20081121105001.457:setHeadline
    #@+node:ekr.20081214061352.10:traceSelect
    def traceSelect (self):

        if 0:
            g.trace(self.selecting,g.callers(5))
    #@-node:ekr.20081214061352.10:traceSelect
    #@-node:ekr.20081121105001.454:Selecting & editing... (qtTree)
    #@-others
#@-node:ekr.20081121105001.400:class leoQtTree
#@+node:ekr.20081121105001.459:class leoQtTreeTab
class leoQtTreeTab (leoFrame.leoTreeTab):

    '''A class representing a tabbed outline pane drawn with Qt.'''

    #@    @+others
    #@+node:ekr.20081121105001.460: Birth & death
    #@+node:ekr.20081121105001.461: ctor (leoTreeTab)
    def __init__ (self,c,parentFrame,chapterController):

        leoFrame.leoTreeTab.__init__ (self,c,chapterController,parentFrame)
            # Init the base class.  Sets self.c, self.cc and self.parentFrame.

        self.tabNames = [] # The list of tab names.  Changes when tabs are renamed.

        self.createControl()
    #@-node:ekr.20081121105001.461: ctor (leoTreeTab)
    #@+node:ekr.20081121105001.462:tt.createControl
    def createControl (self):

        return None

        # tt = self ; c = tt.c

        # # Create the main container, possibly in a new row.
        # tt.frame = c.frame.getNewIconFrame()

        # # Create the chapter menu.
        # self.chapterVar = var = qt.StringVar()
        # var.set('main')

        # tt.chapterMenu = menu = Pmw.OptionMenu(tt.frame,
            # labelpos = 'w', label_text = 'chapter',
            # menubutton_textvariable = var,
            # items = [],
            # command = tt.selectTab,
        # )
        # menu.pack(side='left',padx=5)

        # # Actually add tt.frame to the icon row.
        # c.frame.addIconWidget(tt.frame)
    #@-node:ekr.20081121105001.462:tt.createControl
    #@-node:ekr.20081121105001.460: Birth & death
    #@+node:ekr.20081121105001.463:Tabs...
    #@+node:ekr.20081121105001.464:tt.createTab
    def createTab (self,tabName,select=True):

        tt = self

        # if tabName not in tt.tabNames:
            # tt.tabNames.append(tabName)
            # tt.setNames()
    #@-node:ekr.20081121105001.464:tt.createTab
    #@+node:ekr.20081121105001.465:tt.destroyTab
    def destroyTab (self,tabName):

        tt = self

        # if tabName in tt.tabNames:
            # tt.tabNames.remove(tabName)
            # tt.setNames()
    #@-node:ekr.20081121105001.465:tt.destroyTab
    #@+node:ekr.20081121105001.466:tt.selectTab
    def selectTab (self,tabName):

        tt = self

        # if tabName not in self.tabNames:
            # tt.createTab(tabName)

        # tt.cc.selectChapterByName(tabName)

        # self.c.redraw()
        # self.c.outerUpdate()
    #@-node:ekr.20081121105001.466:tt.selectTab
    #@+node:ekr.20081121105001.467:tt.setTabLabel
    def setTabLabel (self,tabName):

        tt = self
    #     tt.chapterVar.set(tabName)
    #@-node:ekr.20081121105001.467:tt.setTabLabel
    #@+node:ekr.20081121105001.468:tt.setNames
    def setNames (self):

        '''Recreate the list of items.'''

        # tt = self
        # names = tt.tabNames[:]
        # if 'main' in names: names.remove('main')
        # names.sort()
        # names.insert(0,'main')
        # tt.chapterMenu.setitems(names)
    #@-node:ekr.20081121105001.468:tt.setNames
    #@-node:ekr.20081121105001.463:Tabs...
    #@-others
#@nonl
#@-node:ekr.20081121105001.459:class leoQtTreeTab
#@+node:ekr.20081121105001.469:class qtMenuWrapper (QtMenu,leoQtMenu)
class qtMenuWrapper (QtGui.QMenu,leoQtMenu):

    def __init__ (self,c,frame,parent):

        assert c
        assert frame
        QtGui.QMenu.__init__(self,parent)
        leoQtMenu.__init__(self,frame)

    def __repr__(self):

        return '<qtMenuWrapper %s>' % self.leo_label or 'unlabeled'
#@-node:ekr.20081121105001.469:class qtMenuWrapper (QtMenu,leoQtMenu)
#@+node:ekr.20081121105001.470:class qtSearchWidget
class qtSearchWidget:

    """A dummy widget class to pass to Leo's core find code."""

    def __init__ (self):

        self.insertPoint = 0
        self.selection = 0,0
        self.bodyCtrl = self
        self.body = self
        self.text = None
#@nonl
#@-node:ekr.20081121105001.470:class qtSearchWidget
#@-node:ekr.20081121105001.194:Frame and component classes...
#@+node:ekr.20081121105001.471:Gui wrapper
#@+node:ekr.20081121105001.472:class leoQtGui
class leoQtGui(leoGui.leoGui):

    '''A class implementing Leo's Qt gui.'''

    #@    @+others
    #@+node:ekr.20081121105001.473:  Birth & death (qtGui)
    #@+node:ekr.20081121105001.474: qtGui.__init__
    def __init__ (self):

        # Initialize the base class.
        leoGui.leoGui.__init__(self,'qt')

        self.qtApp = QtGui.QApplication(sys.argv)

        self.bodyTextWidget  = leoQtBaseTextWidget
        self.plainTextWidget = leoQtBaseTextWidget

        self.iconimages = {} # Image cache set by getIconImage().

        self.mGuiName = 'qt'
    #@-node:ekr.20081121105001.474: qtGui.__init__
    #@+node:ekr.20081121105001.475:createKeyHandlerClass (qtGui)
    def createKeyHandlerClass (self,c,useGlobalKillbuffer=True,useGlobalRegisters=True):

        ### Use the base class
        return leoKeys.keyHandlerClass(c,useGlobalKillbuffer,useGlobalRegisters)

        ### return qtKeyHandlerClass(c,useGlobalKillbuffer,useGlobalRegisters)
    #@-node:ekr.20081121105001.475:createKeyHandlerClass (qtGui)
    #@+node:ekr.20081121105001.476:runMainLoop (qtGui)
    def runMainLoop(self):

        '''Start the Qt main loop.'''

        if self.script:
            log = g.app.log
            if log:
                g.pr('Start of batch script...\n')
                log.c.executeScript(script=self.script)
                g.pr('End of batch script')
            else:
                g.pr('no log, no commander for executeScript in qtGui.runMainLoop')
        else:
            sys.exit(self.qtApp.exec_())
    #@-node:ekr.20081121105001.476:runMainLoop (qtGui)
    #@+node:ekr.20081121105001.477:destroySelf
    def destroySelf (self):
        QtCore.pyqtRemoveInputHook()
        self.qtApp.exit()
    #@nonl
    #@-node:ekr.20081121105001.477:destroySelf
    #@-node:ekr.20081121105001.473:  Birth & death (qtGui)
    #@+node:ekr.20081121105001.183:Clipboard
    def replaceClipboardWith (self,s):

        '''Replace the clipboard with the string s.'''

        cb = self.qtApp.clipboard()
        if cb:
            cb.clear()
            s = g.app.gui.toUnicode(s)
            cb.setText(s)
            # g.trace(len(s),type(s))

    def getTextFromClipboard (self):

        '''Get a unicode string from the clipboard.'''

        cb = self.qtApp.clipboard()
        s = cb and cb.text() or ''
        s = g.app.gui.toUnicode(s)
        # g.trace (len(s),type(s))
        return s
    #@nonl
    #@-node:ekr.20081121105001.183:Clipboard
    #@+node:ekr.20081121105001.478:Do nothings
    def color (self,color):
        return None

    def createRootWindow(self):
        pass

    def killGui(self,exitFlag=True):
        """Destroy a gui and terminate Leo if exitFlag is True."""

    def killPopupMenu(self):
        pass

    def recreateRootWindow(self):
        """Create the hidden root window of a gui
        after a previous gui has terminated with killGui(False)."""


    #@-node:ekr.20081121105001.478:Do nothings
    #@+node:ekr.20081121105001.479:Dialogs & panels
    #@+node:ekr.20081122170423.1:alert (qtGui)
    def alert (self,message):

        if g.unitTesting: return

        b = QtGui.QMessageBox
        d = b(None)
        d.setWindowTitle('Alert')
        d.setText(message)
        d.setIcon(b.Warning)
        yes = d.addButton('Ok',b.YesRole)
        d.exec_()
    #@nonl
    #@-node:ekr.20081122170423.1:alert (qtGui)
    #@+node:ekr.20081121105001.480:makeFilter
    def makeFilter (self,filetypes):

        '''Return the Qt-style dialog filter from filetypes list.'''

        filters = ['%s (%s)' % (z) for z in filetypes]

        return ';;'.join(filters)
    #@-node:ekr.20081121105001.480:makeFilter
    #@+node:ekr.20081121105001.481:not used
    def runAskOkCancelNumberDialog(self,c,title,message):

        """Create and run askOkCancelNumber dialog ."""

        if g.unitTesting: return None
        g.trace('not ready yet')

    def runAskOkCancelStringDialog(self,c,title,message):

        """Create and run askOkCancelString dialog ."""

        if g.unitTesting: return None
        g.trace('not ready yet')


    #@-node:ekr.20081121105001.481:not used
    #@+node:ekr.20081121105001.482:qtGui panels
    def createComparePanel(self,c):

        """Create a qt color picker panel."""
        return None # This window is optional.
        # return leoQtComparePanel(c)

    def createFindTab (self,c,parentFrame):
        """Create a qt find tab in the indicated frame."""
        return leoQtFindTab(c,parentFrame)

    def createLeoFrame(self,title):
        """Create a new Leo frame."""
        gui = self
        return leoQtFrame(title,gui)

    def createSpellTab(self,c,spellHandler,tabName):
        return leoQtSpellTab(c,spellHandler,tabName)

    #@-node:ekr.20081121105001.482:qtGui panels
    #@+node:ekr.20081121105001.483:runAboutLeoDialog
    def runAboutLeoDialog(self,c,version,theCopyright,url,email):

        """Create and run a qt About Leo dialog."""

        if g.unitTesting: return None

        b = QtGui.QMessageBox
        d = b(c.frame.top)

        d.setText('%s\n%s\n%s\n%s' % (
            version,theCopyright,url,email))
        d.setIcon(b.Information)
        yes = d.addButton('Ok',b.YesRole)
        d.setDefaultButton(yes)
        d.exec_()
    #@-node:ekr.20081121105001.483:runAboutLeoDialog
    #@+node:ekr.20081121105001.484:runAskLeoIDDialog
    def runAskLeoIDDialog(self):

        """Create and run a dialog to get g.app.LeoID."""

        if g.unitTesting: return None

        message = (
            "leoID.txt not found\n\n" +
            "Please enter an id that identifies you uniquely.\n" +
            "Your cvs/bzr login name is a good choice.\n\n" +
            "Your id must contain only letters and numbers\n" +
            "and must be at least 3 characters in length.")
        parent = None
        title = 'Enter Leo id'
        s,ok = QtGui.QInputDialog.getText(parent,title,message)
        return g.app.gui.toUnicode(s)
    #@nonl
    #@-node:ekr.20081121105001.484:runAskLeoIDDialog
    #@+node:ekr.20081121105001.485:runAskOkDialog
    def runAskOkDialog(self,c,title,message=None,text="Ok"):

        """Create and run a qt an askOK dialog ."""

        if g.unitTesting: return None

        b = QtGui.QMessageBox
        d = b(c.frame.top)

        d.setWindowTitle(title)
        if message: d.setText(message)
        d.setIcon(b.Information)
        yes = d.addButton(text,b.YesRole)
        d.exec_()

    #@-node:ekr.20081121105001.485:runAskOkDialog
    #@+node:ekr.20081121105001.486:runAskYesNoCancelDialog
    def runAskYesNoCancelDialog(self,c,title,
        message=None,
        yesMessage="&Yes",noMessage="&No",defaultButton="Yes"
    ):

        """Create and run an askYesNo dialog."""

        if g.unitTesting: return None

        b = QtGui.QMessageBox

        d = b(c.frame.top)
        if message: d.setText(message)
        d.setIcon(b.Warning)
        d.setWindowTitle(title)
        yes    = d.addButton(yesMessage,b.YesRole)
        no     = d.addButton(noMessage,b.NoRole)
        cancel = d.addButton(b.Cancel)
        if   defaultButton == "Yes": d.setDefaultButton(yes)
        elif defaultButton == "No": d.setDefaultButton(no)
        else: d.setDefaultButton(cancel)
        val = d.exec_()

        if   val == 0: val = 'yes'
        elif val == 1: val = 'no'
        else:          val = 'cancel'
        return val
    #@-node:ekr.20081121105001.486:runAskYesNoCancelDialog
    #@+node:ekr.20081121105001.487:runAskYesNoDialog
    def runAskYesNoDialog(self,c,title,message=None):

        """Create and run an askYesNo dialog."""

        if g.unitTesting: return None

        b = QtGui.QMessageBox
        d = b(c.frame.top)

        d.setWindowTitle(title)
        if message: d.setText(message)
        d.setIcon(b.Information)
        yes = d.addButton('&Yes',b.YesRole)
        no  = d.addButton('&No',b.NoRole)
        d.setDefaultButton(yes)
        val = d.exec_()
        return g.choose(val == 0,'yes','no')

    #@-node:ekr.20081121105001.487:runAskYesNoDialog
    #@+node:ekr.20081121105001.488:runOpenFileDialog
    def runOpenFileDialog(self,title,filetypes,defaultextension,multiple=False):

        """Create and run an Qt open file dialog ."""

        parent = None
        filter = self.makeFilter(filetypes)
        s = QtGui.QFileDialog.getOpenFileName(parent,title,os.curdir,filter)
        s = g.app.gui.toUnicode(s)
        if multiple:
            return [s]
        else:
            return s
    #@nonl
    #@-node:ekr.20081121105001.488:runOpenFileDialog
    #@+node:ekr.20081121105001.489:runSaveFileDialog
    def runSaveFileDialog(self,initialfile='',title='Save',filetypes=[],defaultextension=''):

        """Create and run an Qt save file dialog ."""

        parent = None
        filter_ = self.makeFilter(filetypes)
        s = QtGui.QFileDialog.getSaveFileName(parent,title,os.curdir,filter_)
        return g.app.gui.toUnicode(s)
    #@-node:ekr.20081121105001.489:runSaveFileDialog
    #@+node:ekr.20081121105001.490:runScrolledMessageDialog
    def runScrolledMessageDialog (self, title='Message', label= '', msg='', c=None, **kw):

        if g.unitTesting: return None

        def send(title=title, label=label, msg=msg, c=c, kw=kw):
            return g.doHook('scrolledMessage', title=title, label=label, msg=msg, c=c, **kw)

        if not c or not c.exists:
            #@        << no c error>>
            #@+node:leohag.20081205043707.12:<< no c error>>
            g.es_print_error('%s\n%s\n\t%s' % (
                "The qt plugin requires calls to g.app.gui.scrolledMessageDialog to include 'c'",
                "as a keyword argument",
                g.callers()
            ))
            #@nonl
            #@-node:leohag.20081205043707.12:<< no c error>>
            #@nl
        else:        
            retval = send()
            if retval: return retval
            #@        << load scrolledmessage plugin >>
            #@+node:leohag.20081205043707.14:<< load scrolledmessage plugin >>
            import leo.core.leoPlugins as leoPlugins
            sm = leoPlugins.getPluginModule('scrolledmessage')

            if not sm:
                sm = leoPlugins.loadOnePlugin('scrolledmessage',verbose=True)
                if sm:
                    g.es('scrolledmessage plugin loaded.', color='blue')
                    sm.onCreate('tag',{'c':c})
            #@-node:leohag.20081205043707.14:<< load scrolledmessage plugin >>
            #@nl
            retval = send()
            if retval: return retval
            #@        << no dialog error >>
            #@+node:leohag.20081205043707.11:<< no dialog error >>
            g.es_print_error('The handler for the "scrolledMessage" hook appears to be missing or not working.\n\t%s'%g.callers())
            #@nonl
            #@-node:leohag.20081205043707.11:<< no dialog error >>
            #@nl

        #@    << emergency fallback >>
        #@+node:leohag.20081205043707.13:<< emergency fallback >>

        b = QtGui.QMessageBox
        d = b(None) # c.frame.top)
        d.setWindowFlags(QtCore.Qt.Dialog) # That is, not a fixed size dialog.

        d.setWindowTitle(title)
        if msg: d.setText(msg)
        d.setIcon(b.Information)
        yes = d.addButton('Ok',b.YesRole)
        d.exec_()
        #@nonl
        #@-node:leohag.20081205043707.13:<< emergency fallback >>
        #@nl
    #@-node:ekr.20081121105001.490:runScrolledMessageDialog
    #@-node:ekr.20081121105001.479:Dialogs & panels
    #@+node:ekr.20081121105001.491:Focus (qtGui)
    def get_focus(self,c=None):

        """Returns the widget that has focus."""

        w = QtGui.QApplication.focusWidget()
        # g.trace('leoQtGui',w)
        return w

    def set_focus(self,c,w):

        """Put the focus on the widget."""

        if w:
            # g.trace('leoQtGui',w,g.callers(4))
            w.setFocus()
    #@-node:ekr.20081121105001.491:Focus (qtGui)
    #@+node:ekr.20081121105001.492:Font
    #@+node:ekr.20081121105001.493:qtGui.getFontFromParams
    def getFontFromParams(self,family,size,slant,weight,defaultSize=12):

        try: size = int(size)
        except Exception: size = 0
        if size < 1: size = defaultSize

        d = {
            'black':QtGui.QFont.Black,
            'bold':QtGui.QFont.Bold,
            'demibold':QtGui.QFont.DemiBold,
            'light':QtGui.QFont.Light,
            'normal':QtGui.QFont.Normal,
        }
        weight_val = d.get(weight.lower(),QtGui.QFont.Normal)
        italic = slant == 'italic'

        try:
            font = QtGui.QFont(family,size,weight_val,italic)
            # g.trace(family,size,slant,weight,'returns',font)
            return font
        except:
            g.es("exception setting font",g.callers(4))
            g.es("","family,size,slant,weight:","",family,"",size,"",slant,"",weight)
            # g.es_exception() # This just confuses people.
            return g.app.config.defaultFont
    #@-node:ekr.20081121105001.493:qtGui.getFontFromParams
    #@-node:ekr.20081121105001.492:Font
    #@+node:ekr.20081121105001.494:getFullVersion
    def getFullVersion (self,c):

        try:
            qtLevel = 'version %s' % QtCore.QT_VERSION
        except Exception:
            # g.es_exception()
            qtLevel = '<qtLevel>'

        return 'qt %s' % (qtLevel)
    #@-node:ekr.20081121105001.494:getFullVersion
    #@+node:ekr.20081121105001.495:Icons
    #@+node:ekr.20081121105001.496:attachLeoIcon
    def attachLeoIcon (self,window):

        """Attach a Leo icon to the window."""

        icon = self.getIconImage('leoApp.ico')

        window.setWindowIcon(icon)
    #@-node:ekr.20081121105001.496:attachLeoIcon
    #@+node:ekr.20081121105001.497:getIconImage
    def getIconImage (self,name):

        '''Load the icon and return it.'''

        # Return the image from the cache if possible.
        if name in self.iconimages:
            return self.iconimages.get(name)
        try:
            fullname = g.os_path_finalize_join(g.app.loadDir,"..","Icons",name)

            if 0: # Not needed: use QTreeWidget.setIconsize.
                pixmap = QtGui.QPixmap()
                pixmap.load(fullname)
                image = QtGui.QIcon(pixmap)
            else:
                image = QtGui.QIcon(fullname)

            self.iconimages[name] = image
            return image

        except Exception:
            g.es("exception loading:",fullname)
            g.es_exception()
            return None
    #@-node:ekr.20081121105001.497:getIconImage
    #@+node:tbrown.20081229204443.10:getImageImage
    def getImageImage (self,name):

        '''Load the image and return it.'''

        try:
            fullname = g.os_path_finalize_join(g.app.loadDir,"..","Icons",name)

            pixmap = QtGui.QPixmap()
            pixmap.load(fullname)

            return pixmap

        except Exception:
            g.es("exception loading:",fullname)
            g.es_exception()
            return None
    #@-node:tbrown.20081229204443.10:getImageImage
    #@+node:ekr.20081123003126.2:getTreeImage (test)
    def getTreeImage (self,c,path):

        image = QtGui.QPixmap(path)

        if image.height() > 0 and image.width() > 0:
            return image,image.height()
        else:
            return None,None
    #@-node:ekr.20081123003126.2:getTreeImage (test)
    #@-node:ekr.20081121105001.495:Icons
    #@+node:ekr.20081121105001.498:Idle Time (to do)
    #@+node:ekr.20081121105001.499:qtGui.setIdleTimeHook
    def setIdleTimeHook (self,idleTimeHookHandler):

        # if self.root:
            # self.root.after_idle(idleTimeHookHandler)

        pass
    #@nonl
    #@-node:ekr.20081121105001.499:qtGui.setIdleTimeHook
    #@+node:ekr.20081121105001.500:setIdleTimeHookAfterDelay
    def setIdleTimeHookAfterDelay (self,idleTimeHookHandler):

        pass

        # if self.root:
            # g.app.root.after(g.app.idleTimeDelay,idleTimeHookHandler)
    #@-node:ekr.20081121105001.500:setIdleTimeHookAfterDelay
    #@-node:ekr.20081121105001.498:Idle Time (to do)
    #@+node:ekr.20081121105001.501:isTextWidget
    def isTextWidget (self,w):

        '''Return True if w is a Text widget suitable for text-oriented commands.'''

        if not w: return False

        return (
            isinstance(w,leoFrame.baseTextWidget) or
            isinstance(w,leoQtBody) or
            isinstance(w,leoQtBaseTextWidget)
        )

    #@-node:ekr.20081121105001.501:isTextWidget
    #@+node:ekr.20081121105001.502:toUnicode
    def toUnicode (self,s):

        if g.isPython3:
            return str(s)
        else:
            if type(s) == type('a'):
                return g.toUnicode(s,'utf-8',reportErrors=True)
            else:
                return unicode(s)
    #@-node:ekr.20081121105001.502:toUnicode
    #@+node:ekr.20081121105001.503:widget_name (qtGui)
    def widget_name (self,w):

        # First try the widget's getName method.
        if not 'w':
            name = '<no widget>'
        elif hasattr(w,'getName'):
            name = w.getName()
        elif hasattr(w,'objectName'):
            name = str(w.objectName())
            # if name == 'treeWidget':
                # name = 'canvas(treeWidget)'
        elif hasattr(w,'_name'):
            name = w._name
        else:
            name = repr(w)

        # g.trace(name,w,g.callers(4))
        return name
    #@-node:ekr.20081121105001.503:widget_name (qtGui)
    #@+node:ekr.20081121105001.504:makeScriptButton (to do)
    def makeScriptButton (self,c,
        args=None,
        p=None, # A node containing the script.
        script=None, # The script itself.
        buttonText=None,
        balloonText='Script Button',
        shortcut=None,bg='LightSteelBlue1',
        define_g=True,define_name='__main__',silent=False, # Passed on to c.executeScript.
    ):

        '''Create a script button for the script in node p.
        The button's text defaults to p.headString'''

        k = c.k
        if p and not buttonText: buttonText = p.headString().strip()
        if not buttonText: buttonText = 'Unnamed Script Button'
        #@    << create the button b >>
        #@+node:ekr.20081121105001.505:<< create the button b >>
        iconBar = c.frame.getIconBarObject()
        b = iconBar.add(text=buttonText)
        #@-node:ekr.20081121105001.505:<< create the button b >>
        #@nl
        #@    << define the callbacks for b >>
        #@+node:ekr.20081121105001.506:<< define the callbacks for b >>
        def deleteButtonCallback(event=None,b=b,c=c):
            if b: b.pack_forget()
            c.bodyWantsFocus()

        def executeScriptCallback (event=None,
            b=b,c=c,buttonText=buttonText,p=p and p.copy(),script=script):

            if c.disableCommandsMessage:
                g.es('',c.disableCommandsMessage,color='blue')
            else:
                g.app.scriptDict = {}
                c.executeScript(args=args,p=p,script=script,
                define_g= define_g,define_name=define_name,silent=silent)
                # Remove the button if the script asks to be removed.
                if g.app.scriptDict.get('removeMe'):
                    g.es("removing","'%s'" % (buttonText),"button at its request")
                    b.pack_forget()
            # Do not assume the script will want to remain in this commander.
        #@-node:ekr.20081121105001.506:<< define the callbacks for b >>
        #@nl
        b.configure(command=executeScriptCallback)
        c.bind(b,'<3>',deleteButtonCallback)
        if shortcut:
            #@        << bind the shortcut to executeScriptCallback >>
            #@+node:ekr.20081121105001.507:<< bind the shortcut to executeScriptCallback >>
            func = executeScriptCallback
            shortcut = k.canonicalizeShortcut(shortcut)
            ok = k.bindKey ('button', shortcut,func,buttonText)
            if ok:
                g.es_print('bound @button',buttonText,'to',shortcut,color='blue')
            #@-node:ekr.20081121105001.507:<< bind the shortcut to executeScriptCallback >>
            #@nl
        #@    << create press-buttonText-button command >>
        #@+node:ekr.20081121105001.508:<< create press-buttonText-button command >>
        aList = [g.choose(ch.isalnum(),ch,'-') for ch in buttonText]

        buttonCommandName = ''.join(aList)
        buttonCommandName = buttonCommandName.replace('--','-')
        buttonCommandName = 'press-%s-button' % buttonCommandName.lower()

        # This will use any shortcut defined in an @shortcuts node.
        k.registerCommand(buttonCommandName,None,executeScriptCallback,pane='button',verbose=False)
        #@-node:ekr.20081121105001.508:<< create press-buttonText-button command >>
        #@nl
    #@-node:ekr.20081121105001.504:makeScriptButton (to do)
    #@-others
#@-node:ekr.20081121105001.472:class leoQtGui
#@-node:ekr.20081121105001.471:Gui wrapper
#@+node:ekr.20081121105001.509:Non-essential
#@+node:ekr.20081121105001.510:class LeoQuickSearchWidget
import qt_quicksearch

def install_qt_quicksearch_tab(c):
    #tabw = c.frame.top.tabWidget

    wdg = LeoQuickSearchWidget(c)
    c.frame.log.createTab('QuickSearch', widget = wdg)
    #tabw.addTab(wdg, "QuickSearch")

g.insqs = install_qt_quicksearch_tab

class LeoQuickSearchWidget(QtGui.QWidget):
    """ Real-time search widget """
    #@    @+others
    #@+node:ekr.20081121105001.511:methods
    def __init__(self, c, parent = None):
        QtGui.QWidget.__init__(self, parent)
        self.ui = qt_quicksearch.Ui_LeoQuickSearchWidget()
        self.ui.setupUi(self)

        #self.connect(self.ui.lineEdit,
        #            QtCore.SIGNAL("textChanged(const QString&)"),
        #              self.textChanged)
        self.connect(self.ui.tableWidget,
                    QtCore.SIGNAL("cellClicked(int, int)"),
                      self.cellClicked)
        self.connect(self.ui.lineEdit,
                    QtCore.SIGNAL("returnPressed()"),
                      self.returnPressed)


        self.c = c                  
        self.ps = {} # item=> pos

    def update_matches(self, matches):
        self.ui.tableWidget.clear()
        matches = list(matches)
        self.ui.tableWidget.setRowCount(len(matches))
        for idx,p in enumerate(matches):
            s = p.headString()
            it = QtGui.QTableWidgetItem('test')
            it.setText(QtCore.QString(s))
            g.trace("Match",s)
            self.ps[idx] = p.copy(), it
            self.ui.tableWidget.setItem(idx, 0, it)
            idx+=1



    def returnPressed(self):
        m = self.match_any(unicode(self.ui.lineEdit.text()))
        self.update_matches(m)


    def textChanged(self):
        g.trace("New text", self.ui.lineEdit.text())
        m = self.match_headlines(unicode(self.ui.lineEdit.text()))
        self.update_matches(m)

    def cellClicked (self, row, column ) :
        p = self.ps[row][0]
        g.trace("Go to pos",p)
        self.c.selectPosition(p)

    def match_headlines(self, pat):
        c = self.c
        pat = pat.lower()
        for p in c.allNodes_iter():
            if pat in p.headString():
                yield p
        return 

    def match_any(self, pat):
        c = self.c
        pat = pat.lower()
        for p in c.allNodes_iter():
            if pat in p.headString():
                yield p.copy()
            elif pat in p.bodyString():
                yield p.copy()
        return 

    #@-node:ekr.20081121105001.511:methods
    #@-others
#@-node:ekr.20081121105001.510:class LeoQuickSearchWidget
#@+node:ekr.20081121105001.512:quickheadlines
def install_qt_quickheadlines_tab(c):
    global __qh
    __qh = QuickHeadlines(c)

g.insqh = install_qt_quickheadlines_tab

class QuickHeadlines:
    def __init__(self, c):
        self.c = c
        tabw = c.frame.top.tabWidget
        self.listWidget = QtGui.QListWidget(tabw)
        tabw.addTab(self.listWidget, "Headlines")
        c.frame.top.connect(c.frame.top.treeWidget,
          QtCore.SIGNAL("itemSelectionChanged()"), self.req_update)
        self.requested = False
    def req_update(self):
        """ prevent too frequent updates (only one/100 msec) """
        if self.requested:
            return
        QtCore.QTimer.singleShot(100, self.update)
        self.requested = True

    def update(self):

        g.trace("quickheadlines update")
        self.requested = False
        self.listWidget.clear()
        p = self.c.currentPosition()
        for n in p.children_iter():
            self.listWidget.addItem(n.headString())



#@-node:ekr.20081121105001.512:quickheadlines
#@-node:ekr.20081121105001.509:Non-essential
#@+node:ekr.20081121105001.513:Key handling
#@+node:ekr.20081121105001.514:class leoKeyEvent
class leoKeyEvent:

    '''A gui-independent wrapper for gui events.'''

    def __init__ (self,event,c,w,tkKey):

        # Last minute-munges to keysym.
        d = {
            '\r':'Return',
            '\n':'Return',
            '\t':'Tab',
        }

        # The main ivars.
        self.actualEvent = event
        self.c      = c
        self.char   = tkKey
        self.keysym = d.get(tkKey,tkKey)
        self.w = self.widget = w # A leoQtX object

        # Auxiliary info.
        self.x      = hasattr(event,'x') and event.x or 0
        self.y      = hasattr(event,'y') and event.y or 0
        # Support for fastGotoNode plugin
        self.x_root = hasattr(event,'x_root') and event.x_root or 0
        self.y_root = hasattr(event,'y_root') and event.y_root or 0

    def __repr__ (self):

        return 'qtGui.leoKeyEvent: char: %s, keysym: %s' % (repr(self.char),repr(self.keysym))
#@-node:ekr.20081121105001.514:class leoKeyEvent
#@+node:ekr.20081121105001.166:class leoQtEventFilter
class leoQtEventFilter(QtCore.QObject):

    #@    << about internal bindings >>
    #@+node:ekr.20081121105001.167:<< about internal bindings >>
    #@@nocolor-node
    #@+at
    # 
    # Here are the rules for translating key bindings (in leoSettings.leo) 
    # into keys for k.bindingsDict:
    # 
    # 1.  The case of plain letters is significant:  a is not A.
    # 
    # 2. The Shift- prefix can be applied *only* to letters. Leo will ignore 
    # (with a
    # warning) the shift prefix applied to any other binding, e.g., 
    # Ctrl-Shift-(
    # 
    # 3. The case of letters prefixed by Ctrl-, Alt-, Key- or Shift- is *not*
    # significant. Thus, the Shift- prefix is required if you want an 
    # upper-case
    # letter (with the exception of 'bare' uppercase letters.)
    # 
    # The following table illustrates these rules. In each row, the first 
    # entry is the
    # key (for k.bindingsDict) and the other entries are equivalents that the 
    # user may
    # specify in leoSettings.leo:
    # 
    # a, Key-a, Key-A
    # A, Shift-A
    # Alt-a, Alt-A
    # Alt-A, Alt-Shift-a, Alt-Shift-A
    # Ctrl-a, Ctrl-A
    # Ctrl-A, Ctrl-Shift-a, Ctrl-Shift-A
    # !, Key-!,Key-exclam,exclam
    # 
    # This table is consistent with how Leo already works (because it is 
    # consistent
    # with Tk's key-event specifiers). It is also, I think, the least 
    # confusing set of
    # rules.
    #@-at
    #@nonl
    #@-node:ekr.20081121105001.167:<< about internal bindings >>
    #@nl

    #@    @+others
    #@+node:ekr.20081121105001.168:eventFilter
    def eventFilter(self, obj, event):

        c = self.c ; k = c.k 
        trace = False ; verbose = True
        eventType = event.type()
        ev = QtCore.QEvent
        kinds = (ev.ShortcutOverride,ev.KeyPress,ev.KeyRelease)

        if eventType in kinds:
            tkKey,ch,ignore = self.toTkKey(event)
            aList = c.k.masterGuiBindingsDict.get('<%s>' %tkKey,[])

            if ignore:
                override = False
            elif self.isSpecialOverride(tkKey,ch):
                override = True
            elif k.inState():
                override = not ignore # allow all keystrokes.
            elif safe_mode:
                override = len(aList) > 0 and not self.isDangerous(tkKey,ch)
            else:
                override = len(aList) > 0
        else:
            override = False ; tkKey = '<no key>'

        if eventType == ev.KeyPress:
            if override:
                w = self.w # Pass the wrapper class, not the wrapped widget.
                stroke = self.toStroke(tkKey,ch)
                leoEvent = leoKeyEvent(event,c,w,ch) # ch was stroke
                ret = k.masterKeyHandler(leoEvent,stroke=stroke)
                c.outerUpdate()
            else:
                if trace: g.trace(self.tag,'unbound',tkKey)

        if trace: self.traceEvent(obj,event,tkKey,override)

        return override
    #@-node:ekr.20081121105001.168:eventFilter
    #@+node:ekr.20081121105001.169:toStroke
    def toStroke (self,tkKey,ch):

        trace = False
        k = self.c.k ; s = tkKey

        special = ('Alt','Ctrl','Control',)
        isSpecial = [True for z in special if s.find(z) > -1]

        if not isSpecial:
            # Keep the Tk spellings for special keys.
            ch2 = k.guiBindNamesDict.get(ch) # was inverseDict
            if trace: g.trace('ch',repr(ch),'ch2',repr(ch2))
            if ch2: s = s.replace(ch,ch2)

        table = (
            ('Alt-','Alt+'),
            ('Ctrl-','Ctrl+'),
            ('Control-','Ctrl+'),
            # Use Alt+Key-1, etc.  Sheesh.
            # ('Key-','Key+'),
            ('Shift-','Shift+')
        )
        for a,b in table:
            s = s.replace(a,b)

        if trace: g.trace('tkKey',tkKey,'-->',s)
        return s
    #@-node:ekr.20081121105001.169:toStroke
    #@+node:ekr.20081121105001.170:toTkKey
    def toTkKey (self,event):

        mods = self.qtMods(event)

        keynum,text,toString,ch = self.qtKey(event)

        tkKey,ch,ignore = self.tkKey(
            event,mods,keynum,text,toString,ch)

        return tkKey,ch,ignore
    #@+node:ekr.20081121105001.171:isFKey
    def isFKey(self,ch):

        return (
            ch and len(ch) in (2,3) and
            ch[0].lower() == 'f' and
            ch[1:].isdigit()
        )
    #@-node:ekr.20081121105001.171:isFKey
    #@+node:ekr.20081121105001.172:qtKey
    def qtKey (self,event):

        '''Return the components of a Qt key event.'''

        keynum = event.key()
        text   = event.text()
        toString = QtGui.QKeySequence(keynum).toString()
        try:
            ch = chr(keynum)
        except ValueError:
            ch = ''
        ch       = g.app.gui.toUnicode(ch)
        text     = g.app.gui.toUnicode(text)
        toString = g.app.gui.toUnicode(toString)

        return keynum,text,toString,ch


    #@-node:ekr.20081121105001.172:qtKey
    #@+node:ekr.20081121105001.173:qtMods
    def qtMods (self,event):

        modifiers = event.modifiers()

        # The order of this table is significant.
        # It must the order of modifiers in bindings
        # in k.masterGuiBindingsDict

        table = (
            (QtCore.Qt.AltModifier,     'Alt'),
            (QtCore.Qt.ControlModifier, 'Control'),
            (QtCore.Qt.MetaModifier,    'Meta'),
            (QtCore.Qt.ShiftModifier,   'Shift'),
        )

        mods = [b for a,b in table if (modifiers & a)]

        return mods
    #@-node:ekr.20081121105001.173:qtMods
    #@+node:ekr.20081121105001.174:tkKey & helpers
    def tkKey (self,event,mods,keynum,text,toString,ch):

        '''Carefully convert the Qt key to a 
        Tk-style binding compatible with Leo's core
        binding dictionaries.'''

        k = self.c.k ; trace = False ; verbose = True

        special = {
            'Backspace':'BackSpace',
            'Esc':'Escape',
        }

        # Convert '&' to 'ampersand', for example.
        ch2 = k.guiBindNamesDict.get(ch or toString)

        if not ch: ch = ch2
        if not ch: ch = ''

        # Handle special cases.
        ch3 = special.get(toString)
        if ch3: ch = ch3

        ch4 = k.guiBindNamesDict.get(ch)
        if ch4: ch = ch4

        if trace and verbose: g.trace(
    'keynum: %s, mods: %s text: %s, toString: %s, '
    'ch: %s, ch2: %s, ch3: %s, ch4: %s' % (
    keynum,mods,repr(text),toString,
    repr(ch),repr(ch2),repr(ch3),repr(ch4)))

        if 'Shift' in mods:
            mods,ch = self.shifted(mods,ch)
        elif len(ch) == 1:
            ch = ch.lower()

        if 'Alt' in mods and ch and ch in string.digits:
            mods.append('Key')

        tkKey = '%s%s%s' % ('-'.join(mods),mods and '-' or '',ch)
        ignore = not ch

        if trace and (ignore or verbose):
            g.trace('tkKey: %s, ch: %s, ignore: %s' % (
                repr(tkKey),repr(ch),ignore))

        ch = text or toString # was ch
        return tkKey,ch,ignore
    #@+node:ekr.20081121105001.175:keyboardUpper1
    def keyboardUpper1 (self,ch):

        '''A horrible, keyboard-dependent hack.

        Return the upper-case version of the given character
        whose original spelling has length == 1.'''

        d = {
            '1':'exclam',
            '2':'at',
            '3':'numbersign',
            '4':'dollar',
            '5':'percent',
            '6':'asciicircum',
            '7':'ampersand',
            '8':'asterisk',
            '9':'parenleft',
            '0':'parenright',
        }

        # g.trace(ch,d.get(ch))
        return d.get(ch)

    #@-node:ekr.20081121105001.175:keyboardUpper1
    #@+node:ekr.20081121105001.176:keyboardUpperLong
    def keyboardUpperLong (self,ch):

        '''A horrible, keyboard-dependent hack.

        Return the upper-case version of the given character
        whose original spelling has length > 1.'''

        d = {
            "quoteleft":    "asciitilde",
            "minus":        "underscore",
            "equal":        "plus",
            "bracketleft":  "braceleft",
            "bracketright": "braceright",
            "semicolon":    "colon",
            "quoteright":   "quotedbl",
            "backslash":    "bar",
            "comma":        "less",
            "period":       "greater",
            "slash":        "question",
            "parenleft":    "parenleft", # Bug fix: 2008/11/24
            "parenright":   "parenright", # Bug fix: 2008/11/24
        }
        # g.trace(ch,d.get(ch))
        return d.get(ch)
    #@-node:ekr.20081121105001.176:keyboardUpperLong
    #@+node:ekr.20081121105001.177:shifted
    def shifted (self,mods,ch):
        '''
            A horrible, keyboard-dependent kludge.
            return the shifted version of the letter.
            return mods, ch.
        '''

        # Special tk symbols, like '&' have already
        # been converted to names like 'ampersand'.

        # These special characters should be handled in Leo's core.
        noShiftList = ('Return','BackSpace','Tab',)

        special = ('Home','End','Right','Left','Up','Down',)

        if len(ch) == 1:
            ch2 = self.keyboardUpper1(ch)
            if ch2:
                mods.remove('Shift')
                ch = ch2
            elif len(ch) == 1:
                # Correct regardless of alt/ctrl mods.
                mods.remove('Shift')
                ch = ch.upper()
            elif len(mods) == 1: # No alt/ctrl.
                mods.remove('Shift')
            else:
                pass
        else:
            ch3 = self.keyboardUpperLong(ch)
            if ch3: ch = ch3

            if ch3 or ch in noShiftList:
                mods.remove('Shift')
            elif ch in special:
                pass # Allow the shift.
            elif len(mods) == 1: # No alt/ctrl.
                mods.remove('Shift')
            else:
                pass # Retain shift modifier for all special keys.

        return mods,ch
    #@-node:ekr.20081121105001.177:shifted
    #@-node:ekr.20081121105001.174:tkKey & helpers
    #@-node:ekr.20081121105001.170:toTkKey
    #@+node:ekr.20081121105001.179:traceEvent
    def traceEvent (self,obj,event,tkKey,override):

        c = self.c ; e = QtCore.QEvent

        eventType = event.type()

        if 0: # Show focus events.
            show = (
                (e.FocusIn,'focus-in'),(e.FocusOut,'focus-out'),
                (e.Enter,'enter'),(e.Leave,'leave'),
            )

        else:
            show = (
                (e.KeyPress,'key-press'),(e.KeyRelease,'key-release'),
                (e.ShortcutOverride,'shortcut-override'),
            )

        ignore = (
            e.ToolTip,
            e.FocusIn,e.FocusOut,e.Enter,e.Leave,
            e.MetaCall,e.Move,e.Paint,e.Resize,
            e.Polish,e.PolishRequest,
        )

        for val,kind in show:
            if eventType == val:
                g.trace(
                'c',c,
                'tag: %s, kind: %s, in-state: %s, key: %s, override: %s' % (
                self.tag,kind,repr(c.k.inState()),tkKey,override))
                return

        # if trace: g.trace(self.tag,
            # 'bound in state: %s, key: %s, returns: %s' % (
            # k.getState(),tkKey,ret))

        if False and eventType not in ignore:
            g.trace('%3s:%s' % (eventType,'unknown'))
    #@-node:ekr.20081121105001.179:traceEvent
    #@+node:ekr.20081121105001.180: ctor
    def __init__(self,c,w,tag=''):

        # Init the base class.
        QtCore.QObject.__init__(self)

        self.c = c
        self.w = w      # A leoQtX object, *not* a Qt object.
        self.tag = tag

        # Pretend there is a binding for these characters.
        close_flashers = c.config.getString('close_flash_brackets') or ''
        open_flashers  = c.config.getString('open_flash_brackets') or ''
        self.flashers = open_flashers + close_flashers


    #@-node:ekr.20081121105001.180: ctor
    #@+node:ekr.20081121105001.181:isDangerous
    def isDangerous (self,tkKey,ch):

        c = self.c

        if not c.frame.body.useScintilla: return False

        arrows = ('home','end','left','right','up','down')
        special = ('tab','backspace','period','parenright','parenleft')

        key = tkKey.lower()
        ch = ch.lower()
        isAlt = key.find('alt') > -1
        w = g.app.gui.get_focus()
        inTree = w == self.c.frame.tree.treeWidget

        val = (
            key in special or
            ch in arrows and not inTree and not isAlt or
            key == 'return' and not inTree # Just barely works.
        )

        # g.trace(tkKey,ch,val)
        return val
    #@-node:ekr.20081121105001.181:isDangerous
    #@+node:ekr.20081121105001.182:isSpecialOverride
    def isSpecialOverride (self,tkKey,ch):

        # g.trace(repr(tkKey),repr(ch))

        if tkKey == 'Tab':
            return True
        elif len(tkKey) == 1:
            return True # Must process all ascii keys.
        elif ch in self.flashers:
            return True
        else:
            return False
    #@-node:ekr.20081121105001.182:isSpecialOverride
    #@-others
#@-node:ekr.20081121105001.166:class leoQtEventFilter
#@-node:ekr.20081121105001.513:Key handling
#@+node:ekr.20081204090029.1:Syntax coloring
#@+node:ekr.20081205131308.15:leoQtColorizer
class leoQtColorizer:

    '''An adaptor class that interfaces Leo's core to two class:

    1. a subclass of QSyntaxHighlighter,

    2. the jEditColorizer class that contains the
       pattern-matchin code from the threading colorizer plugin.'''

    #@    @+others
    #@+node:ekr.20081205131308.16:ctor (leoQtColorizer)
    def __init__ (self,c,w):

        self.c = c
        self.w = w

        # g.trace(self,c,w)

        self.count = 0 # For unit testing.
        self.enabled = True

        self.highlighter = leoQtSyntaxHighlighter(c,w)
        self.colorer = self.highlighter.colorer
    #@-node:ekr.20081205131308.16:ctor (leoQtColorizer)
    #@+node:ekr.20081205131308.18:colorize
    def colorize(self,p,incremental=False,interruptable=True):

        '''The main colorizer entry point.'''

        self.count += 1 # For unit testing.

        if self.enabled:
            self.highlighter.rehighlight()

        return "ok" # For unit testing.
    #@-node:ekr.20081205131308.18:colorize
    #@+node:ekr.20081207061047.10:entry points
    def disable (self):
        self.colorer.enabled=False

    def enable (self):
        self.colorer.enabled=True

    def interrupt(self):
        pass

    def isSameColorState (self):
        return False

    def kill (self):
        pass

    def scanColorDirectives(self,p):
        return self.colorer.scanColorDirectives(p)

    def updateSyntaxColorer (self,p):
        return self.colorer.updateSyntaxColorer(p)

    def useSyntaxColoring (self,p):
        return self.colorer.useSyntaxColoring(p)
    #@-node:ekr.20081207061047.10:entry points
    #@-others

#@-node:ekr.20081205131308.15:leoQtColorizer
#@+node:ekr.20081205131308.27:leoQtSyntaxHighlighter
class leoQtSyntaxHighlighter (QtGui.QSyntaxHighlighter):

    '''A subclass of QSyntaxHighlighter that overrides
    the highlightBlock and rehighlight methods.

    All actual syntax coloring is done in the jeditColorer class.'''

    #@    @+others
    #@+node:ekr.20081205131308.1:ctor (leoQtSyntaxHighlighter)
    def __init__ (self,c,w):

        self.c = c
        self.w = w

        # Init the base class.
        QtGui.QSyntaxHighlighter.__init__(self,w)

        self.colorer = jEditColorizer(
            c,highlighter=self,
            w=c.frame.body.bodyCtrl)
    #@-node:ekr.20081205131308.1:ctor (leoQtSyntaxHighlighter)
    #@+node:ekr.20081205131308.11:highlightBlock
    def highlightBlock (self,s):

        colorer = self.colorer
        s = unicode(s)
        # g.trace(s) # s does not include a newline.
        colorer.recolor(s)
    #@-node:ekr.20081205131308.11:highlightBlock
    #@+node:ekr.20081206062411.15:rehighlight
    def rehighlight (self):

        '''Override base rehighlight method'''

        # g.trace('*****')

        self.colorer.init()

        # Call the base class method.
        QtGui.QSyntaxHighlighter.rehighlight(self)

    #@-node:ekr.20081206062411.15:rehighlight
    #@-others
#@-node:ekr.20081205131308.27:leoQtSyntaxHighlighter
#@+node:ekr.20081205131308.48:class jeditColorizer
class jEditColorizer:

    '''This class contains the pattern matching code
    from the threading_colorizer plugin, adapted for
    use with QSyntaxHighlighter.'''

    #@    @+others
    #@+node:ekr.20081205131308.49: Birth & init
    #@+node:ekr.20081205131308.50:__init__ (threading colorizer)
    def __init__(self,c,highlighter,w):

        # Basic data...
        self.c = c
        self.highlighter = highlighter # a QSyntaxHighlighter
        self.p = None
        self.s = '' # The string being colorized.
        self.w = w
        assert(w == self.c.frame.body.bodyCtrl)

        # Used by recolor and helpers...
        self.actualColorDict = {} # Used only by setTag.
        self.global_i,self.global_j = 0,0 # The global bounds of colorizing.
        self.hyperCount = 0
        self.nextState = 1 # Dont use 0.
        self.stateDict = {} # Keys are state numbers, values are data.

        # Attributes dict ivars: defaults are as shown...
        self.default = 'null'
        self.digit_re = ''
        self.escape = ''
        self.highlight_digits = True
        self.ignore_case = True
        self.no_word_sep = ''
        # Config settings...
        self.comment_string = None # Set by scanColorDirectives on @comment
        self.showInvisibles = False # True: show "invisible" characters.
        self.underline_undefined = c.config.getBool("underline_undefined_section_names")
        self.use_hyperlinks = c.config.getBool("use_hyperlinks")
        self.enabled = c.config.getBool('use_syntax_coloring')
        # Debugging...
        self.count = 0 # For unit testing.
        self.allow_mark_prev = True # The new colorizer tolerates this nonsense :-)
        self.trace = False or c.config.getBool('trace_colorizer')
        self.trace_leo_matches = False
        self.trace_match_flag = False # (Useful) True: trace all matching methods.
        self.verbose = False
        # Mode data...
        self.comment_string = None # Can be set by @comment directive.
        self.defaultRulesList = []
        self.flag = True # True unless in range of @nocolor
        self.importedRulesets = {}
        self.language = 'python' # set by scanColorDirectives.
        self.prev = None # The previous token.
        self.fonts = {} # Keys are config names.  Values are actual fonts.
        self.keywords = {} # Keys are keywords, values are 0..5.
        self.modes = {} # Keys are languages, values are modes.
        self.mode = None # The mode object for the present language.
        self.modeBunch = None # A bunch fully describing a mode.
        self.modeStack = []
        self.rulesDict = {}
        # self.defineAndExtendForthWords()
        self.word_chars = [] # Inited by init_keywords().
        self.setFontFromConfig()
        self.tags = [
            "blank","comment","cwebName","docPart","keyword","leoKeyword",
            "latexModeBackground","latexModeKeyword",
            "latexBackground","latexKeyword",
            "link","name","nameBrackets","pp","string",
            "elide","bold","bolditalic","italic", # new for wiki styling.
            "tab",
            # Leo jEdit tags...
            '@color', '@nocolor', 'doc_part', 'section_ref',
            # jEdit tags.
            'bracketRange',
            'comment1','comment2','comment3','comment4',
            'function',
            'keyword1','keyword2','keyword3','keyword4',
            'label','literal1','literal2','literal3','literal4',
            'markup','operator',
        ]

        #@    << define leoKeywordsDict >>
        #@+node:ekr.20081205131308.35:<< define leoKeywordsDict >>
        self.leoKeywordsDict = {}

        for key in g.globalDirectiveList:
            self.leoKeywordsDict [key] = 'leoKeyword'
        #@nonl
        #@-node:ekr.20081205131308.35:<< define leoKeywordsDict >>
        #@nl
        #@    << define default_colors_dict >>
        #@+node:ekr.20081205131308.36:<< define default_colors_dict >>
        # These defaults are sure to exist.

        self.default_colors_dict = {
            # tag name       :(     option name,           default color),
            'comment'        :('comment_color',               'red'),
            'cwebName'       :('cweb_section_name_color',     'red'),
            'pp'             :('directive_color',             'blue'),
            'docPart'        :('doc_part_color',              'red'),
            'keyword'        :('keyword_color',               'blue'),
            'leoKeyword'     :('leo_keyword_color',           'blue'),
            'link'           :('section_name_color',          'red'),
            'nameBrackets'   :('section_name_brackets_color', 'blue'),
            'string'         :('string_color',                '#00aa00'), # Used by IDLE.
            'name'           :('undefined_section_name_color','red'),
            'latexBackground':('latex_background_color',      'white'),

            # Tags used by forth.
            'keyword5'       :('keyword5_color',              'blue'),
            'bracketRange'   :('bracket_range_color',         'orange'),
            # jEdit tags.

            'comment1'       :('comment1_color', 'red'),
            'comment2'       :('comment2_color', 'red'),
            'comment3'       :('comment3_color', 'red'),
            'comment4'       :('comment4_color', 'red'),
            'function'       :('function_color', 'black'),
            'keyword1'       :('keyword1_color', 'blue'),
            'keyword2'       :('keyword2_color', 'blue'),
            'keyword3'       :('keyword3_color', 'blue'),
            'keyword4'       :('keyword4_color', 'blue'),
            'label'          :('label_color',    'black'),
            'literal1'       :('literal1_color', '#00aa00'),
            'literal2'       :('literal2_color', '#00aa00'),
            'literal3'       :('literal3_color', '#00aa00'),
            'literal4'       :('literal4_color', '#00aa00'),
            'markup'         :('markup_color',   'red'),
            'null'           :('null_color',     'black'),
            'operator'       :('operator_color', 'black'),
            }
        #@-node:ekr.20081205131308.36:<< define default_colors_dict >>
        #@nl
        #@    << define default_font_dict >>
        #@+node:ekr.20081205131308.37:<< define default_font_dict >>
        self.default_font_dict = {
            # tag name      : option name
            'comment'       :'comment_font',
            'cwebName'      :'cweb_section_name_font',
            'pp'            :'directive_font',
            'docPart'       :'doc_part_font',
            'keyword'       :'keyword_font',
            'leoKeyword'    :'leo_keyword_font',
            'link'          :'section_name_font',
            'nameBrackets'  :'section_name_brackets_font',
            'string'        :'string_font',
            'name'          :'undefined_section_name_font',
            'latexBackground':'latex_background_font',

            # Tags used by forth.
            'bracketRange'   :'bracketRange_font',
            'keyword5'       :'keyword5_font',

             # jEdit tags.
            'comment1'      :'comment1_font',
            'comment2'      :'comment2_font',
            'comment3'      :'comment3_font',
            'comment4'      :'comment4_font',
            'function'      :'function_font',
            'keyword1'      :'keyword1_font',
            'keyword2'      :'keyword2_font',
            'keyword3'      :'keyword3_font',
            'keyword4'      :'keyword4_font',
            'keyword5'      :'keyword5_font',
            'label'         :'label_font',
            'literal1'      :'literal1_font',
            'literal2'      :'literal2_font',
            'literal3'      :'literal3_font',
            'literal4'      :'literal4_font',
            'markup'        :'markup_font',
            # 'nocolor' This tag is used, but never generates code.
            'null'          :'null_font',
            'operator'      :'operator_font',
            }
        #@-node:ekr.20081205131308.37:<< define default_font_dict >>
        #@nl

        # New in Leo 4.6: configure tags only once here.
        # Some changes will be needed for multiple body editors.
        self.configure_tags() # Must do this every time to support multiple editors.
    #@-node:ekr.20081205131308.50:__init__ (threading colorizer)
    #@+node:ekr.20081205131308.51:addImportedRules
    def addImportedRules (self,mode,rulesDict,rulesetName):

        '''Append any imported rules at the end of the rulesets specified in mode.importDict'''

        if self.importedRulesets.get(rulesetName):
            return
        else:
            self.importedRulesets [rulesetName] = True

        names = hasattr(mode,'importDict') and mode.importDict.get(rulesetName,[]) or []

        for name in names:
            savedBunch = self.modeBunch
            ok = self.init_mode(name)
            if ok:
                rulesDict2 = self.rulesDict
                for key in rulesDict2.keys():
                    aList = self.rulesDict.get(key,[])
                    aList2 = rulesDict2.get(key)
                    if aList2:
                        # Don't add the standard rules again.
                        rules = [z for z in aList2 if z not in aList]
                        if rules:
                            # g.trace([z.__name__ for z in rules])
                            aList.extend(rules)
                            self.rulesDict [key] = aList
            # g.trace('***** added rules for %s from %s' % (name,rulesetName))
            self.initModeFromBunch(savedBunch)
    #@nonl
    #@-node:ekr.20081205131308.51:addImportedRules
    #@+node:ekr.20081205131308.52:addLeoRules
    def addLeoRules (self,theDict):

        '''Put Leo-specific rules to theList.'''

        table = (
            # Rules added at front are added in **reverse** order.
            ('@',  self.match_leo_keywords,True), # Called after all other Leo matchers.
                # Debatable: Leo keywords override langauge keywords.
            ('@',  self.match_at_color,    True),
            ('@',  self.match_at_nocolor,  True),
            ('@',  self.match_doc_part,    True), 
            ('<',  self.match_section_ref, True), # Called **first**.
            # Rules added at back are added in normal order.
            (' ',  self.match_blanks,      False),
            ('\t', self.match_tabs,        False),
        )

        for ch, rule, atFront, in table:

            # Replace the bound method by an unbound method.
            rule = rule.im_func
            # g.trace(rule)

            theList = theDict.get(ch,[])
            if atFront:
                theList.insert(0,rule)
            else:
                theList.append(rule)
            theDict [ch] = theList

        # g.trace(g.listToString(theDict.get('@')))
    #@-node:ekr.20081205131308.52:addLeoRules
    #@+node:ekr.20081205131308.53:configure_tags
    def configure_tags (self):

        c = self.c ; w = self.w ; trace = False

        if w and hasattr(w,'start_tag_configure'):
            w.start_tag_configure()

        # Get the default body font.
        defaultBodyfont = self.fonts.get('default_body_font')
        if not defaultBodyfont:
            defaultBodyfont = c.config.getFontFromParams(
                "body_text_font_family", "body_text_font_size",
                "body_text_font_slant",  "body_text_font_weight",
                c.config.defaultBodyFontSize)
            self.fonts['default_body_font'] = defaultBodyfont

        # Configure fonts.
        keys = self.default_font_dict.keys() ; keys.sort()
        for key in keys:
            option_name = self.default_font_dict[key]
            # First, look for the language-specific setting, then the general setting.
            for name in ('%s_%s' % (self.language,option_name),(option_name)):
                font = self.fonts.get(name)
                if font:
                    if trace: g.trace('found',name,id(font))
                    w.tag_config(key,font=font)
                    break
                else:
                    family = c.config.get(name + '_family','family')
                    size   = c.config.get(name + '_size',  'size')   
                    slant  = c.config.get(name + '_slant', 'slant')
                    weight = c.config.get(name + '_weight','weight')
                    if family or slant or weight or size:
                        family = family or g.app.config.defaultFontFamily
                        size   = size or c.config.defaultBodyFontSize
                        slant  = slant or 'roman'
                        weight = weight or 'normal'
                        font = g.app.gui.getFontFromParams(family,size,slant,weight)
                        # Save a reference to the font so it 'sticks'.
                        self.fonts[name] = font 
                        if trace: g.trace(key,name,family,size,slant,weight,id(font))
                        w.tag_config(key,font=font)
                        break
            else: # Neither the general setting nor the language-specific setting exists.
                if self.fonts.keys(): # Restore the default font.
                    if trace: g.trace('default',key)
                    w.tag_config(key,font=defaultBodyfont)

        keys = self.default_colors_dict.keys() ; keys.sort()
        for name in keys:
            option_name,default_color = self.default_colors_dict[name]
            color = (
                c.config.getColor('%s_%s' % (self.language,option_name)) or
                c.config.getColor(option_name) or
                default_color
            )
            if trace: g.trace(option_name,color)

            # Must use foreground, not fg.
            try:
                w.tag_configure(name, foreground=color)
            except: # Recover after a user error.
                g.es_exception()
                w.tag_configure(name, foreground=default_color)

        # underline=var doesn't seem to work.
        if 0: # self.use_hyperlinks: # Use the same coloring, even when hyperlinks are in effect.
            w.tag_configure("link",underline=1) # defined
            w.tag_configure("name",underline=0) # undefined
        else:
            w.tag_configure("link",underline=0)
            if self.underline_undefined:
                w.tag_configure("name",underline=1)
            else:
                w.tag_configure("name",underline=0)

        self.configure_variable_tags()

        # Colors for latex characters.  Should be user options...

        if 1: # Alas, the selection doesn't show if a background color is specified.
            w.tag_configure("latexModeBackground",foreground="black")
            w.tag_configure("latexModeKeyword",foreground="blue")
            w.tag_configure("latexBackground",foreground="black")
            w.tag_configure("latexKeyword",foreground="blue")
        else: # Looks cool, and good for debugging.
            w.tag_configure("latexModeBackground",foreground="black",background="seashell1")
            w.tag_configure("latexModeKeyword",foreground="blue",background="seashell1")
            w.tag_configure("latexBackground",foreground="black",background="white")
            w.tag_configure("latexKeyword",foreground="blue",background="white")

        # Tags for wiki coloring.
        w.tag_configure("bold",font=self.bold_font)
        w.tag_configure("italic",font=self.italic_font)
        w.tag_configure("bolditalic",font=self.bolditalic_font)
        for name in self.color_tags_list:
            w.tag_configure(name,foreground=name)

        try:
            w.end_tag_configure()
        except AttributeError:
            pass
    #@-node:ekr.20081205131308.53:configure_tags
    #@+node:ekr.20081205131308.54:configure_variable_tags
    def configure_variable_tags (self):

        c = self.c ; w = self.w

        # g.trace()

        for name,option_name,default_color in (
            ("blank","show_invisibles_space_background_color","Gray90"),
            ("tab",  "show_invisibles_tab_background_color",  "Gray80"),
            ("elide", None,                                   "yellow"),
        ):
            if self.showInvisibles:
                color = option_name and c.config.getColor(option_name) or default_color
            else:
                option_name,default_color = self.default_colors_dict.get(name,(None,None),)
                color = option_name and c.config.getColor(option_name) or ''
            try:
                w.tag_configure(name,background=color)
            except: # A user error.
                w.tag_configure(name,background=default_color)

        # Special case:
        if not self.showInvisibles:
            w.tag_configure("elide",elide="1")
    #@-node:ekr.20081205131308.54:configure_variable_tags
    #@+node:ekr.20081205131308.74:init
    def init (self):

        self.p = self.c.currentPosition()
        self.s = self.w.getAllText()
        # g.trace(self.s)

        # State info.
        self.global_i,self.global_j = 0,0
        self.nextState = 1 # Dont use 0.
        self.stateDict = {}

        self.updateSyntaxColorer(self.p)
            # Sets self.flag and self.language.

        self.init_mode(self.language)

        # Used by matchers.
        self.prev = None

        # self.configure_tags() # Must do this every time to support multiple editors.
    #@-node:ekr.20081205131308.74:init
    #@+node:ekr.20081205131308.55:init_mode & helpers
    def init_mode (self,name):

        '''Name may be a language name or a delegate name.'''

        if not name: return False
        language,rulesetName = self.nameToRulesetName(name)
        bunch = self.modes.get(rulesetName)
        if bunch:
            # g.trace('found',language,rulesetName)
            self.initModeFromBunch(bunch)
            return True
        else:
            # g.trace('****',language,rulesetName)
            path = g.os_path_join(g.app.loadDir,'..','modes')
            # Bug fix: 2008/2/10: Don't try to import a non-existent language.
            fileName = g.os_path_join(path,'%s.py' % (language))
            if g.os_path_exists(fileName):
                mode = g.importFromPath (language,path)
            else: mode = None

            if mode:
                # A hack to give modes/forth.py access to c.
                if hasattr(mode,'pre_init_mode'):
                    mode.pre_init_mode(self.c)
            else:
                # Create a dummy bunch to limit recursion.
                self.modes [rulesetName] = self.modeBunch = g.Bunch(
                    attributesDict  = {},
                    defaultColor    = None,
                    keywordsDict    = {},
                    language        = language,
                    mode            = mode,
                    properties      = {},
                    rulesDict       = {},
                    rulesetName     = rulesetName)
                # g.trace('No colorizer file: %s.py' % language)
                return False
            self.language = language
            self.rulesetName = rulesetName
            self.properties = hasattr(mode,'properties') and mode.properties or {}
            self.keywordsDict = hasattr(mode,'keywordsDictDict') and mode.keywordsDictDict.get(rulesetName,{}) or {}
            self.setKeywords()
            self.attributesDict = hasattr(mode,'attributesDictDict') and mode.attributesDictDict.get(rulesetName) or {}
            self.setModeAttributes()
            self.rulesDict = hasattr(mode,'rulesDictDict') and mode.rulesDictDict.get(rulesetName) or {}
            self.addLeoRules(self.rulesDict)

            self.defaultColor = 'null'
            self.mode = mode
            self.modes [rulesetName] = self.modeBunch = g.Bunch(
                attributesDict  = self.attributesDict,
                defaultColor    = self.defaultColor,
                keywordsDict    = self.keywordsDict,
                language        = self.language,
                mode            = self.mode,
                properties      = self.properties,
                rulesDict       = self.rulesDict,
                rulesetName     = self.rulesetName)
            # Do this after 'officially' initing the mode, to limit recursion.
            self.addImportedRules(mode,self.rulesDict,rulesetName)
            self.updateDelimsTables()

            initialDelegate = self.properties.get('initialModeDelegate')
            if initialDelegate:
                # g.trace('initialDelegate',initialDelegate)
                # Replace the original mode by the delegate mode.
                self.init_mode(initialDelegate)
                language2,rulesetName2 = self.nameToRulesetName(initialDelegate)
                self.modes[rulesetName] = self.modes.get(rulesetName2)
            return True
    #@+node:ekr.20081205131308.56:nameToRulesetName
    def nameToRulesetName (self,name):

        '''Compute language and rulesetName from name, which is either a language or a delegate name.'''

        if not name: return ''

        i = name.find('::')
        if i == -1:
            language = name
            rulesetName = '%s_main' % (language)
        else:
            language = name[:i]
            delegate = name[i+2:]
            rulesetName = self.munge('%s_%s' % (language,delegate))

        # g.trace(name,language,rulesetName)
        return language,rulesetName
    #@nonl
    #@-node:ekr.20081205131308.56:nameToRulesetName
    #@+node:ekr.20081205131308.57:setKeywords
    def setKeywords (self):

        '''Initialize the keywords for the present language.

         Set self.word_chars ivar to string.letters + string.digits
         plus any other character appearing in any keyword.'''

        # Add any new user keywords to leoKeywordsDict.
        d = self.keywordsDict
        keys = d.keys()
        for s in g.globalDirectiveList:
            key = '@' + s
            if key not in keys:
                d [key] = 'leoKeyword'

        # Create the word_chars list. 
        self.word_chars = [g.toUnicode(ch,encoding='UTF-8') for ch in (string.letters + string.digits)]

        for key in d.keys():
            for ch in key:
                # if ch == ' ': g.trace('blank in key: %s' % repr (key))
                if ch not in self.word_chars:
                    self.word_chars.append(g.toUnicode(ch,encoding='UTF-8'))

        # jEdit2Py now does this check, so this isn't really needed.
        # But it is needed for forth.py.
        for ch in (' ', '\t'):
            if ch in self.word_chars:
                # g.es_print('removing %s from word_chars' % (repr(ch)))
                self.word_chars.remove(ch)

        # g.trace(self.language,[str(z) for z in self.word_chars])
    #@nonl
    #@-node:ekr.20081205131308.57:setKeywords
    #@+node:ekr.20081205131308.58:setModeAttributes
    def setModeAttributes (self):

        '''Set the ivars from self.attributesDict,
        converting 'true'/'false' to True and False.'''

        d = self.attributesDict
        aList = (
            ('default',         'null'),
    	    ('digit_re',        ''),
            ('escape',          ''), # New in Leo 4.4.2.
    	    ('highlight_digits',True),
    	    ('ignore_case',     True),
    	    ('no_word_sep',     ''),
        )

        for key, default in aList:
            val = d.get(key,default)
            if val in ('true','True'): val = True
            if val in ('false','False'): val = False
            setattr(self,key,val)
            # g.trace(key,val)
    #@nonl
    #@-node:ekr.20081205131308.58:setModeAttributes
    #@+node:ekr.20081205131308.59:initModeFromBunch
    def initModeFromBunch (self,bunch):

        self.modeBunch = bunch
        self.attributesDict = bunch.attributesDict
        self.setModeAttributes()
        self.defaultColor   = bunch.defaultColor
        self.keywordsDict   = bunch.keywordsDict
        self.language       = bunch.language
        self.mode           = bunch.mode
        self.properties     = bunch.properties
        self.rulesDict      = bunch.rulesDict
        self.rulesetName    = bunch.rulesetName

        # g.trace(self.rulesetName)
    #@nonl
    #@-node:ekr.20081205131308.59:initModeFromBunch
    #@+node:ekr.20081205131308.60:updateDelimsTables
    def updateDelimsTables (self):

        '''Update g.app.language_delims_dict if no entry for the language exists.'''

        d = self.properties
        lineComment = d.get('lineComment')
        startComment = d.get('commentStart')
        endComment = d.get('commentEnd')

        if lineComment and startComment and endComment:
            delims = '%s %s %s' % (lineComment,startComment,endComment)
        elif startComment and endComment:
            delims = '%s %s' % (startComment,endComment)
        elif lineComment:
            delims = '%s' % lineComment
        else:
            delims = None

        if delims:
            d = g.app.language_delims_dict
            if not d.get(self.language):
                d [self.language] = delims
                # g.trace(self.language,'delims:',repr(delims))
    #@-node:ekr.20081205131308.60:updateDelimsTables
    #@-node:ekr.20081205131308.55:init_mode & helpers
    #@+node:ekr.20081205131308.106:munge
    def munge(self,s):

        '''Munge a mode name so that it is a valid python id.'''

        valid = string.ascii_letters + string.digits + '_'

        return ''.join([g.choose(ch in valid,ch.lower(),'_') for ch in s])
    #@nonl
    #@-node:ekr.20081205131308.106:munge
    #@+node:ekr.20081205131308.111:setFontFromConfig
    def setFontFromConfig (self):

        c = self.c
        # isQt = g.app.gui.guiName() == 'qt'

        self.bold_font = c.config.getFontFromParams(
            "body_text_font_family", "body_text_font_size",
            "body_text_font_slant",  "body_text_font_weight",
            c.config.defaultBodyFontSize) # , tag = "colorer bold")

        # if self.bold_font and not isQt:
            # self.bold_font.configure(weight="bold")

        self.italic_font = c.config.getFontFromParams(
            "body_text_font_family", "body_text_font_size",
            "body_text_font_slant",  "body_text_font_weight",
            c.config.defaultBodyFontSize) # , tag = "colorer italic")

        # if self.italic_font and not isQt:
            # self.italic_font.configure(slant="italic",weight="normal")

        self.bolditalic_font = c.config.getFontFromParams(
            "body_text_font_family", "body_text_font_size",
            "body_text_font_slant",  "body_text_font_weight",
            c.config.defaultBodyFontSize) # , tag = "colorer bold italic")

        # if self.bolditalic_font and not isQt:
            # self.bolditalic_font.configure(weight="bold",slant="italic")

        self.color_tags_list = []
        # self.image_references = []
    #@nonl
    #@-node:ekr.20081205131308.111:setFontFromConfig
    #@-node:ekr.20081205131308.49: Birth & init
    #@+node:ekr.20081206062411.13:colorRangeWithTag
    def colorRangeWithTag (self,s,i,j,tag,delegate='',exclude_match=False):

        '''Actually colorize the selected range.

        This is called whenever a pattern matcher succeed.'''

        trace = False
        if not self.flag: return

        if delegate:
            if trace: g.trace('delegate',delegate,i,j,tag,g.callers(3))
            self.modeStack.append(self.modeBunch)
            self.init_mode(delegate)
            # Color everything now, using the same indices as the caller.
            while i < j:
                progress = i
                assert j >= 0, 'colorRangeWithTag: negative j'
                for f in self.rulesDict.get(s[i],[]):
                    n = f(self,s,i)
                    if n is None:
                        g.trace('Can not happen: delegate matcher returns None')
                    elif n > 0:
                        if trace: g.trace('delegate',delegate,i,n,f.__name__,repr(s[i:i+n]))
                        i += n ; break
                else:
                    # New in Leo 4.6: Use the default chars for everything else.
                    self.setTag(tag,i,i+1)
                    i += 1
                assert i > progress
            bunch = self.modeStack.pop()
            self.initModeFromBunch(bunch)
        elif not exclude_match:
            self.setTag(tag,i,j)
    #@nonl
    #@-node:ekr.20081206062411.13:colorRangeWithTag
    #@+node:ekr.20081205131308.87:pattern matchers
    #@@nocolor-node
    #@+at
    # 
    # The following jEdit matcher methods return the length of the matched 
    # text if the
    # match succeeds, and zero otherwise.  In most cases, these methods 
    # colorize all the matched text.
    # 
    # The following arguments affect matching:
    # 
    # - at_line_start         True: sequence must start the line.
    # - at_whitespace_end     True: sequence must be first non-whitespace text 
    # of the line.
    # - at_word_start         True: sequence must start a word.
    # - hash_char             The first character that must match in a regular 
    # expression.
    # - no_escape:            True: ignore an 'end' string if it is preceded 
    # by the ruleset's escape character.
    # - no_line_break         True: the match will not succeed across line 
    # breaks.
    # - no_word_break:        True: the match will not cross word breaks.
    # 
    # The following arguments affect coloring when a match succeeds:
    # 
    # - delegate              A ruleset name. The matched text will be colored 
    # recursively by the indicated ruleset.
    # - exclude_match         If True, the actual text that matched will not 
    # be colored.
    # - kind                  The color tag to be applied to colored text.
    #@-at
    #@@c
    #@@color
    #@+node:ekr.20081205131308.105:dump
    def dump (self,s):

        if s.find('\n') == -1:
            return s
        else:
            return '\n' + s + '\n'
    #@nonl
    #@-node:ekr.20081205131308.105:dump
    #@+node:ekr.20081205131308.38:Leo rule functions
    #@+node:ekr.20081205131308.39:match_at_color
    def match_at_color (self,s,i):

        if self.trace_leo_matches: g.trace()

        seq = '@color'

        # Only matches at start of line.
        if i != 0 and s[i-1] != '\n': return 0

        if g.match_word(s,i,seq):
            self.flag = True # Enable coloring.
            j = i + len(seq)
            self.colorRangeWithTag(s,i,j,'leoKeyword')
            return j - i
        else:
            return 0
    #@nonl
    #@-node:ekr.20081205131308.39:match_at_color
    #@+node:ekr.20081205131308.40:match_at_nocolor
    def match_at_nocolor (self,s,i):

        if self.trace_leo_matches: g.trace()

        # Only matches at start of line.
        if i != 0 and s[i-1] != '\n':
            return 0
        if not g.match_word(s,i,'@nocolor'):
            return 0

        j = i + len('@nocolor')
        k = s.find('\n@color',j)
        if k == -1:
            # No later @color: don't color the @nocolor directive.
            self.flag = False # Disable coloring.
            return len(s) - j
        else:
            # A later @color: do color the @nocolor directive.
            self.colorRangeWithTag(s,i,j,'leoKeyword')
            self.flag = False # Disable coloring.
            return k+1-j

    #@-node:ekr.20081205131308.40:match_at_nocolor
    #@+node:ekr.20081205131308.45:match_blanks
    def match_blanks (self,s,i):

        # g.trace(self,s,i)

        j = i ; n = len(s)

        while j < n and s[j] == ' ':
            j += 1

        if j > i:
            # g.trace(i,j)
            if self.showInvisibles:
                self.colorRangeWithTag(s,i,j,'blank')
            return j - i
        else:
            return 0
    #@-node:ekr.20081205131308.45:match_blanks
    #@+node:ekr.20081205131308.41:match_doc_part
    def match_doc_part (self,s,i):

        # New in Leo 4.5: only matches at start of line.
        if i != 0 and s[i-1] != '\n':
            return 0

        if g.match_word(s,i,'@doc'):
            j = i+4
            self.colorRangeWithTag(s,i,j,'leoKeyword')
        elif g.match(s,i,'@') and (i+1 >= len(s) or s[i+1] in (' ','\t','\n')):
            j = i + 1
            self.colorRangeWithTag(s,i,j,'leoKeyword')
        else: return 0

        i = j ; n = len(s)
        while j < n:
            k = s.find('@c',j)
            if k == -1:
                # g.trace('i,len(s)',i,len(s))
                j = n+1 # Bug fix: 2007/12/14
                self.colorRangeWithTag(s,i,j,'docPart')
                return j - i
            if s[k-1] == '\n' and (g.match_word(s,k,'@c') or g.match_word(s,k,'@code')):
                j = k
                self.colorRangeWithTag(s,i,j,'docPart')
                return j - i
            else:
                j = k + 2
        j = n - 1
        return max(0,j - i) # Bug fix: 2008/2/10
    #@-node:ekr.20081205131308.41:match_doc_part
    #@+node:ekr.20081205131308.42:match_leo_keywords
    def match_leo_keywords(self,s,i):

        '''Succeed if s[i:] is a Leo keyword.'''

        # g.trace(i,g.get_line(s,i))

        # We must be at the start of a word.
        if i > 0 and s[i-1] in self.word_chars:
            return 0

        if s[i] != '@':
            return 0

        # Get the word as quickly as possible.
        j = i+1
        while j < len(s) and s[j] in self.word_chars:
            j += 1
        word = s[i+1:j] # Bug fix: 10/17/07: entries in leoKeywordsDict do not start with '@'

        if self.leoKeywordsDict.get(word):
            kind = 'leoKeyword'
            self.colorRangeWithTag(s,i,j,kind)
            self.prev = (i,j,kind)
            result = j-i
            self.trace_match(kind,s,i,j)
            return result
        else:
            return 0
    #@-node:ekr.20081205131308.42:match_leo_keywords
    #@+node:ekr.20081205131308.43:match_section_ref
    def match_section_ref (self,s,i):

        if self.trace_leo_matches: g.trace()
        c = self.c ; w = self.w

        if not g.match(s,i,'<<'):
            return 0
        k = g.find_on_line(s,i+2,'>>')
        if k is not None:
            j = k + 2
            self.colorRangeWithTag(s,i,i+2,'nameBrackets')
            ref = g.findReference(c,s[i:j],self.p)
            if ref:
                if self.use_hyperlinks:
                    #@                << set the hyperlink >>
                    #@+node:ekr.20081205131308.44:<< set the hyperlink >>
                    # Set the bindings to vnode callbacks.
                    # Create the tag.
                    # Create the tag name.
                    tagName = "hyper" + str(self.hyperCount)
                    self.hyperCount += 1
                    w.tag_delete(tagName)
                    w.tag_add(tagName,i+2,j)

                    ref.tagName = tagName
                    c.tag_bind(w,tagName,"<Control-1>",ref.OnHyperLinkControlClick)
                    c.tag_bind(w,tagName,"<Any-Enter>",ref.OnHyperLinkEnter)
                    c.tag_bind(w,tagName,"<Any-Leave>",ref.OnHyperLinkLeave)
                    #@nonl
                    #@-node:ekr.20081205131308.44:<< set the hyperlink >>
                    #@nl
                else:
                    self.colorRangeWithTag(s,i+2,k,'link')
            else:
                self.colorRangeWithTag(s,i+2,k,'name')
            self.colorRangeWithTag(s,k,j,'nameBrackets')
            return j - i
        else:
            return 0
    #@nonl
    #@-node:ekr.20081205131308.43:match_section_ref
    #@+node:ekr.20081205131308.46:match_tabs
    def match_tabs (self,s,i):

        if self.trace_leo_matches: g.trace()

        j = i ; n = len(s)

        while j < n and s[j] == '\t':
            j += 1

        if j > i:
            # g.trace(i,j)
            self.colorRangeWithTag(s,i,j,'tab')
            return j - i
        else:
            return 0
    #@nonl
    #@-node:ekr.20081205131308.46:match_tabs
    #@-node:ekr.20081205131308.38:Leo rule functions
    #@+node:ekr.20081205131308.88:match_eol_span
    def match_eol_span (self,s,i,
        kind=None,seq='',
        at_line_start=False,at_whitespace_end=False,at_word_start=False,
        delegate='',exclude_match=False):

        '''Succeed if seq matches s[i:]'''

        if self.verbose: g.trace(g.callers(1),i,repr(s[i:i+20]))

        if at_line_start and i != 0 and s[i-1] != '\n': return 0
        if at_whitespace_end and i != g.skip_ws(s,0): return 0
        if at_word_start and i > 0 and s[i-1] in self.word_chars: return 0 # 7/5/2008
        if at_word_start and i + len(seq) + 1 < len(s) and s[i+len(seq)] in self.word_chars:
            return 0 # 7/5/2008

        if g.match(s,i,seq):
            #j = g.skip_line(s,i) # Include the newline so we don't get a flash at the end of the line.
            j = self.skip_line(s,i)
            self.colorRangeWithTag(s,i,j,kind,delegate=delegate,exclude_match=exclude_match)
            self.prev = (i,j,kind)
            self.trace_match(kind,s,i,j)
            return j - i
        else:
            return 0
    #@-node:ekr.20081205131308.88:match_eol_span
    #@+node:ekr.20081205131308.89:match_eol_span_regexp
    def match_eol_span_regexp (self,s,i,
        kind='',regexp='',
        at_line_start=False,at_whitespace_end=False,at_word_start=False,
        delegate='',exclude_match=False):

        '''Succeed if the regular expression regex matches s[i:].'''

        if self.verbose: g.trace(g.callers(1),i,repr(s[i:i+20]))

        if at_line_start and i != 0 and s[i-1] != '\n': return 0
        if at_whitespace_end and i != g.skip_ws(s,0): return 0
        if at_word_start and i > 0 and s[i-1] in self.word_chars: return 0 # 7/5/2008

        n = self.match_regexp_helper(s,i,regexp)
        if n > 0:
            # j = g.skip_line(s,i) # Include the newline so we don't get a flash at the end of the line.
            j = self.skip_line(s,i)
            self.colorRangeWithTag(s,i,j,kind,delegate=delegate,exclude_match=exclude_match)
            self.prev = (i,j,kind)
            self.trace_match(kind,s,i,j)
            return j - i
        else:
            return 0
    #@nonl
    #@-node:ekr.20081205131308.89:match_eol_span_regexp
    #@+node:ekr.20081205131308.90:match_everything
    # def match_everything (self,s,i,kind,delegate):

        # '''A hack for phpsection mode: match the entire text and color with delegate.'''

        # j = len(s)

        # self.colorRangeWithTag(s,i,j,kind,delegate=delegate)

        # return j-i
    #@-node:ekr.20081205131308.90:match_everything
    #@+node:ekr.20081205131308.91:match_keywords
    # This is a time-critical method.
    def match_keywords (self,s,i):

        '''Succeed if s[i:] is a keyword.'''

        # We must be at the start of a word.
        if i > 0 and s[i-1] in self.word_chars:
            return 0

        # Get the word as quickly as possible.
        j = i ; n = len(s) ; chars = self.word_chars
        while j < n and s[j] in chars:
            j += 1

        word = s[i:j]
        if self.ignore_case: word = word.lower()
        kind = self.keywordsDict.get(word)
        if kind:
            self.colorRangeWithTag(s,i,j,kind)
            self.prev = (i,j,kind)
            result = j - i
            # g.trace('success',word,kind,j-i)
            # g.trace('word in self.keywordsDict.keys()',word in self.keywordsDict.keys())
            self.trace_match(kind,s,i,j)
            return result
        else:
            # g.trace('fail',word,kind)
            # g.trace('word in self.keywordsDict.keys()',word in self.keywordsDict.keys())
            return 0
    #@-node:ekr.20081205131308.91:match_keywords
    #@+node:ekr.20081205131308.92:match_mark_following & getNextToken
    def match_mark_following (self,s,i,
        kind='',pattern='',
        at_line_start=False,at_whitespace_end=False,at_word_start=False,
        exclude_match=False):

        '''Succeed if s[i:] matches pattern.'''

        if not self.allow_mark_prev: return 0

        if self.verbose: g.trace(g.callers(1),i,repr(s[i:i+20]))

        if at_line_start and i != 0 and s[i-1] != '\n': return 0
        if at_whitespace_end and i != g.skip_ws(s,0): return 0
        if at_word_start and i > 0 and s[i-1] in self.word_chars: return 0 # 7/5/2008
        if at_word_start and i + len(pattern) + 1 < len(s) and s[i+len(pattern)] in self.word_chars:
            return 0 # 7/5/2008

        if g.match(s,i,pattern):
            j = i + len(pattern)
            self.colorRangeWithTag(s,i,j,kind,exclude_match=exclude_match)
            k = self.getNextToken(s,j)
            if k > j:
                self.colorRangeWithTag(s,j,k,kind,exclude_match=False)
                j = k
            self.prev = (i,j,kind)
            self.trace_match(kind,s,i,j)
            return j - i
        else:
            return 0
    #@+node:ekr.20081205131308.93:getNextToken
    def getNextToken (self,s,i):

        '''Return the index of the end of the next token for match_mark_following.

        The jEdit docs are not clear about what a 'token' is, but experiments with jEdit
        show that token means a word, as defined by word_chars.'''

        while i < len(s) and s[i] in self.word_chars:
            i += 1

        return min(len(s),i+1)
    #@nonl
    #@-node:ekr.20081205131308.93:getNextToken
    #@-node:ekr.20081205131308.92:match_mark_following & getNextToken
    #@+node:ekr.20081205131308.94:match_mark_previous
    def match_mark_previous (self,s,i,
        kind='',pattern='',
        at_line_start=False,at_whitespace_end=False,at_word_start=False,
        exclude_match=False):

        '''Return the length of a matched SEQ or 0 if no match.

        'at_line_start':    True: sequence must start the line.
        'at_whitespace_end':True: sequence must be first non-whitespace text of the line.
        'at_word_start':    True: sequence must start a word.'''

        if not self.allow_mark_prev: return 0

        if self.verbose: g.trace(g.callers(1),i,repr(s[i:i+20]))

        if at_line_start and i != 0 and s[i-1] != '\n': return 0
        if at_whitespace_end and i != g.skip_ws(s,0): return 0
        if at_word_start and i > 0 and s[i-1] in self.word_chars: return 0 # 7/5/2008
        if at_word_start and i + len(pattern) + 1 < len(s) and s[i+len(pattern)] in self.word_chars:
            return 0 # 7/5/2008

        if g.match(s,i,pattern):
            j = i + len(pattern)
            # Color the previous token.
            if self.prev:
                i2,j2,kind2 = self.prev
                # g.trace(i2,j2,kind2)
                self.colorRangeWithTag(s,i2,j2,kind2,exclude_match=False)
            if not exclude_match:
                self.colorRangeWithTag(s,i,j,kind)
            self.prev = (i,j,kind)
            self.trace_match(kind,s,i,j)
            return j - i
        else:
            return 0
    #@-node:ekr.20081205131308.94:match_mark_previous
    #@+node:ekr.20081205131308.95:match_regexp_helper
    def match_regexp_helper (self,s,i,pattern):

        '''Return the length of the matching text if seq (a regular expression) matches the present position.'''

        if self.verbose: g.trace(g.callers(1),i,repr(s[i:i+20]),'pattern',pattern)
        trace = False

        try:
            flags = re.MULTILINE
            if self.ignore_case: flags|= re.IGNORECASE
            re_obj = re.compile(pattern,flags)
        except Exception:
            # Bug fix: 2007/11/07: do not call g.es here!
            g.trace('Invalid regular expression: %s' % (pattern))
            return 0

        # Match succeeds or fails more quickly than search.
        # g.trace('before')
        self.match_obj = mo = re_obj.match(s,i) # re_obj.search(s,i) 
        # g.trace('after')

        if mo is None:
            return 0
        else:
            start, end = mo.start(), mo.end()
            if start != i: # Bug fix 2007-12-18: no match at i
                return 0
            if trace:
                g.trace('pattern',pattern)
                g.trace('match: %d, %d, %s' % (start,end,repr(s[start: end])))
                g.trace('groups',mo.groups())
            return end - start
    #@-node:ekr.20081205131308.95:match_regexp_helper
    #@+node:ekr.20081205131308.96:match_seq
    def match_seq (self,s,i,
        kind='',seq='',
        at_line_start=False,at_whitespace_end=False,at_word_start=False,
        delegate=''):

        '''Succeed if s[:] mathces seq.'''

        if at_line_start and i != 0 and s[i-1] != '\n':
            j = i
        elif at_whitespace_end and i != g.skip_ws(s,0):
            j = i
        elif at_word_start and i > 0 and s[i-1] in self.word_chars:  # 7/5/2008
            j = i
        if at_word_start and i + len(seq) + 1 < len(s) and s[i+len(seq)] in self.word_chars:
            j = i # 7/5/2008
        elif g.match(s,i,seq):
            j = i + len(seq)
            self.colorRangeWithTag(s,i,j,kind,delegate=delegate)
            self.prev = (i,j,kind)
            self.trace_match(kind,s,i,j)
        else:
            j = i
        return j - i
    #@nonl
    #@-node:ekr.20081205131308.96:match_seq
    #@+node:ekr.20081205131308.97:match_seq_regexp
    def match_seq_regexp (self,s,i,
        kind='',regexp='',
        at_line_start=False,at_whitespace_end=False,at_word_start=False,
        delegate=''):

        '''Succeed if the regular expression regexp matches at s[i:].'''

        if self.verbose: g.trace(g.callers(1),i,repr(s[i:i+20]),'regexp',regexp)

        if at_line_start and i != 0 and s[i-1] != '\n': return 0
        if at_whitespace_end and i != g.skip_ws(s,0): return 0
        if at_word_start and i > 0 and s[i-1] in self.word_chars: return 0 # 7/5/2008

        # g.trace('before')
        n = self.match_regexp_helper(s,i,regexp)
        # g.trace('after')
        j = i + n # Bug fix: 2007-12-18
        assert (j-i == n)
        self.colorRangeWithTag(s,i,j,kind,delegate=delegate)
        self.prev = (i,j,kind)
        self.trace_match(kind,s,i,j)
        return j - i
    #@nonl
    #@-node:ekr.20081205131308.97:match_seq_regexp
    #@+node:ekr.20081205131308.98:match_span & helper
    def match_span (self,s,i,
        kind='',begin='',end='',
        at_line_start=False,at_whitespace_end=False,at_word_start=False,
        delegate='',exclude_match=False,
        no_escape=False,no_line_break=False,no_word_break=False):

        '''Succeed if s[i:] starts with 'begin' and contains a following 'end'.'''

        if at_line_start and i != 0 and s[i-1] != '\n':
            j = i
        elif at_whitespace_end and i != g.skip_ws(s,0):
            j = i
        elif at_word_start and i > 0 and s[i-1] in self.word_chars: # 7/5/2008
            j = i
        elif at_word_start and i + len(begin) + 1 < len(s) and s[i+len(begin)] in self.word_chars:
            j = i # 7/5/2008
        elif not g.match(s,i,begin):
            j = i
        else:
            j = self.match_span_helper(s,i+len(begin),end,no_escape,no_line_break,no_word_break=no_word_break)
            if j == -1:
                j = i
            else:
                i2 = i + len(begin) ; j2 = j + len(end)
                # g.trace(i,j,s[i:j2],kind)
                if delegate:
                    self.colorRangeWithTag(s,i,i2,kind,delegate=None,    exclude_match=exclude_match)
                    self.colorRangeWithTag(s,i2,j,kind,delegate=delegate,exclude_match=exclude_match)
                    self.colorRangeWithTag(s,j,j2,kind,delegate=None,    exclude_match=exclude_match)
                else: # avoid having to merge ranges in addTagsToList.
                    self.colorRangeWithTag(s,i,j2,kind,delegate=None,exclude_match=exclude_match)
                j = j2
                self.prev = (i,j,kind)

        self.trace_match(kind,s,i,j)
        return j - i
    #@+node:ekr.20081205131308.99:match_span_helper
    def match_span_helper (self,s,i,pattern,no_escape,no_line_break,no_word_break=False):

        '''Return n >= 0 if s[i] ends with a non-escaped 'end' string.'''

        esc = self.escape

        while 1:
            j = s.find(pattern,i)
            if j == -1:
                # Match to end of text if not found and no_line_break is False
                if no_line_break:
                    return -1
                else:
                    return len(s)
            elif no_word_break and j > 0 and s[j-1] in self.word_chars:
                return -1 # New in Leo 4.5.
            elif no_line_break and '\n' in s[i:j]:
                return -1
            elif esc and not no_escape:
                # Only an odd number of escapes is a 'real' escape.
                escapes = 0 ; k = 1
                while j-k >=0 and s[j-k] == esc:
                    escapes += 1 ; k += 1
                if (escapes % 2) == 1:
                    # Continue searching past the escaped pattern string.
                    i = j + len(pattern) # Bug fix: 7/25/07.
                    # g.trace('escapes',escapes,repr(s[i:]))
                else:
                    return j
            else:
                return j
    #@nonl
    #@-node:ekr.20081205131308.99:match_span_helper
    #@-node:ekr.20081205131308.98:match_span & helper
    #@+node:ekr.20081205131308.100:match_span_regexp
    def match_span_regexp (self,s,i,
        kind='',begin='',end='',
        at_line_start=False,at_whitespace_end=False,at_word_start=False,
        delegate='',exclude_match=False,
        no_escape=False,no_line_break=False, no_word_break=False,
    ):

        '''Succeed if s[i:] starts with 'begin' (a regular expression) and contains a following 'end'.'''

        if self.verbose: g.trace('begin',repr(begin),'end',repr(end),self.dump(s[i:]))

        if at_line_start and i != 0 and s[i-1] != '\n': return 0
        if at_whitespace_end and i != g.skip_ws(s,0): return 0
        if at_word_start and i > 0 and s[i-1] in self.word_chars: return 0 # 7/5/2008
        if at_word_start and i + len(begin) + 1 < len(s) and s[i+len(begin)] in self.word_chars:
            return 0 # 7/5/2008

        n = self.match_regexp_helper(s,i,begin)
        # We may have to allow $n here, in which case we must use a regex object?
        if n > 0:
            j = i + n
            j2 = s.find(end,j)
            if j2 == -1: return 0
            if self.escape and not no_escape:
                # Only an odd number of escapes is a 'real' escape.
                escapes = 0 ; k = 1
                while j-k >=0 and s[j-k] == self.escape:
                    escapes += 1 ; k += 1
                if (escapes % 2) == 1:
                    # An escaped end **aborts the entire match**:
                    # there is no way to 'restart' the regex.
                    return 0
            i2 = j2 - len(end)
            if delegate:
                self.colorRangeWithTag(s,i,j,kind, delegate=None,     exclude_match=exclude_match)
                self.colorRangeWithTag(s,j,i2,kind, delegate=delegate,exclude_match=False)
                self.colorRangeWithTag(s,i2,j2,kind,delegate=None,    exclude_match=exclude_match)
            else: # avoid having to merge ranges in addTagsToList.
                self.colorRangeWithTag(s,i,j2,kind,delegate=None,exclude_match=exclude_match)
            self.prev = (i,j,kind)
            self.trace_match(kind,s,i,j2)
            return j2 - i
        else: return 0
    #@-node:ekr.20081205131308.100:match_span_regexp
    #@+node:ekr.20081205131308.101:match_word_and_regexp
    def match_word_and_regexp (self,s,i,
        kind1='',word='',
        kind2='',pattern='',
        at_line_start=False,at_whitespace_end=False,at_word_start=False,
        exclude_match=False):

        '''Succeed if s[i:] matches pattern.'''

        if not self.allow_mark_prev: return 0

        if (False or self.verbose): g.trace(i,repr(s[i:i+20]))

        if at_line_start and i != 0 and s[i-1] != '\n': return 0
        if at_whitespace_end and i != g.skip_ws(s,0): return 0
        if at_word_start and i > 0 and s[i-1] in self.word_chars: return 0 # 7/5/2008
        if at_word_start and i + len(word) + 1 < len(s) and s[i+len(word)] in self.word_chars:
            j = i # 7/5/2008

        if not g.match(s,i,word):
            return 0

        j = i + len(word)
        n = self.match_regexp_helper(s,j,pattern)
        # g.trace(j,pattern,n)
        if n == 0:
            return 0
        self.colorRangeWithTag(s,i,j,kind1,exclude_match=exclude_match)
        k = j + n
        self.colorRangeWithTag(s,j,k,kind2,exclude_match=False)    
        self.prev = (j,k,kind2)
        self.trace_match(kind1,s,i,j)
        self.trace_match(kind2,s,j,k)
        return k - i
    #@-node:ekr.20081205131308.101:match_word_and_regexp
    #@+node:ekr.20081205131308.102:skip_line
    def skip_line (self,s,i):

        if self.escape:
            escape = self.escape + '\n'
            n = len(escape)
            while i < len(s):
                j = g.skip_line(s,i)
                if not g.match(s,j-n,escape):
                    return j
                # g.trace('escape',s[i:j])
                i = j
            return i
        else:
            return g.skip_line(s,i)
                # Include the newline so we don't get a flash at the end of the line.
    #@nonl
    #@-node:ekr.20081205131308.102:skip_line
    #@+node:ekr.20081205131308.112:trace_match
    def trace_match(self,kind,s,i,j):

        if j != i and self.trace_match_flag:
            g.trace(kind,i,j,g.callers(2),self.dump(s[i:j]))
    #@nonl
    #@-node:ekr.20081205131308.112:trace_match
    #@-node:ekr.20081205131308.87:pattern matchers
    #@+node:ekr.20081206062411.12:recolor & helpers
    def recolor (self,s):

        '''Recolor the line s from i to j.'''

        trace = False ; verbose = False
        if not self.s: return # Must handle empty lines!

        len_s = len(s)
        bunch = self.getPrevState()
        # offset is the index in self.s of the first character of s.
        offset = bunch.offset + bunch.len_s
        # Calculate the bounds of the scan.
        lastFunc,lastMatch = bunch.lastFunc,bunch.lastMatch
        i = g.choose(lastFunc,lastMatch,offset)
        j = offset + len_s
        j = min(j,len(self.s))
        self.global_i,self.global_j = offset,j

        if trace: g.trace(
            '%s offset: %3s, i:%3s, j:%3s, s: %s' % (
            self.language,offset,i,j,repr(self.s[i:j])))

        while i < j:
            progress = i
            functions = self.rulesDict.get(self.s[i],[])
            for f in functions:
                if trace and verbose: g.trace('i',i,'f',f)
                n = f(self,self.s,i)
                if n is None or n < 0:
                    g.trace('Can not happen' % (repr(n),repr(f)))
                    lastFunc,lastMatch = None,i
                    break
                elif n > 0:
                    lastFunc,lastMatch = f,i
                    i += n
                    break # Must break
            else:
                i += 1
                lastFunc,lastMatch = None,i
            assert i > progress

        # Add one for the missing newline.
        self.setCurrentState(offset,len_s+1,lastFunc,lastMatch)
    #@+node:ekr.20081206062411.17:getPrevState
    def getPrevState (self):

        h = self.highlighter
        state = h.previousBlockState()
        bunch = self.stateDict.get(state)

        # g.trace(bunch)

        if not bunch:
            bunch = g.Bunch(
                offset=0,len_s=0,
                lastFunc=None,lastMatch=0)

        return bunch
    #@-node:ekr.20081206062411.17:getPrevState
    #@+node:ekr.20081206062411.18:setCurrentState
    def setCurrentState (self,offset,len_s,lastFunc,lastMatch):

        h = self.highlighter
        state = h.currentBlockState()

        if state == -1:
            # Allocate a new state
            state = self.nextState
            self.nextState += 1
            h.setCurrentBlockState(state)

        # Remember this info.
        self.stateDict[state] = g.bunch(
            offset=offset,
            len_s=len_s,
            lastFunc=lastFunc,
            lastMatch=lastMatch)
    #@-node:ekr.20081206062411.18:setCurrentState
    #@-node:ekr.20081206062411.12:recolor & helpers
    #@+node:ekr.20081205131308.26:scanColorDirectives
    def scanColorDirectives(self,p):

        '''Scan position p and p's ancestors looking for @comment,
        @language and @root directives,
        setting corresponding colorizer ivars.'''

        c = self.c
        if not c: return # May be None for testing.

        table = (
            ('lang-dict',   g.scanAtCommentAndAtLanguageDirectives),
            ('root',        c.scanAtRootDirectives),
        )

        # Set d by scanning all directives.
        aList = g.get_directives_dict_list(p)
        d = {}
        for key,func in table:
            val = func(aList)
            if val: d[key]=val

        # Post process.
        lang_dict       = d.get('lang-dict')
        self.rootMode   = d.get('root') or None

        if lang_dict:
            self.language       = lang_dict.get('language')
            self.comment_string = lang_dict.get('comment')
        else:
            self.language       = c.target_language and c.target_language.lower()
            self.comment_string = None

        # g.trace('self.language',self.language)
        return self.language # For use by external routines.
    #@-node:ekr.20081205131308.26:scanColorDirectives
    #@+node:ekr.20081206062411.14:setTag
    def setTag (self,tag,i,j):

        trace = False
        w = self.w
        colorName = w.configDict.get(tag)

        # Munch the color name.
        if not colorName or colorName == 'black':
            return
        if colorName[-1].isdigit() and colorName[0] != '#':
            colorName = colorName[:-1]

        # Get the actual color.
        color = self.actualColorDict.get(colorName)
        if not color:
            color = QtGui.QColor(colorName)
            if color.isValid():
                self.actualColorDict[colorName] = color
            else:
                return g.trace('unknown color name',colorName)

        # Clip the colorizing to the global bounds.
        offset = self.global_i
        lim_i,lim_j = self.global_i,self.global_j
        clip_i = max(i,lim_i)
        clip_j = min(j,lim_j)
        ok = clip_i < clip_j

        if trace:
            kind = g.choose(ok,' ','***')
            s2 = g.choose(ok,self.s[clip_i:clip_j],self.s[i:j])
            g.trace('%3s %3s %3s %3s %3s %3s %3s %s' % (
                kind,tag,offset,i,j,lim_i,lim_j,s2))

        if ok:
            self.highlighter.setFormat(clip_i-offset,clip_j-clip_i,color)
    #@nonl
    #@-node:ekr.20081206062411.14:setTag
    #@+node:ekr.20081205131308.24:updateSyntaxColorer
    def updateSyntaxColorer (self,p):

        p = p.copy()

        # self.flag is True unless an unambiguous @nocolor is seen.
        self.flag = self.useSyntaxColoring(p)
        self.scanColorDirectives(p)
    #@nonl
    #@-node:ekr.20081205131308.24:updateSyntaxColorer
    #@+node:ekr.20081205131308.23:useSyntaxColoring
    def useSyntaxColoring (self,p):

        """Return True unless p is unambiguously under the control of @nocolor."""

        p = p.copy() ; first = p.copy()
        val = True ; self.killcolorFlag = False

        # New in Leo 4.6: @nocolor-node disables one node only.
        theDict = g.get_directives_dict(p)
        if 'nocolor-node' in theDict:
            # g.trace('nocolor-node',p.headString())
            return False

        for p in p.self_and_parents_iter():
            theDict = g.get_directives_dict(p)
            no_color = 'nocolor' in theDict
            color = 'color' in theDict
            kill_color = 'killcolor' in theDict
            # A killcolor anywhere disables coloring.
            if kill_color:
                val = False ; self.killcolorFlag = True ; break
            # A color anywhere in the target enables coloring.
            if color and p == first:
                val = True ; break
            # Otherwise, the @nocolor specification must be unambiguous.
            elif no_color and not color:
                val = False ; break
            elif color and not no_color:
                val = True ; break

        # g.trace(first.headString(),val)
        return val
    #@-node:ekr.20081205131308.23:useSyntaxColoring
    #@-others
#@-node:ekr.20081205131308.48:class jeditColorizer
#@-node:ekr.20081204090029.1:Syntax coloring
#@+node:ekr.20081121105001.515:Text widget classes
#@+node:ekr.20081121105001.516: class leoQtBaseTextWidget
class leoQtBaseTextWidget (leoFrame.baseTextWidget):

    #@    @+others
    #@+node:ekr.20081121105001.517: Birth
    #@+node:ekr.20081121105001.518:ctor (leoQtBaseTextWidget)
    def __init__ (self,widget,name='leoQtBaseTextWidget',c=None):

        self.widget = widget
        self.c = c or self.widget.c

        # Init the base class.
        leoFrame.baseTextWidget.__init__(
            self,c,baseClassName='leoQtBaseTextWidget',
            name=name,
            widget=widget,
            highLevelInterface=True)

        # Init ivars.
        self.tags = {}
        self.configDict = {} # Keys are tags, values are colors (names or values).
        self.useScintilla = False # This is used!

        if not c: return ### Can happen.

        # Hook up qt events.
        self.ev_filter = leoQtEventFilter(c,w=self,tag='body')
        self.widget.installEventFilter(self.ev_filter)

        self.widget.connect(self.widget,
            QtCore.SIGNAL("textChanged()"),self.onTextChanged)

        self.widget.connect(self.widget,
            QtCore.SIGNAL("cursorPositionChanged()"),self.onClick)

        self.injectIvars(c)
    #@-node:ekr.20081121105001.518:ctor (leoQtBaseTextWidget)
    #@+node:ekr.20081121105001.519:injectIvars
    def injectIvars (self,name='1',parentFrame=None):

        w = self ; p = self.c.currentPosition()

        if name == '1':
            w.leo_p = w.leo_v = None # Will be set when the second editor is created.
        else:

            w.leo_p = p.copy()
            w.leo_v = w.leo_p.v

        w.leo_active = True

        # New in Leo 4.4.4 final: inject the scrollbar items into the text widget.
        w.leo_bodyBar = None ### bodyBar
        w.leo_bodyXBar = None ### bodyXBar
        w.leo_chapter = None
        w.leo_frame = None ### parentFrame
        w.leo_name = name
        w.leo_label = None
        w.leo_label_s = None
        w.leo_scrollBarSpot = None
        w.leo_insertSpot = None
        w.leo_selection = None

        return w
    #@-node:ekr.20081121105001.519:injectIvars
    #@-node:ekr.20081121105001.517: Birth
    #@+node:ekr.20081121105001.520: Do nothings
    def bind (self,stroke,command,**keys):
        pass # eventFilter handles all keys.
    #@-node:ekr.20081121105001.520: Do nothings
    #@+node:ekr.20081121105001.521: Must be defined in base class
    #@+node:ekr.20081121105001.522: Focus
    def getFocus(self):

        g.trace('leoQtBody',self.widget,g.callers(4))
        return g.app.gui.get_focus()

    findFocus = getFocus

    def hasFocus (self):

        val = self.widget == g.app.gui.get_focus(self.c)
        # g.trace('leoQtBody returns',val,self.widget,g.callers(4))
        return val

    def setFocus (self):

        # g.trace('leoQtBody',self.widget,g.callers(4))
        g.app.gui.set_focus(self.c,self.widget)
    #@-node:ekr.20081121105001.522: Focus
    #@+node:ekr.20081121105001.523: Indices
    def toPythonIndex (self,index):

        w = self

        if type(index) == type(99):
            return index
        elif index == '1.0':
            return 0
        elif index == 'end':
            return w.getLastPosition()
        else:
            # g.trace(repr(index))
            s = w.getAllText()
            row,col = index.split('.')
            row,col = int(row),int(col)
            i = g.convertRowColToPythonIndex(s,row-1,col)
            # g.trace(index,row,col,i,g.callers(6))
            return i

    toGuiIndex = toPythonIndex
    #@-node:ekr.20081121105001.523: Indices
    #@+node:ekr.20081121105001.524: Text getters/settters
    #@+node:ekr.20081121105001.525:appendText
    def appendText(self,s):

        s2 = self.getAllText()
        self.setAllText(s2+s,insert=len(s2))

    #@-node:ekr.20081121105001.525:appendText
    #@+node:ekr.20081121105001.526:delete
    def delete (self,i,j=None):

        w = self.widget
        s = self.getAllText()

        i = self.toGuiIndex(i)
        if j is None: j = i+1
        j = self.toGuiIndex(j)
        if i > j: i,j = j,i

        # g.trace('i',i,'j',j)

        s = s[:i] + s[j:]
        self.setAllText(s,insert=i)

        if i > 0 or j > 0: self.indexWarning('leoQtBody.delete')
        return i
    #@-node:ekr.20081121105001.526:delete
    #@+node:ekr.20081121105001.527:deleteTextSelection
    def deleteTextSelection (self):

        i,j = self.getSelectionRange()
        self.delete(i,j)
    #@-node:ekr.20081121105001.527:deleteTextSelection
    #@+node:ekr.20081121105001.528:get
    def get(self,i,j=None):

        w = self.widget
        s = self.getAllText()
        i = self.toGuiIndex(i)
        if j is None: j = i+1
        j = self.toGuiIndex(j)
        return s[i:j]
    #@-node:ekr.20081121105001.528:get
    #@+node:ekr.20081121105001.529:getLastPosition
    def getLastPosition(self):

        return len(self.getAllText())
    #@-node:ekr.20081121105001.529:getLastPosition
    #@+node:ekr.20081121105001.530:getSelectedText
    def getSelectedText(self):

        w = self.widget

        i,j = self.getSelectionRange()
        if i == j:
            return ''
        else:
            s = self.getAllText()
            # g.trace(repr(s[i:j]))
            return s[i:j]
    #@-node:ekr.20081121105001.530:getSelectedText
    #@+node:ekr.20081121105001.531:insert
    def insert(self,i,s):

        s2 = self.getAllText()
        i = self.toGuiIndex(i)
        self.setAllText(s2[:i] + s + s2[i:],insert=i+len(s))
        return i
    #@-node:ekr.20081121105001.531:insert
    #@+node:ekr.20081121105001.532:selectAllText
    def selectAllText(self,insert=None):

        w = self.widget
        w.selectAll()
        if insert is not None:
            self.setInsertPoint(insert)
        # g.trace('insert',insert)

    #@-node:ekr.20081121105001.532:selectAllText
    #@+node:ekr.20081121105001.533:setSelectionRange & dummy helper
    def setSelectionRange(self,*args,**keys):

        # A kludge to allow a single arg containing i,j
        w = self.widget

        if len(args) == 1:
            i,j = args[0]
        elif len(args) == 2:
            i,j = args
        else:
            g.trace('can not happen',args)
        insert = keys.get('insert')
        i,j = self.toGuiIndex(i),self.toGuiIndex(j)
        if i > j: i,j = j,i

        return self.setSelectionRangeHelper(i,j,insert)

        # g.trace('i',i,'j',j,'insert',insert,g.callers(4))

        # if self.useScintilla:
            # if i > j: i,j = j,i
            # if insert in (j,None):
                # self.setInsertPoint(j)
                # w.SendScintilla(w.SCI_SETANCHOR,i)
            # else:
                # self.setInsertPoint(i)
                # w.SendScintilla(w.SCI_SETANCHOR,j)
        # else:
            # e = QtGui.QTextCursor
            # if i > j: i,j = j,i
            # s = w.toPlainText()
            # i = max(0,min(i,len(s)))
            # j = max(0,min(j,len(s)))
            # k = max(0,min(j-i,len(s)))
            # cursor = w.textCursor()
            # if i == j:
                # cursor.setPosition(i)
            # elif insert in (j,None):
                # cursor.setPosition(i)
                # k = max(0,min(k,len(s)))
                # cursor.movePosition(e.Right,e.KeepAnchor,k)
            # else:
                # cursor.setPosition(j)
                # cursor.movePosition(e.Left,e.KeepAnchor,k)

            # w.setTextCursor(cursor)
    #@+node:ekr.20081121105001.534:setSelectionRangeHelper
    def setSelectionRangeHelper(self,i,j,insert):

        self.oops()
    #@-node:ekr.20081121105001.534:setSelectionRangeHelper
    #@-node:ekr.20081121105001.533:setSelectionRange & dummy helper
    #@-node:ekr.20081121105001.524: Text getters/settters
    #@+node:ekr.20081121105001.535:getName (baseTextWidget)
    def getName (self):

        # g.trace('leoQtBaseTextWidget',self.name,g.callers())

        return self.name
    #@-node:ekr.20081121105001.535:getName (baseTextWidget)
    #@+node:ekr.20081208041503.499:onClick
    def onClick(self):

        c = self.c
        name = c.widget_name(self)

        if name.startswith('body'):
            if hasattr(c.frame,'statusLine'):
                c.frame.statusLine.update()
    #@-node:ekr.20081208041503.499:onClick
    #@+node:ekr.20081121105001.536:onTextChanged
    def onTextChanged (self):

        '''Update Leo after the body has been changed.

        self.selecting is guaranteed to be True during
        the entire selection process.'''

        c = self.c ; p = c.currentPosition()
        tree = c.frame.tree ; w = self
        trace = True ; verbose = False

        if tree.selecting:
            if trace and verbose: g.trace('selecting')
            return
        if tree.redrawing:
            if trace and verbose: g.trace('redrawing')
            return
        if not p:
            return g.trace('*** no p')

        newInsert = w.getInsertPoint()
        newSel = w.getSelectionRange()
        newText = w.getAllText() # Converts to unicode.

        # Get the previous values from the tnode.
        oldText = g.app.gui.toUnicode(p.v.t._bodyString)
        if oldText == newText:
            # This can happen as the result of undo.
            # g.trace('*** unexpected non-change',color="red")
            return

        if trace and verbose:
            g.trace(p.headString(),len(oldText),len(newText))

        oldIns  = p.v.t.insertSpot
        i,j = p.v.t.selectionStart,p.v.t.selectionLength
        oldSel  = (i,j-i)
        oldYview = None
        undoType = 'Typing'
        c.undoer.setUndoTypingParams(p,undoType,
            oldText=oldText,newText=newText,
            oldSel=oldSel,newSel=newSel,oldYview=oldYview)

        # Update the tnode.
        p.v.setBodyString(newText)
        p.v.t.insertSpot = newInsert
        i,j = newSel
        i,j = self.toGuiIndex(i),self.toGuiIndex(j)
        if i > j: i,j = j,i
        p.v.t.selectionStart,p.v.t.selectionLength = (i,j-i)

        # No need to redraw the screen.
        if not self.useScintilla:
            c.recolor()
        if not c.changed and c.frame.initComplete:
            c.setChanged(True)
        c.frame.body.updateEditors()
        # This will be called by onBodyChanged.
        # c.frame.tree.updateIcon(p)
        c.outerUpdate()
    #@-node:ekr.20081121105001.536:onTextChanged
    #@+node:ekr.20081121105001.537:indexWarning
    warningsDict = {}

    def indexWarning (self,s):

        return

        # if s not in self.warningsDict:
            # g.es_print('warning: using dubious indices in %s' % (s),color='red')
            # g.es_print('callers',g.callers(5))
            # self.warningsDict[s] = True
    #@-node:ekr.20081121105001.537:indexWarning
    #@-node:ekr.20081121105001.521: Must be defined in base class
    #@+node:ekr.20081121105001.538: May be overridden in subclasses
    def flashCharacter(self,i,bg='white',fg='red',flashes=3,delay=75):
        pass

    def getYScrollPosition(self):
        return None # A flag

    def seeInsertPoint (self):
        self.see(self.getInsertPoint())

    def setYScrollPosition(self,pos):
        pass

    def scrollLines(self,n):
        pass

    #@+node:ekr.20081121105001.539:Configuration
    # Configuration will be handled by style sheets.
    def cget(self,*args,**keys):            return None
    def configure (self,*args,**keys):      pass
    def setBackgroundColor(self,color):     pass
    def setEditorColors (self,bg,fg):       pass
    def setForegroundColor(self,color):     pass
    #@-node:ekr.20081121105001.539:Configuration
    #@+node:ekr.20081121105001.540:Idle time
    def after_idle(self,func,threadCount):
        # g.trace(func.__name__,'threadCount',threadCount)
        return func(threadCount)

    def after(self,n,func,threadCount):
        def after_callback(func=func,threadCount=threadCount):
            # g.trace(func.__name__,threadCount)
            return func(threadCount)
        QtCore.QTimer.singleShot(n,after_callback)

    def scheduleIdleTimeRoutine (self,function,*args,**keys):
        g.trace()
        # if not g.app.unitTesting:
            # self.widget.after_idle(function,*args,**keys)
    #@-node:ekr.20081121105001.540:Idle time
    #@+node:ekr.20081121105001.541:Coloring (baseTextWidget)
    def removeAllTags(self):
        s = self.getAllText()
        self.colorSelection(0,len(s),'black')

    def tag_names (self):
        return []
    #@+node:ekr.20081121105001.542:colorSelection
    def colorSelection (self,i,j,colorName):

        w = self.widget
        if not colorName: return
        if g.unitTesting: return

    #@+at
    #     # Unlike Tk names, Qt names don't end in a digit.
    #     if colorName[-1].isdigit() and colorName[0] != '#':
    #         color = QtGui.QColor(colorName[:-1])
    #     else:
    #         color = QtGui.QColor(colorName)
    #@-at
    #@@c
        color = QtGui.QColor(leoColor.getColor(colorName, 'black'))
        if not color.isValid():
            # g.trace('unknown color name',colorName)
            return

        sb = w.verticalScrollBar()
        pos = sb.sliderPosition()
        old_i,old_j = self.getSelectionRange()
        old_ins = self.getInsertPoint()
        self.setSelectionRange(i,j)
        w.setTextColor(color)
        self.setSelectionRange(old_i,old_j,insert=old_ins)
        sb.setSliderPosition(pos)
    #@-node:ekr.20081121105001.542:colorSelection
    #@+node:ekr.20081124102726.10:tag_add
    def tag_add(self,tag,x1,x2):

        val = self.configDict.get(tag)
        if val:
            self.colorSelection(x1,x2,val)
    #@-node:ekr.20081124102726.10:tag_add
    #@+node:ekr.20081124102726.11:tag_config/ure
    def tag_config (self,*args,**keys):

        if len(args) == 1:
            key = args[0]
            self.tags[key] = keys
            val = keys.get('foreground')
            if val:
                # g.trace(key,val)
                self.configDict [key] = val
        else:
            g.trace('oops',args,keys)

    tag_configure = tag_config
    #@nonl
    #@-node:ekr.20081124102726.11:tag_config/ure
    #@-node:ekr.20081121105001.541:Coloring (baseTextWidget)
    #@-node:ekr.20081121105001.538: May be overridden in subclasses
    #@+node:ekr.20081121105001.543: Must be overridden in subclasses
    def getAllText(self):                   self.oops()
    def getInsertPoint(self):               self.oops()
    def getSelectionRange(self,sort=True):  self.oops()
    def hasSelection(self):                 self.oops()
    def see(self,i):                        self.oops()
    def setAllText(self,s,insert=None):     self.oops()
    def setInsertPoint(self,i):             self.oops()
    #@-node:ekr.20081121105001.543: Must be overridden in subclasses
    #@-others
#@-node:ekr.20081121105001.516: class leoQtBaseTextWidget
#@+node:ekr.20081121105001.544: class leoQLineEditWidget
class leoQLineEditWidget (leoQtBaseTextWidget):

    #@    @+others
    #@+node:ekr.20081121105001.545:Birth
    #@+node:ekr.20081121105001.546:ctor
    def __init__ (self,widget,name,c=None):

        # Init the base class.
        leoQtBaseTextWidget.__init__(self,widget,name,c=c)

        self.baseClassName='leoQLineEditWidget'

        # g.trace('leoQLineEditWidget',id(widget),g.callers(4))

        self.setConfig()
        self.setFontFromConfig()
        self.setColorFromConfig()
    #@-node:ekr.20081121105001.546:ctor
    #@+node:ekr.20081121105001.547:setFontFromConfig
    def setFontFromConfig (self,w=None):

        '''Set the font in the widget w (a body editor).'''

        return

        # c = self.c
        # if not w: w = self.widget

        # font = c.config.getFontFromParams(
            # "head_text_font_family", "head_text_font_size",
            # "head_text_font_slant",  "head_text_font_weight",
            # c.config.defaultBodyFontSize)

        # self.fontRef = font # ESSENTIAL: retain a link to font.
        # # w.configure(font=font)

        # # g.trace("BODY",body.cget("font"),font.cget("family"),font.cget("weight"))
    #@-node:ekr.20081121105001.547:setFontFromConfig
    #@+node:ekr.20081121105001.548:setColorFromConfig
    def setColorFromConfig (self,w=None):

        '''Set the font in the widget w (a body editor).'''

        return

        # c = self.c
        # if w is None: w = self.widget

        # bg = c.config.getColor("body_text_background_color") or 'white'
        # try:
            # pass ### w.configure(bg=bg)
        # except:
            # g.es("exception setting body text background color")
            # g.es_exception()

        # fg = c.config.getColor("body_text_foreground_color") or 'black'
        # try:
            # pass ### w.configure(fg=fg)
        # except:
            # g.es("exception setting body textforeground color")
            # g.es_exception()

        # bg = c.config.getColor("body_insertion_cursor_color")
        # if bg:
            # try:
                # pass ### w.configure(insertbackground=bg)
            # except:
                # g.es("exception setting body pane cursor color")
                # g.es_exception()

        # sel_bg = c.config.getColor('body_text_selection_background_color') or 'Gray80'
        # try:
            # pass ### w.configure(selectbackground=sel_bg)
        # except Exception:
            # g.es("exception setting body pane text selection background color")
            # g.es_exception()

        # sel_fg = c.config.getColor('body_text_selection_foreground_color') or 'white'
        # try:
            # pass ### w.configure(selectforeground=sel_fg)
        # except Exception:
            # g.es("exception setting body pane text selection foreground color")
            # g.es_exception()

        # # if sys.platform != "win32": # Maybe a Windows bug.
            # # fg = c.config.getColor("body_cursor_foreground_color")
            # # bg = c.config.getColor("body_cursor_background_color")
            # # if fg and bg:
                # # cursor="xterm" + " " + fg + " " + bg
                # # try:
                    # # pass ### w.configure(cursor=cursor)
                # # except:
                    # # import traceback ; traceback.print_exc()
    #@-node:ekr.20081121105001.548:setColorFromConfig
    #@+node:ekr.20081121105001.549:setConfig
    def setConfig (self):
        pass
    #@nonl
    #@-node:ekr.20081121105001.549:setConfig
    #@-node:ekr.20081121105001.545:Birth
    #@+node:ekr.20081121105001.550:Widget-specific overrides (QLineEdit)
    #@+node:ekr.20081121105001.551:getAllText
    def getAllText(self):

        w = self.widget
        s = w.text()
        return g.app.gui.toUnicode(s)
    #@nonl
    #@-node:ekr.20081121105001.551:getAllText
    #@+node:ekr.20081121105001.552:getInsertPoint
    def getInsertPoint(self):

        i = self.widget.cursorPosition()
        # g.trace(i)
        return i
    #@-node:ekr.20081121105001.552:getInsertPoint
    #@+node:ekr.20081121105001.553:getSelectionRange
    def getSelectionRange(self,sort=True):

        w = self.widget

        if w.hasSelectedText():
            i = w.selectionStart()
            s = w.selectedText()
            s = g.app.gui.toUnicode(s)
            j = i + len(s)
        else:
            i = j = w.cursorPosition()

        # g.trace(i,j)
        return i,j
    #@-node:ekr.20081121105001.553:getSelectionRange
    #@+node:ekr.20081121105001.554:hasSelection
    def hasSelection(self):

        return self.widget.hasSelection()
    #@-node:ekr.20081121105001.554:hasSelection
    #@+node:ekr.20081121105001.555:see & seeInsertPoint
    def see(self,i):
        pass

    def seeInsertPoint (self):
        pass
    #@-node:ekr.20081121105001.555:see & seeInsertPoint
    #@+node:ekr.20081121105001.556:setAllText
    def setAllText(self,s,insert=None):

        w = self.widget
        i = g.choose(insert is None,0,insert)
        w.setText(s)
        if insert is not None:
            self.setSelectionRange(i,i,insert=i)

        # g.trace(i,repr(s))
    #@-node:ekr.20081121105001.556:setAllText
    #@+node:ekr.20081121105001.557:setInsertPoint
    def setInsertPoint(self,i):

        w = self.widget
        s = w.text()
        s = g.app.gui.toUnicode(s)
        i = max(0,min(i,len(s)))
        w.setCursorPosition(i)
    #@-node:ekr.20081121105001.557:setInsertPoint
    #@+node:ekr.20081121105001.558:setSelectionRangeHelper
    def setSelectionRangeHelper(self,i,j,insert):

        w = self.widget
        # g.trace('i',i,'j',j,'insert',insert,g.callers(4))
        if i > j: i,j = j,i
        s = w.text()
        s = g.app.gui.toUnicode(s)
        i = max(0,min(i,len(s)))
        j = max(0,min(j,len(s)))
        k = max(0,min(j-i,len(s)))
        if i == j:
            w.setCursorPosition(i)
        else:
            w.setSelection(i,k)
    #@-node:ekr.20081121105001.558:setSelectionRangeHelper
    #@-node:ekr.20081121105001.550:Widget-specific overrides (QLineEdit)
    #@-others
#@-node:ekr.20081121105001.544: class leoQLineEditWidget
#@+node:ekr.20081121105001.559: class leoQScintillaWidget
class leoQScintillaWidget (leoQtBaseTextWidget):

    #@    @+others
    #@+node:ekr.20081121105001.560:Birth
    #@+node:ekr.20081121105001.561:ctor
    def __init__ (self,widget,name,c=None):

        # Init the base class.
        leoQtBaseTextWidget.__init__(self,widget,name,c=c)

        self.baseClassName='leoQScintillaWidget'

        self.useScintilla = True
        self.setConfig()
    #@-node:ekr.20081121105001.561:ctor
    #@+node:ekr.20081121105001.562:setConfig
    def setConfig (self):

        c = self.c ; w = self.widget
        tag = 'qt-scintilla-styles'
        qcolor,qfont = QtGui.QColor,QtGui.QFont

        def oops(s): g.trace('bad @data %s: %s' % (tag,s))

        # To do: make this configurable the leo way
        if 0: # Suppress lexing.
            w.setLexer()
            lexer = w.lexer()
        else:
            lexer = Qsci.QsciLexerPython(w)
            # A small font size, to be magnified.
            font = qfont("Courier New",8,qfont.Bold)
            lexer.setFont(font)
            table = None
            aList = c.config.getData('qt-scintilla-styles')
            if aList:
                aList = [s.split(',') for s in aList]
                table = []
                for z in aList:
                    if len(z) == 2:
                        color,style = z
                        table.append((color.strip(),style.strip()),)
                    else: oops('entry: %s' % z)
                # g.trace(g.printList(table))

            if not table:
                table = (
                    ('red','Comment'),
                    ('green','SingleQuotedString'),
                    ('green','DoubleQuotedString'),
                    ('green','TripleSingleQuotedString'),
                    ('green','TripleDoubleQuotedString'),
                    ('green','UnclosedString'),
                    ('blue','Keyword'),
                )
            for color,style in table:
                if hasattr(lexer,style):
                    style = getattr(lexer,style)
                    try:
                        lexer.setColor(qcolor(color),style)
                    except Exception:
                        oops('bad color: %s' % color)
                else: oops('bad style: %s' % style)

        w.setLexer(lexer)

        n = c.config.getInt('qt-scintilla-zoom-in')
        if n not in (None,0): w.zoomIn(n)

        w.setIndentationWidth(4)
        w.setIndentationsUseTabs(False)
        w.setAutoIndent(True)
    #@-node:ekr.20081121105001.562:setConfig
    #@-node:ekr.20081121105001.560:Birth
    #@+node:ekr.20081121105001.563:Widget-specific overrides (QScintilla)
    #@+node:ekr.20081121105001.564:getAllText
    def getAllText(self):

        w = self.widget
        s = w.text()
        s = g.app.gui.toUnicode(s)
        return s
    #@-node:ekr.20081121105001.564:getAllText
    #@+node:ekr.20081121105001.565:getInsertPoint
    def getInsertPoint(self):

        w = self.widget
        s = self.getAllText()
        row,col = w.getCursorPosition()  
        i = g.convertRowColToPythonIndex(s, row, col)
        return i
    #@-node:ekr.20081121105001.565:getInsertPoint
    #@+node:ekr.20081121105001.566:getSelectionRange
    def getSelectionRange(self,sort=True):

        w = self.widget

        if w.hasSelectedText():
            s = self.getAllText()
            row_i,col_i,row_j,col_j = w.getSelection()
            i = g.convertRowColToPythonIndex(s, row_i, col_i)
            j = g.convertRowColToPythonIndex(s, row_j, col_j)
            if sort and i > j: sel = j,i
        else:
            i = j = self.getInsertPoint()

        return i,j

    #@-node:ekr.20081121105001.566:getSelectionRange
    #@+node:ekr.20081121105001.567:hasSelection
    def hasSelection(self):

        return self.widget.hasSelectedText()
    #@-node:ekr.20081121105001.567:hasSelection
    #@+node:ekr.20081121105001.568:see
    def see(self,i):

        # Ok for now.  Using SCI_SETYCARETPOLICY might be better.
        w = self.widget
        s = self.getAllText()
        row,col = g.convertPythonIndexToRowCol(s,i)
        w.ensureLineVisible(row)

    # Use base-class method for seeInsertPoint.
    #@nonl
    #@-node:ekr.20081121105001.568:see
    #@+node:ekr.20081121105001.569:setAllText
    def setAllText(self,s,insert=None):

        '''Set the text of the widget.

        If insert is None, the insert point, selection range and scrollbars are initied.
        Otherwise, the scrollbars are preserved.'''

        w = self.widget
        w.setText(s)

    #@-node:ekr.20081121105001.569:setAllText
    #@+node:ekr.20081121105001.570:setInsertPoint
    def setInsertPoint(self,i):

        w = self.widget
        w.SendScintilla(w.SCI_SETCURRENTPOS,i)
        w.SendScintilla(w.SCI_SETANCHOR,i)
    #@-node:ekr.20081121105001.570:setInsertPoint
    #@+node:ekr.20081121105001.571:setSelectionRangeHelper
    def setSelectionRangeHelper(self,i,j,insert):

        w = self.widget

        # g.trace('i',i,'j',j,'insert',insert,g.callers(4))

        if insert in (j,None):
            self.setInsertPoint(j)
            w.SendScintilla(w.SCI_SETANCHOR,i)
        else:
            self.setInsertPoint(i)
            w.SendScintilla(w.SCI_SETANCHOR,j)
    #@-node:ekr.20081121105001.571:setSelectionRangeHelper
    #@-node:ekr.20081121105001.563:Widget-specific overrides (QScintilla)
    #@-others
#@-node:ekr.20081121105001.559: class leoQScintillaWidget
#@+node:ekr.20081121105001.572: class leoQTextEditWidget
class leoQTextEditWidget (leoQtBaseTextWidget):

    #@    @+others
    #@+node:ekr.20081121105001.573:Birth
    #@+node:ekr.20081121105001.574:ctor
    def __init__ (self,widget,name,c=None):

        # Init the base class.
        leoQtBaseTextWidget.__init__(self,widget,name,c=c)

        self.baseClassName='leoQTextEditWidget'

        widget.setUndoRedoEnabled(False)

        self.setConfig()
        self.setFontFromConfig()
        self.setColorFromConfig()
    #@-node:ekr.20081121105001.574:ctor
    #@+node:ekr.20081121105001.575:setFontFromConfig
    def setFontFromConfig (self,w=None):

        '''Set the font in the widget w (a body editor).'''

        c = self.c
        if not w: w = self.widget

        font = c.config.getFontFromParams(
            "body_text_font_family", "body_text_font_size",
            "body_text_font_slant",  "body_text_font_weight",
            c.config.defaultBodyFontSize)

        self.fontRef = font # ESSENTIAL: retain a link to font.
        # w.configure(font=font)

        # g.trace("BODY",body.cget("font"),font.cget("family"),font.cget("weight"))
    #@-node:ekr.20081121105001.575:setFontFromConfig
    #@+node:ekr.20081121105001.576:setColorFromConfig
    def setColorFromConfig (self,w=None):

        '''Set the font in the widget w (a body editor).'''

        c = self.c
        if w is None: w = self.widget

        bg = c.config.getColor("body_text_background_color") or 'white'
        try:
            pass ### w.configure(bg=bg)
        except:
            g.es("exception setting body text background color")
            g.es_exception()

        fg = c.config.getColor("body_text_foreground_color") or 'black'
        try:
            pass ### w.configure(fg=fg)
        except:
            g.es("exception setting body textforeground color")
            g.es_exception()

        bg = c.config.getColor("body_insertion_cursor_color")
        if bg:
            try:
                pass ### w.configure(insertbackground=bg)
            except:
                g.es("exception setting body pane cursor color")
                g.es_exception()

        sel_bg = c.config.getColor('body_text_selection_background_color') or 'Gray80'
        try:
            pass ### w.configure(selectbackground=sel_bg)
        except Exception:
            g.es("exception setting body pane text selection background color")
            g.es_exception()

        sel_fg = c.config.getColor('body_text_selection_foreground_color') or 'white'
        try:
            pass ### w.configure(selectforeground=sel_fg)
        except Exception:
            g.es("exception setting body pane text selection foreground color")
            g.es_exception()

        # if sys.platform != "win32": # Maybe a Windows bug.
            # fg = c.config.getColor("body_cursor_foreground_color")
            # bg = c.config.getColor("body_cursor_background_color")
            # if fg and bg:
                # cursor="xterm" + " " + fg + " " + bg
                # try:
                    # pass ### w.configure(cursor=cursor)
                # except:
                    # import traceback ; traceback.print_exc()
    #@-node:ekr.20081121105001.576:setColorFromConfig
    #@+node:ekr.20081121105001.577:setConfig
    def setConfig (self):

        c = self.c ; w = self.widget

        n = c.config.getInt('qt-rich-text-zoom-in')

        w.setWordWrapMode(QtGui.QTextOption.NoWrap)

        # w.zoomIn(1)
        # w.updateMicroFocus()
        if n not in (None,0):
            # This only works when there is no style sheet.
            # g.trace('zoom-in',n)
            w.zoomIn(n)
            w.updateMicroFocus()
    #@-node:ekr.20081121105001.577:setConfig
    #@-node:ekr.20081121105001.573:Birth
    #@+node:ekr.20081121105001.578:Widget-specific overrides (QTextEdit)
    #@+node:ekr.20081121105001.579:flashCharacter
    def flashCharacter(self,i,bg='white',fg='red',flashes=3,delay=75):

        # This causes problems during unit tests.
        # The selection point isn't restored in time.
        if g.app.unitTesting: return

        c = self.c ; w = self.widget

        # Reduce the flash time to the minimum.
        # flashes = max(1,min(2,flashes))
        # flashes = 1
        # delay = max(10,min(50,delay))

        def after(func):
            QtCore.QTimer.singleShot(delay,func)

        def addFlashCallback(self=self,w=w):
            n,i = self.flashCount,self.flashIndex
            # g.trace(n)
            self.setSelectionRange(i,i+1)
            self.flashCount -= 1
            after(removeFlashCallback)

        def removeFlashCallback(self=self,w=w):
            n,i = self.flashCount,self.flashIndex

            if n > 0:
                self.setSelectionRange(i,i)
                after(addFlashCallback)
            else:
                w.blockSignals(False)
                w.setDisabled(False)
                i = self.afterFlashIndex
                self.setSelectionRange(i,i,insert=i)
                # g.trace('i',i)
                w.setFocus()

        self.flashCount = flashes
        self.flashIndex = i
        self.afterFlashIndex = self.getInsertPoint()
        w.setDisabled(True)
        w.blockSignals(True)
        addFlashCallback()
    #@-node:ekr.20081121105001.579:flashCharacter
    #@+node:ekr.20081121105001.580:getAllText
    def getAllText(self):

        w = self.widget
        s = w.toPlainText()
        return g.app.gui.toUnicode(s)
    #@nonl
    #@-node:ekr.20081121105001.580:getAllText
    #@+node:ekr.20081121105001.581:getInsertPoint
    def getInsertPoint(self):

        return self.widget.textCursor().position()
    #@-node:ekr.20081121105001.581:getInsertPoint
    #@+node:ekr.20081121105001.582:getSelectionRange
    def getSelectionRange(self,sort=True):

        w = self.widget
        tc = w.textCursor()
        i,j = tc.selectionStart(),tc.selectionEnd()
        # g.trace(i,j,g.callers(4))
        return i,j
    #@nonl
    #@-node:ekr.20081121105001.582:getSelectionRange
    #@+node:ekr.20081121105001.583:getYScrollPosition
    def getYScrollPosition(self):

        w = self.widget
        sb = w.verticalScrollBar()
        i = sb.sliderPosition()

        # Return a tuple, only the first of which is used.
        return i,i 
    #@-node:ekr.20081121105001.583:getYScrollPosition
    #@+node:ekr.20081121105001.584:hasSelection
    def hasSelection(self):

        return self.widget.textCursor().hasSelection()
    #@-node:ekr.20081121105001.584:hasSelection
    #@+node:ekr.20081121105001.585:see
    def see(self,i):

        self.widget.ensureCursorVisible()
    #@nonl
    #@-node:ekr.20081121105001.585:see
    #@+node:ekr.20081121105001.586:seeInsertPoint
    def seeInsertPoint (self):

        self.widget.ensureCursorVisible()
    #@-node:ekr.20081121105001.586:seeInsertPoint
    #@+node:ekr.20081121105001.587:setAllText
    def setAllText(self,s,insert=None):

        '''Set the text of the widget.

        If insert is None, the insert point, selection range and scrollbars are initied.
        Otherwise, the scrollbars are preserved.'''

        w = self.widget
        # g.trace('len(s)',len(s),p and p.headString())
        sb = w.verticalScrollBar()
        if insert is None: i,pos = 0,0
        else: i,pos = insert,sb.sliderPosition()
        w.setPlainText(s)
        self.setSelectionRange(i,i,insert=i)
        sb.setSliderPosition(pos)
    #@-node:ekr.20081121105001.587:setAllText
    #@+node:ekr.20081121105001.588:setInsertPoint
    def setInsertPoint(self,i):

        w = self.widget
        s = w.toPlainText()
        cursor = w.textCursor()
        i = max(0,min(i,len(s)))
        cursor.setPosition(i)
        w.setTextCursor(cursor)
    #@-node:ekr.20081121105001.588:setInsertPoint
    #@+node:ekr.20081121105001.589:setSelectionRangeHelper & helper
    def setSelectionRangeHelper(self,i,j,insert):

        w = self.widget
        # g.trace('i',i,'j',j,'insert',insert,g.callers(4))
        e = QtGui.QTextCursor
        if i > j: i,j = j,i
        n = self.lengthHelper()
        # s = w.toPlainText() ; n = len(s)
        i = max(0,min(i,n))
        j = max(0,min(j,n))
        k = max(0,min(j-i,n))
        cursor = w.textCursor()
        if i == j:
            cursor.setPosition(i)
        elif insert in (j,None):
            cursor.setPosition(i)
            cursor.movePosition(e.Right,e.KeepAnchor,k)
        else:
            cursor.setPosition(j)
            cursor.movePosition(e.Left,e.KeepAnchor,k)

        w.setTextCursor(cursor)
    #@+node:ekr.20081121105001.590:lengthHelper
    def lengthHelper(self):

        '''Return the length of the text.'''

        w = self.widget
        cursor = w.textCursor()
        cursor.movePosition(QtGui.QTextCursor.End)
        n = cursor.position()
        return n

    #@-node:ekr.20081121105001.590:lengthHelper
    #@-node:ekr.20081121105001.589:setSelectionRangeHelper & helper
    #@+node:ekr.20081121105001.591:setYScrollPosition
    def setYScrollPosition(self,pos):

        w = self.widget
        sb = w.verticalScrollBar()
        if pos is None: pos = 0
        elif type(pos) == types.TupleType:
            pos = pos[0]
        sb.setSliderPosition(pos)
    #@-node:ekr.20081121105001.591:setYScrollPosition
    #@-node:ekr.20081121105001.578:Widget-specific overrides (QTextEdit)
    #@-others
#@-node:ekr.20081121105001.572: class leoQTextEditWidget
#@+node:ekr.20081121105001.592:class leoQtHeadlineWidget
class leoQtHeadlineWidget (leoQLineEditWidget):

    def __repr__ (self):
        return 'leoQLineEditWidget: %s' % id(self)
#@nonl
#@-node:ekr.20081121105001.592:class leoQtHeadlineWidget
#@+node:ekr.20081121105001.593:class findTextWrapper
class findTextWrapper (leoQLineEditWidget):

    '''A class representing the find/change edit widgets.'''

    pass
#@-node:ekr.20081121105001.593:class findTextWrapper
#@+node:ekr.20081121105001.594:class leoQtMinibuffer (leoQLineEditWidget)
class leoQtMinibuffer (leoQLineEditWidget):

    def __init__ (self,c):
        self.c = c
        w = c.frame.top.ui.lineEdit # QLineEdit
        # Init the base class.
        leoQLineEditWidget.__init__(self,widget=w,name='minibuffer',c=c)

        self.ev_filter = leoQtEventFilter(c,w=self,tag='minibuffer')
        w.installEventFilter(self.ev_filter)

    def setBackgroundColor(self,color):
        self.widget.setStyleSheet('background-color:%s' % color)

    def setForegroundColor(self,color):
        pass
#@-node:ekr.20081121105001.594:class leoQtMinibuffer (leoQLineEditWidget)
#@-node:ekr.20081121105001.515:Text widget classes
#@-others
#@-node:ekr.20081121105001.188:@thin qtGui.py
#@-leo<|MERGE_RESOLUTION|>--- conflicted
+++ resolved
@@ -3779,7 +3779,7 @@
             self.fullDrawing = False
             if trace:
                 theTime = tstop()
-                if False or not g.app.unitTesting:
+                if True and not g.app.unitTesting:
                     g.trace('%s: scroll: %s, drew %3s nodes in %s' % (
                         self.redrawCount,scroll,self.nodeDrawCount,theTime))
 
@@ -4037,11 +4037,7 @@
         p = leoNodes.position(v,childIndex,stack)
 
         if not p:
-<<<<<<< HEAD
-            self.oops('p: %s, v: %s, childIndex: %s, stack: %s' % (
-=======
             self.oops('item2position failed. p: %s, v: %s, childIndex: %s stack: %s' % (
->>>>>>> 6842e1db
                 p,v,childIndex,stack))
 
         return p
@@ -4104,97 +4100,7 @@
     #@+node:ekr.20081121105001.418:getIcon & getIconImage
     def getIcon(self,p):
 
-<<<<<<< HEAD
-            self.redrawCount += 1
-            if trace:
-                # g.trace(self.redrawCount,g.callers())
-                tstart()
-
-            # Init the data structures.
-            self.initData()
-            self.nodeDrawCount = 0
-            self.redrawing = True
-            self.fullDrawing = True # To suppress some traces.
-            try:
-                hScroll = w.horizontalScrollBar()
-                hPos = hScroll.sliderPosition()
-                w.clear()
-                # Draw all top-level nodes and their visible descendants.
-                if c.hoistStack:
-                    bunch = c.hoistStack[-1]
-                    p = bunch.p ; h = p.headString()
-                    if len(c.hoistStack) == 1 and h.startswith('@chapter') and p.hasChildren():
-                        p = p.firstChild()
-                        while p:
-                            self.drawTree(p)
-                            p.moveToNext()
-                    else:
-                        self.drawTree(p)
-                else:
-                    p = c.rootPosition()
-                    while p:
-                        self.drawTree(p)
-                        p.moveToNext()
-            finally:
-                if not self.selecting:
-                    self.setCurrentItem()
-                hScroll.setSliderPosition(hPos)
-
-                # Necessary to get the tree drawn initially.
-                w.repaint()
-
-                c.requestRedrawFlag= False
-                self.redrawing = False
-                self.fullDrawing = False
-                if trace:
-                    theTime = tstop()
-                    if not g.app.unitTesting:
-                        g.trace('%s: drew %3s nodes in %s' % (
-                            self.redrawCount,self.nodeDrawCount,theTime))
-
-        # Compatibility
-        if not use_partial_redraw:
-            redraw = full_redraw 
-            redraw_now = full_redraw
-            redraw_after_clone = full_redraw
-            redraw_after_contract = full_redraw
-            redraw_after_delete = full_redraw
-            redraw_after_expand = full_redraw
-            redraw_after_insert = full_redraw
-            redraw_after_move_down = full_redraw
-            redraw_after_move_left = full_redraw
-            redraw_after_move_right = full_redraw
-            redraw_after_move_up = full_redraw
-        #@-node:ekr.20081121105001.414: full_redraw
-        #@+node:ekr.20081209211810.1:drawChildren
-        def drawChildren (self,p,parent_item):
-
-            if p.hasChildren():
-                if p.isExpanded():
-                    self.expandItem(parent_item)
-                    child = p.firstChild()
-                    while child:
-                        self.drawTree(child,parent_item)
-                        child.moveToNext()
-                else:
-                    if 0: # Requires a full redraw in the expansion code.
-                        # Just draw one dummy child.
-                        self.drawNode(p.firstChild(),dummy=True)
-                    else:
-                        # Draw the hidden children.
-                        child = p.firstChild()
-                        while child:
-                            self.drawNode(child,parent_item)
-                            child.moveToNext()
-                    self.contractItem(parent_item)
-            else:
-                self.contractItem(parent_item)
-        #@-node:ekr.20081209211810.1:drawChildren
-        #@+node:ekr.20081121105001.164:drawNode
-        def drawNode (self,p,parent_item,dummy=False):
-=======
         '''Return the proper icon for position p.'''
->>>>>>> 6842e1db
 
         p.v.iconVal = val = p.v.computeIcon()
 
@@ -4315,57 +4221,34 @@
 
         c = self.c ; p1 = c.currentPosition()
 
-        g.trace(p and p.headString())
+        # Unlike in Tk, the user can't override.
+        # All the work is done in onItemCollapsed/Expanded.
+        g.doHook("boxclick1",c=c,p=p,v=p,event=event)
+        g.doHook("boxclick2",c=c,p=p,v=p,event=event)
+
         self.killEditing()
-
-        # if not p: p = self.eventToPosition(event)
-        # if not p: return
-
-        # c.setLog()
-
-        # if p and not g.doHook("boxclick1",c=c,p=p,v=p,event=event):
-            # c.endEditing()
-            # if p == p1 or self.initialClickExpandsOrContractsNode:
-                # if p.isExpanded(): p.contract()
-                # else:              p.expand()
-            # self.select(p)
-            # if c.frame.findPanel:
-                # c.frame.findPanel.handleUserClick(p)
-            # if self.stayInTree:
-                # c.treeWantsFocus()
-            # else:
-                # c.bodyWantsFocus()
-        # g.doHook("boxclick2",c=c,p=p,v=p,event=event)
-        # c.redraw()
-
-        # c.outerUpdate()
+        c.outerUpdate() ####
     #@-node:ekr.20081121105001.434:onClickBoxClick
     #@+node:ekr.20081121105001.435:onClickBoxRightClick
     def onClickBoxRightClick(self, event, p=None):
-        #g.trace()
+
+        # Unlike in Tk, the user can't override.
+        # All the work is done in onItemCollapsed/Expanded.
+        g.doHook("boxrclick1",c=c,p=p,v=p,event=event)
+        g.doHook("boxrclick2",c=c,p=p,v=p,event=event)
+
         self.killEditing()
-        return 'break'
-    #@nonl
+        c.outerUpdate() ####
     #@-node:ekr.20081121105001.435:onClickBoxRightClick
     #@+node:ekr.20081121105001.436:onPlusBoxRightClick
     def onPlusBoxRightClick (self,event,p=None):
 
         c = self.c
+
+        g.doHook('rclick-popup',c=c,p=p,event=event,context_menu='plusbox')
+
         self.killEditing()
-
-        # self._block_canvas_menu = True
-
-        # if not p: p = self.eventToPosition(event)
-        # if not p: return
-
-        # self.OnActivateHeadline(p)
-        # self.endEditLabel()
-
-        # g.doHook('rclick-popup',c=c,p=p,event=event,context_menu='plusbox')
-
-        # c.outerUpdate()
-
-        # return 'break'
+        c.outerUpdate()
     #@-node:ekr.20081121105001.436:onPlusBoxRightClick
     #@-node:ekr.20081121105001.433:Click Box...
     #@+node:ekr.20081121105001.437:findEditWidget
@@ -4483,6 +4366,7 @@
         else:
             # Make sure to end editing.
             self.killEditing()
+        c.outerUpdate() ####
     #@-node:ekr.20081121105001.443:onItemChanged
     #@+node:ekr.20081121105001.444:onItemCollapsed
     def onItemCollapsed (self,item):
@@ -4503,19 +4387,6 @@
 
         if trace: g.trace(p.headString() or "<no p>",g.callers(4))
 
-<<<<<<< HEAD
-        # c.outerUpdate()
-        # return 'break'
-    #@-node:ekr.20081121105001.441:onIconBoxDoubleClick
-    #@-node:ekr.20081121105001.438:Icon Box...
-    #@+node:ekr.20090109104215.1:onItemClicked
-    def onItemClicked (self,item,col):
-
-        c = self.c
-        w = self.treeWidget
-        w.setCurrentItem(item)
-    #@-node:ekr.20090109104215.1:onItemClicked
-=======
         p2 = self.item2position(item)
         if p2:
             p2.contract()
@@ -4524,8 +4395,8 @@
             self.killEditing()
         else:
             g.trace('Error: no p2')
+        c.outerUpdate() ####
     #@-node:ekr.20081121105001.444:onItemCollapsed
->>>>>>> 6842e1db
     #@+node:ekr.20081121105001.161:onItemDoubleClicked
     def onItemDoubleClicked (self,item,col):
 
@@ -4542,17 +4413,12 @@
         e.connect(e,
             QtCore.SIGNAL("textEdited(QTreeWidgetItem*,int)"),
             self.onHeadChanged)
-
-        # This appears not to catch right-clicks.
-        # e.connect(e,
-            # QtCore.SIGNAL("itemClicked(QTreeWidgetItem*, int)"),
-            # self.onItemClicked)
-
         self._editWidgetPosition = p.copy()
         self._editWidget = e
         self._editWidgetWrapper = leoQtHeadlineWidget(
             widget=e,name='head',c=c)
         e.setObjectName('headline')
+        c.outerUpdate() ####
     #@-node:ekr.20081121105001.161:onItemDoubleClicked
     #@+node:ekr.20081121105001.445:onItemExpanded
     def onItemExpanded (self,item):
@@ -4590,6 +4456,7 @@
         finally:
             self.expanding = False
             self.setCurrentItem()
+            c.outerUpdate() ####
     #@-node:ekr.20081121105001.445:onItemExpanded
     #@+node:ekr.20081121105001.162:onTreeSelect
     def onTreeSelect(self):
@@ -4618,6 +4485,7 @@
         else:
             # An error.
             g.trace('no p for item: %s' % item,g.callers(4))
+            c.outerUpdate() ####
     #@nonl
     #@-node:ekr.20081121105001.162:onTreeSelect
     #@+node:ekr.20081121105001.442:setCurrentItem
@@ -4919,7 +4787,7 @@
 
         if item:
             w.setCurrentItem(item) # Must do this first.
-            w.editItem(item)
+            w.editItem(item) # Generates focus-in event that tree doesn't report.
             e = w.itemWidget(item,0) # A QLineEdit
             if e:
                 s = e.text() ; len_s = len(s)
@@ -6000,11 +5868,21 @@
     #@+node:ekr.20081121105001.168:eventFilter
     def eventFilter(self, obj, event):
 
+        trace = False ; verbose = True
+        traceFocus = False and not g.unitTesting
         c = self.c ; k = c.k 
-        trace = False ; verbose = True
         eventType = event.type()
         ev = QtCore.QEvent
-        kinds = (ev.ShortcutOverride,ev.KeyPress,ev.KeyRelease)
+        kinds = [ev.ShortcutOverride,ev.KeyPress,ev.KeyRelease]
+        if traceFocus:
+            table = (
+                (ev.FocusIn, 'focus-in '),
+                (ev.FocusOut,'focus-out'))
+            for evKind,kind in table:
+                if eventType == evKind:
+                    g.trace('%s %s %s' % (
+                        (kind,id(obj),
+                        g.app.gui.widget_name(obj) or obj)))
 
         if eventType in kinds:
             tkKey,ch,ignore = self.toTkKey(event)
