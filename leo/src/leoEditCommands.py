# -*- coding: utf-8 -*-
#@+leo-ver=4-thin
#@+node:ekr.20050710142719:@thin leoEditCommands.py
#@@first

'''Basic editor commands for Leo.

Modelled after Emacs and Vim commands.'''

#@<< imports >>
#@+node:ekr.20050710151017:<< imports >>
# __pychecker__ = '--no-import'

import leoGlobals as g

import leoFind
import leoKeys
import leoPlugins
import leoTest

import cPickle
import difflib
import os
import re
import string
import sys

try:
    import ctypes
    import ctypes.util
except ImportError:
    ctypes = None

subprocess = g.importExtension('subprocess',pluginName=None,verbose=False)
#@-node:ekr.20050710151017:<< imports >>
#@nl

#@<< define class baseEditCommandsClass >>
#@+node:ekr.20050920084036.1:<< define class baseEditCommandsClass >>
class baseEditCommandsClass:

    '''The base class for all edit command classes'''

    #@    @+others
    #@+node:ekr.20050920084036.2: ctor, finishCreate, init (baseEditCommandsClass)
    def __init__ (self,c):

        self.c = c
        self.k = self.k = None
        self.registers = {} # To keep pychecker happy.
        self.undoData = None

    def finishCreate(self):

        # Class delegators.
        self.k = self.k = self.c.k
        try:
            self.w = self.c.frame.body.bodyCtrl # New in 4.4a4.
        except AttributeError:
            self.w = None

    def init (self):

        '''Called from k.keyboardQuit to init all classes.'''

        pass
    #@nonl
    #@-node:ekr.20050920084036.2: ctor, finishCreate, init (baseEditCommandsClass)
    #@+node:ekr.20051214132256:begin/endCommand (baseEditCommands)
    #@+node:ekr.20051214133130:beginCommand  & beginCommandWithEvent
    def beginCommand (self,undoType='Typing'):

        '''Do the common processing at the start of each command.'''

        return self.beginCommandHelper(ch='',undoType=undoType,w=self.w)

    def beginCommandWithEvent (self,event,undoType='Typing'):

        '''Do the common processing at the start of each command.'''

        return self.beginCommandHelper(ch=event.char,undoType=undoType,w=event.widget)
    #@+node:ekr.20051215102349:beingCommandHelper
    # New in Leo 4.4b4: calling beginCommand is valid for all widgets,
    # but does nothing unless we are in the body pane.

    def beginCommandHelper (self,ch,undoType,w):

        c = self.c ; p = c.currentPosition()
        name = c.widget_name(w)

        if name.startswith('body'):
            oldSel =  w.getSelectionRange()
            oldText = p.bodyString()
            self.undoData = g.Bunch(
                ch=ch,name=name,oldSel=oldSel,oldText=oldText,w=w,undoType=undoType)
        else:
            self.undoData = None

        return w
    #@-node:ekr.20051215102349:beingCommandHelper
    #@-node:ekr.20051214133130:beginCommand  & beginCommandWithEvent
    #@+node:ekr.20051214133130.1:endCommand
    # New in Leo 4.4b4: calling endCommand is valid for all widgets,
    # but handles undo only if we are in body pane.

    def endCommand(self,label=None,changed=True,setLabel=True):

        '''Do the common processing at the end of each command.'''

        c = self.c ; b = self.undoData ; k = self.k

        # g.trace('changed',changed)

        if b and b.name.startswith('body') and changed:
            c.frame.body.onBodyChanged(undoType=b.undoType,
                oldSel=b.oldSel,oldText=b.oldText,oldYview=None)

        self.undoData = None # Bug fix: 1/6/06 (after a5 released).

        k.clearState()

        # Warning: basic editing commands **must not** set the label.
        if setLabel:
            if label:
                k.setLabelGrey(label)
            else:
                k.resetLabel()
    #@-node:ekr.20051214133130.1:endCommand
    #@-node:ekr.20051214132256:begin/endCommand (baseEditCommands)
    #@+node:ekr.20061007105001:editWidget
    def editWidget (self,event):

        c = self.c ; w = event and event.widget

        if w and g.app.gui.isTextWidget(w):
            self.w = w
        else:
            self.w = self.c.frame.body and self.c.frame.body.bodyCtrl

        if self.w:
            c.widgetWantsFocusNow(self.w)

        return self.w
    #@nonl
    #@-node:ekr.20061007105001:editWidget
    #@+node:ekr.20050920084036.5:getPublicCommands & getStateCommands
    def getPublicCommands (self):

        '''Return a dict describing public commands implemented in the subclass.
        Keys are untranslated command names.  Values are methods of the subclass.'''

        return {}
    #@-node:ekr.20050920084036.5:getPublicCommands & getStateCommands
    #@+node:ekr.20050920084036.6:getWSString
    def getWSString (self,s):

        return ''.join([g.choose(ch=='\t',ch,' ') for ch in s])
    #@-node:ekr.20050920084036.6:getWSString
    #@+node:ekr.20050920084036.7:oops
    def oops (self):

        print("baseEditCommandsClass oops:",
            g.callers(),
            "must be overridden in subclass")
    #@-node:ekr.20050920084036.7:oops
    #@+node:ekr.20050929161635:Helpers
    #@+node:ekr.20050920084036.249:_chckSel
    def _chckSel (self,event,warning='no selection'):

        c = self.c ; k = self.k

        w = self.editWidget(event)

        val = w and w.hasSelection()

        if warning and not val:
            k.setLabelGrey(warning)

        return val
    #@-node:ekr.20050920084036.249:_chckSel
    #@+node:ekr.20050920084036.250:_checkIfRectangle
    def _checkIfRectangle (self,event):

        k = self.k ; key = event.keysym.lower()

        val = self.registers.get(key)

        if val and type(val) == type([]):
            k.clearState()
            k.setLabelGrey("Register contains Rectangle, not text")
            return True

        return False
    #@-node:ekr.20050920084036.250:_checkIfRectangle
    #@+node:ekr.20050920084036.233:getRectanglePoints
    def getRectanglePoints (self,w):

        c = self.c
        c.widgetWantsFocusNow(w)

        s = w.getAllText()
        i,j = w.getSelectionRange()
        r1,r2 = g.convertPythonIndexToRowCol(s,i)
        r3,r4 = g.convertPythonIndexToRowCol(s,j)

        return r1+1,r2,r3+1,r4
    #@-node:ekr.20050920084036.233:getRectanglePoints
    #@+node:ekr.20051002090441:keyboardQuit
    def keyboardQuit (self,event):

        '''Clear the state and the minibuffer label.'''

        return self.k.keyboardQuit(event)
    #@-node:ekr.20051002090441:keyboardQuit
    #@-node:ekr.20050929161635:Helpers
    #@-others
#@-node:ekr.20050920084036.1:<< define class baseEditCommandsClass >>
#@nl

#@+others
#@+node:ekr.20050924100713: Module level...
#@+node:ekr.20050920084720:createEditCommanders (leoEditCommands module)
def createEditCommanders (c):

    '''Create edit classes in the commander.'''

    global classesList

    for name, theClass in classesList:
        theInstance = theClass(c)# Create the class.
        setattr(c,name,theInstance)
        # g.trace(name,theInstance)
#@-node:ekr.20050920084720:createEditCommanders (leoEditCommands module)
#@+node:ekr.20050922104731:finishCreateEditCommanders (leoEditCommands module)
def finishCreateEditCommanders (c):

    '''Finish creating edit classes in the commander.

    Return the commands dictionary for all the classes.'''

    global classesList

    d = {}

    for name, theClass in classesList:
        theInstance = getattr(c,name)
        theInstance.finishCreate()
        theInstance.init()
        d2 = theInstance.getPublicCommands()
        if d2:
            d.update(d2)
            if 0:
                keys = d2.keys()
                keys.sort()
                print '----- %s' % name
                for key in keys: print key

    return d
#@-node:ekr.20050922104731:finishCreateEditCommanders (leoEditCommands module)
#@+node:ekr.20050924100713.1:initAllEditCommanders
def initAllEditCommanders (c):

    '''Re-init classes in the commander.'''

    global classesList

    for name, theClass in classesList:
        theInstance = getattr(c,name)
        theInstance.init()
#@-node:ekr.20050924100713.1:initAllEditCommanders
#@-node:ekr.20050924100713: Module level...
#@+node:ekr.20050920084036.13:abbrevCommandsClass (test)
#@+at
# 
# type some text, set its abbreviation with Control-x a i g, type the text for 
# abbreviation expansion
# type Control-x a e ( or Alt-x expand-abbrev ) to expand abbreviation
# type Alt-x abbrev-on to turn on automatic abbreviation expansion
# Alt-x abbrev-on to turn it off
# 
# an example:
# type:
# frogs
# after typing 's' type Control-x a i g.  This will turn the miniBuffer blue, 
# type in your definition. For example: turtles.
# 
# Now in the buffer type:
# frogs
# after typing 's' type Control-x a e.  This will turn the 'frogs' into:
# turtles
#@-at
#@@c

class abbrevCommandsClass (baseEditCommandsClass):

    #@    @+others
    #@+node:ekr.20050920084036.14: ctor & finishCreate
    def __init__ (self,c):

        baseEditCommandsClass.__init__(self,c) # init the base class.

        # Set local ivars.
        self.abbrevs ={}
        self.daRanges = []
        self.event = None
        self.dynaregex = re.compile(
            r'[%s%s\-_]+'%(string.ascii_letters,string.digits))
            # Not a unicode problem.
            # For dynamic abbreviations
        self.globalDynamicAbbrevs = c.config.getBool('globalDynamicAbbrevs')
        self.store ={'rlist':[], 'stext':''} # For dynamic expansion.
        self.w = None

    def finishCreate(self):

        baseEditCommandsClass.finishCreate(self)
    #@-node:ekr.20050920084036.14: ctor & finishCreate
    #@+node:ekr.20050920084036.15: getPublicCommands & getStateCommands
    def getPublicCommands (self):

        return {
            # 'expand-abbrev':              self.expandAbbrev, # Not a command.

            # Dynamic...
            'dabbrev-completion':           self.dynamicCompletion,
            'dabbrev-expands':              self.dynamicExpansion,

            # Static...
            'abbrev-mode':                  self.toggleAbbrevMode,
            'add-global-abbrev':            self.addAbbreviation,
            # 'expand-region-abbrevs':        self.regionalExpandAbbrev,
            'inverse-add-global-abbrev':    self.addInverseAbbreviation,
            'kill-all-abbrevs':             self.killAllAbbrevs,
            'list-abbrevs':                 self.listAbbrevs,
            'read-abbrev-file':             self.readAbbreviations,
            'write-abbrev-file':            self.writeAbbreviations,
        }
    #@-node:ekr.20050920084036.15: getPublicCommands & getStateCommands
    #@+node:ekr.20050920084036.58:dynamic abbreviation...
    #@+node:ekr.20050920084036.60:dynamicCompletion
    def dynamicCompletion (self,event=None):

        '''Insert the common prefix of all dynamic abbrev's matching the present word.
        This corresponds to C-M-/ in Emacs.'''

        k = self.k
        w = self.editWidget(event)
        if not w: return
        if g.app.gui.guiName() != 'tkinter':
            return g.es('command not ready yet',color='blue')

        s = w.getAllText()
        ins = w.getInsertPoint()
        i,j = g.getWord(s,ins)
        txt = w.get(i,j)
        rlist = []
        self.getDynamicList(w,txt,rlist)
        if rlist:
            prefix = reduce(g.longestCommonPrefix,rlist)
            if prefix:
                w.delete(i,j)
                w.insert(i,prefix)
    #@-node:ekr.20050920084036.60:dynamicCompletion
    #@+node:ekr.20050920084036.59:dynamicExpansion
    def dynamicExpansion (self,event=None):

        '''Expand the word in the buffer before point as a dynamic abbrev,
        by searching in the buffer for words starting with that abbreviation (dabbrev-expand).
        This corresponds to M-/ in Emacs.'''

        k = self.k
        w = self.editWidget(event)
        if not w: return
        if g.app.gui.guiName() not in ('null','tkinter'):
            return g.es('command not ready yet',color='blue')

        s = w.getAllText()
        ins = w.getInsertPoint()
        i,j = g.getWord(s,ins)
        txt = w.get(i,j)
        rlist = []
        self.getDynamicList(w,txt,rlist)
        if not rlist: return
        prefix = reduce(g.longestCommonPrefix,rlist)
        if prefix and prefix != txt:
            w.delete(i,j)
            w.insert(i,prefix)
        else:
            self.dynamicExpandHelper(prefix,rlist,w)
    #@+node:ekr.20070605110441:dynamicExpandHelper
    def dynamicExpandHelper (self,prefix=None,rlist=None,w=None):

        k = self.k ; tag = 'dabbrev-expand'
        state = k.getState(tag)

        if state == 0:
            self.w = w
            names = rlist ; event = None
            prefix2 = 'dabbrev-expand: '
            k.setLabelBlue(prefix2+prefix,protect=True)
            k.getArg(event,tag,1,self.dynamicExpandHelper,prefix=prefix2,tabList=names)
        else:
            k.clearState()
            k.resetLabel()
            if k.arg:
                w = self.w
                s = w.getAllText()
                ins = w.getInsertPoint()
                i,j = g.getWord(s,ins)
                w.delete(i,j)
                w.insert(i,k.arg)

    #@-node:ekr.20070605110441:dynamicExpandHelper
    #@-node:ekr.20050920084036.59:dynamicExpansion
    #@+node:ekr.20050920084036.61:getDynamicList (helper)
    def getDynamicList (self,w,txt,rlist):

        items = []
        if self.globalDynamicAbbrevs:
            for p in self.c.allNodes_iter():
                s = p.bodyString()
                if s:
                    items.extend(self.dynaregex.findall(s))
        else:
            # Make a big list of what we are considering a 'word'
            s = w.getAllText()
            items.append(self.dynaregex.findall(s))

        # g.trace('txt',repr(txt),'len(items)',len(items))

        if items:
            for word in items:
                if not word.startswith(txt) or word == txt:
                    continue
                    # dont need words that dont match or == the pattern
                if word not in rlist:
                    rlist.append(word)
                else:
                    rlist.remove(word)
                    rlist.append(word)

        # g.trace('rlist',rlist)
    #@-node:ekr.20050920084036.61:getDynamicList (helper)
    #@-node:ekr.20050920084036.58:dynamic abbreviation...
    #@+node:ekr.20070531103114:static abbrevs
    #@+node:ekr.20050920084036.25:addAbbreviation
    def addAbbreviation (self,event):

        '''Add an abbreviation:
        The selected text is the abbreviation;
        the minibuffer prompts you for the name of the abbreviation.
        Also sets abbreviations on.'''

        k = self.k ; state = k.getState('add-abbr')

        if state == 0:
            w = self.editWidget(event) # Sets self.w
            if not w: return
            k.setLabelBlue('Add Abbreviation: ',protect=True)
            k.getArg(event,'add-abbr',1,self.addAbbreviation)
        else:
            w = self.w
            k.clearState()
            k.resetLabel()
            s = w.getAllText()
            i = w.getInsertPoint()
            i,j = g.getWord(s,i-1)
            word = s[i:j]
            if k.arg.strip():
                self.abbrevs [k.arg] = word
                k.abbrevOn = True
                k.setLabelGrey(
                    "Abbreviations are on.\nAbbreviation: '%s' = '%s'" % (
                    k.arg,word))
    #@-node:ekr.20050920084036.25:addAbbreviation
    #@+node:ekr.20051004080550:addInverseAbbreviation
    def addInverseAbbreviation (self,event):

        '''Add an inverse abbreviation:
        The selected text is the abbreviation name;
        the minibuffer prompts you for the value of the abbreviation.'''

        k = self.k ; state = k.getState('add-inverse-abbr')

        if state == 0:
            w = self.editWidget(event) # Sets self.w
            if not w: return
            k.setLabelBlue('Add Inverse Abbreviation: ',protect=True)
            k.getArg(event,'add-inverse-abbr',1,self.addInverseAbbreviation)
        else:
            w = self.w
            k.clearState()
            k.resetLabel()
            s = w.getAllText()
            i = w.getInsertPoint()
            i,j = g.getWord(s,i-1)
            word = s[i:j]
            if word:
                self.abbrevs [word] = k.arg
    #@-node:ekr.20051004080550:addInverseAbbreviation
    #@+node:ekr.20050920084036.27:expandAbbrev
    def expandAbbrev (self,event):

        '''Not a command.  Called from k.masterCommand to expand
        abbreviations in event.widget.'''

        k = self.k ; c = self.c ; ch = event.char.strip()
        w = self.editWidget(event)
        if not w: return

        word = w.get('insert -1c wordstart','insert -1c wordend')
        g.trace('ch',repr(ch),'word',repr(word))
        if ch:
            # We must do this: expandAbbrev is called from Alt-x and Control-x,
            # we get two differnt types of data and w states.
            word = '%s%s'% (word,ch)

        val = self.abbrevs.get(word)
        if val is not None:
            s = w.getAllText()
            i = w.getInsertPoint()
            i,j = g.getWord(s,i-1)
            if i != j: w.delete(i,j)
            w.insert(i,val)
            c.frame.body.onBodyChanged(undoType='Typing')

        return val is not None
    #@-node:ekr.20050920084036.27:expandAbbrev
    #@+node:ekr.20050920084036.18:killAllAbbrevs
    def killAllAbbrevs (self,event):

        '''Delete all abbreviations.'''

        self.abbrevs = {}
    #@-node:ekr.20050920084036.18:killAllAbbrevs
    #@+node:ekr.20050920084036.19:listAbbrevs
    def listAbbrevs (self,event):

        '''List all abbreviations.'''

        k = self.k

        if self.abbrevs:
            for z in self.abbrevs:
<<<<<<< HEAD
                g.es('','%s=%s' % (z,self.abbrevs[z]))
=======
                s = self.abbrevs[z]
                g.es('','%s=%s' % (z,s))
>>>>>>> f12d63c3
    #@-node:ekr.20050920084036.19:listAbbrevs
    #@+node:ekr.20050920084036.20:readAbbreviations
    def readAbbreviations (self,event):

        '''Read abbreviations from a file.'''

        fileName = g.app.gui.runOpenFileDialog(
            title = 'Open Abbreviation File',
            filetypes = [("Text","*.txt"), ("All files","*")],
            defaultextension = ".txt")

        if not fileName: return

        try:
            f = open(fileName)
            for x in f:
                a, b = x.split('=')
                b = b [:-1]
                self.abbrevs [a] = b
            f.close()
        except IOError:
            g.es('can not open',fileName)
    #@-node:ekr.20050920084036.20:readAbbreviations
    #@+node:ekr.20050920084036.21:regionalExpandAbbrev (TK code)
    # def regionalExpandAbbrev (self,event):

        # '''Exapand abbreviations throughout a region.'''

        # k = self.k ; w = self.editWidget(event)
        # if not w or not self._chckSel(event): return

        # i1,i2 = w.getSelectionRange()
        # ins = w.getInsertPoint()
        # 
        #@nonl
        #@<< define a new generator searchXR >>
        #@+node:ekr.20050920084036.22:<< define a new generator searchXR >> LATER
        # @ This is a generator (it contains a yield).
        # To make this work we must define a new generator for each call to regionalExpandAbbrev.
        # @c
        # def searchXR (i1,i2,ins,event):
            # k = self.k
            # w = self.editWidget(event)
            # if not w: return

            # w.tag_add('sXR',i1,i2)
            # while i1:
                # tr = w.tag_ranges('sXR')
                # if not tr: break
                # i1 = w.search(r'\w',i1,stopindex=tr[1],regexp=True)
                # if i1:
                    # word = w.get('%s wordstart' % i1,'%s wordend' % i1)
                    # w.tag_delete('found')
                    # w.tag_add('found','%s wordstart' % i1,'%s wordend' % i1)
                    # w.tag_config('found',background='yellow')
                    # if self.abbrevs.has_key(word):
                        # k.setLabel('Replace %s with %s? y/n' % (word,self.abbrevs[word]))
                        # yield None
                        # if k.regXKey == 'y':
                            # ind = w.index('%s wordstart' % i1)
                            # w.delete('%s wordstart' % i1,'%s wordend' % i1)
                            # w.insert(ind,self.abbrevs[word])
                    # i1 = '%s wordend' % i1
            # w.setInsertPoint(ins,ins,insert=ins)
            # w.tag_delete('sXR')
            # w.tag_delete('found')
            # k.setLabelGrey('')
            # self.k.regx = g.bunch(iter=None,key=None)
        #@-node:ekr.20050920084036.22:<< define a new generator searchXR >> LATER
        #@nl

        # # EKR: the 'result' of calling searchXR is a generator object.
        # k.regx.iter = searchXR(i1,i2,ins,event)
        # k.regx.iter.next() # Call it the first time.
    #@nonl
    #@-node:ekr.20050920084036.21:regionalExpandAbbrev (TK code)
    #@+node:ekr.20050920084036.23:toggleAbbrevMode
    def toggleAbbrevMode (self,event):

        '''Toggle abbreviation mode.'''

        k = self.k
        k.abbrevOn = not k.abbrevOn
        k.keyboardQuit(event)
        k.setLabel('Abbreviations are ' + g.choose(k.abbrevOn,'On','Off'))
    #@-node:ekr.20050920084036.23:toggleAbbrevMode
    #@+node:ekr.20050920084036.24:writeAbbreviations
    def writeAbbreviations (self,event):

        '''Write abbreviations to a file.'''

        fileName = g.app.gui.runSaveFileDialog(
            initialfile = None,
            title='Write Abbreviations',
            filetypes = [("Text","*.txt"), ("All files","*")],
            defaultextension = ".txt")

        if not fileName: return

        try:
            f = open(fileName,'w')
            for x in self.abbrevs:
                f.write('%s=%s\n' % (x,self.abbrevs[x]))
            f.close()
        except IOError:
            g.es('can not create',fileName)
    #@-node:ekr.20050920084036.24:writeAbbreviations
    #@-node:ekr.20070531103114:static abbrevs
    #@-others
#@-node:ekr.20050920084036.13:abbrevCommandsClass (test)
#@+node:ekr.20050920084036.31:bufferCommandsClass
#@+at 
#@nonl
# An Emacs instance does not have knowledge of what is considered a buffer in 
# the environment.
# 
# The call to setBufferInteractionMethods calls the buffer configuration 
# methods.
#@-at
#@@c

class bufferCommandsClass (baseEditCommandsClass):

    #@    @+others
    #@+node:ekr.20050920084036.32: ctor (bufferCommandsClass)
    def __init__ (self,c):

        baseEditCommandsClass.__init__(self,c) # init the base class.

        self.fromName = '' # Saved name from getBufferName.
        self.nameList = [] # [n: <headline>]
        self.names = {}
        self.tnodes = {} # Keys are n: <headline>, values are tnodes.

        try:
            self.w = c.frame.body.bodyCtrl
        except AttributeError:
            self.w = None
    #@-node:ekr.20050920084036.32: ctor (bufferCommandsClass)
    #@+node:ekr.20050920084036.33: getPublicCommands
    def getPublicCommands (self):

        return {

            # These do not seem useful.
                # 'copy-to-buffer':               self.copyToBuffer,
                # 'insert-to-buffer':             self.insertToBuffer,

            'append-to-buffer':             self.appendToBuffer,
            'kill-buffer' :                 self.killBuffer,
            'list-buffers' :                self.listBuffers,
            'list-buffers-alphabetically':  self.listBuffersAlphabetically,
            'prepend-to-buffer':            self.prependToBuffer,
            'rename-buffer':                self.renameBuffer,
            'switch-to-buffer':             self.switchToBuffer,
        }
    #@-node:ekr.20050920084036.33: getPublicCommands
    #@+node:ekr.20050920084036.34:Entry points
    #@+node:ekr.20050920084036.35:appendToBuffer
    def appendToBuffer (self,event):

        '''Add the selected body text to the end of the body text of a named buffer (node).'''

        w = self.editWidget(event) # Sets self.w
        if not w: return

        self.k.setLabelBlue('Append to buffer: ')
        self.getBufferName(self.appendToBufferFinisher)

    def appendToBufferFinisher (self,name):

        c = self.c ; k = self.k ; w = self.w
        s = w.getSelectedText()
        p = self.findBuffer(name)
        if s and p:
            c.beginUpdate()
            try:
                w = self.w
                c.selectPosition(p)
                self.beginCommand('append-to-buffer: %s' % p.headString())
                w.insert('end',s)
                w.setInsertPoint('end')
                w.seeInsertPoint()
                self.endCommand()
            finally:
                c.endUpdate()
                c.recolor_now()
    #@nonl
    #@-node:ekr.20050920084036.35:appendToBuffer
    #@+node:ekr.20050920084036.36:copyToBuffer
    def copyToBuffer (self,event):

        '''Add the selected body text to the end of the body text of a named buffer (node).'''

        w = self.editWidget(event) # Sets self.w
        if not w: return

        self.k.setLabelBlue('Copy to buffer: ')
        self.getBufferName(self.copyToBufferFinisher)

    def copyToBufferFinisher (self,event,name):

        c = self.c ; k = self.k ; w = self.w
        s = w.getSelectedText()
        p = self.findBuffer(name)
        if s and p:
            c.beginUpdate()
            try:
                c.selectPosition(p)
                self.beginCommand('copy-to-buffer: %s' % p.headString())
                w.insert('end',s)
                w.setInsertPoint('end')
                self.endCommand()
            finally:
                c.endUpdate()
                c.recolor_now()
    #@-node:ekr.20050920084036.36:copyToBuffer
    #@+node:ekr.20050920084036.37:insertToBuffer
    def insertToBuffer (self,event):

        '''Add the selected body text at the insert point of the body text of a named buffer (node).'''

        w = self.editWidget(event) # Sets self.w
        if not w: return

        self.k.setLabelBlue('Insert to buffer: ')
        self.getBufferName(self.insertToBufferFinisher)

    def insertToBufferFinisher (self,event,name):

        c = self.c ; k = self.k ; w = self.w
        s = w.getSelectedText()
        p = self.findBuffer(name)
        if s and p:
            c.beginUpdate()
            try:
                c.selectPosition(p)
                self.beginCommand('insert-to-buffer: %s' % p.headString())
                i = w.getInsertPoint()
                w.insert(i,s)
                w.seeInsertPoint()
                self.endCommand()
            finally:
                c.endUpdate()
    #@-node:ekr.20050920084036.37:insertToBuffer
    #@+node:ekr.20050920084036.38:killBuffer
    def killBuffer (self,event):

        '''Delete a buffer (node) and all its descendants.'''

        w = self.editWidget(event) # Sets self.w
        if not w: return

        self.k.setLabelBlue('Kill buffer: ')
        self.getBufferName(self.killBufferFinisher)

    def killBufferFinisher (self,name):

        c = self.c ; p = self.findBuffer(name)
        if p:
            h = p.headString()
            current = c.currentPosition()
            c.selectPosition(p)
            c.deleteOutline (op_name='kill-buffer: %s' % h)
            c.selectPosition(current)
            self.k.setLabelBlue('Killed buffer: %s' % h)
    #@-node:ekr.20050920084036.38:killBuffer
    #@+node:ekr.20050920084036.42:listBuffers & listBuffersAlphabetically
    def listBuffers (self,event):

        '''List all buffers (node headlines), in outline order.
        Nodes with the same headline are disambiguated by giving their parent or child index.
        '''

        self.computeData()
        g.es('buffers...')
        for name in self.nameList:
            g.es('',name)

    def listBuffersAlphabetically (self,event):

        '''List all buffers (node headlines), in alphabetical order.
        Nodes with the same headline are disambiguated by giving their parent or child index.'''

        self.computeData()
        names = self.nameList[:] ; names.sort()

        g.es('buffers...')
        for name in names:
            g.es('',name)
    #@-node:ekr.20050920084036.42:listBuffers & listBuffersAlphabetically
    #@+node:ekr.20050920084036.39:prependToBuffer
    def prependToBuffer (self,event):

        '''Add the selected body text to the start of the body text of a named buffer (node).'''

        w = self.editWidget(event) # Sets self.w
        if not w: return

        self.k.setLabelBlue('Prepend to buffer: ')
        self.getBufferName(self.prependToBufferFinisher)

    def prependToBufferFinisher (self,event,name):

        c = self.c ; k = self.k ; w = self.w
        s = w.getSelectedText()
        p = self.findBuffer(name)
        if s and p:
            c.beginUpdate()
            try:
                c.selectPosition(p)
                self.beginCommand('prepend-to-buffer: %s' % p.headString())
                w.insert(0,s)
                w.setInsertPoint(0)
                w.seeInsertPoint()
                self.endCommand()
            finally:
                c.endUpdate()
                c.recolor_now()

    #@-node:ekr.20050920084036.39:prependToBuffer
    #@+node:ekr.20050920084036.43:renameBuffer
    def renameBuffer (self,event):

        '''Rename a buffer, i.e., change a node's headline.'''

        self.k.setLabelBlue('Rename buffer from: ')
        self.getBufferName(self.renameBufferFinisher1)

    def renameBufferFinisher1 (self,name):

        self.fromName = name
        self.k.setLabelBlue('Rename buffer from: %s to: ' % (name))
        self.getBufferName(self.renameBufferFinisher2)

    def renameBufferFinisher2 (self,name):

        c = self.c ; p = self.findBuffer(self.fromName)
        if p:
            c.endEditing()
            c.beginUpdate()
            c.setHeadString(p,name)
            c.endUpdate()
    #@-node:ekr.20050920084036.43:renameBuffer
    #@+node:ekr.20050920084036.40:switchToBuffer
    def switchToBuffer (self,event):

        '''Select a buffer (node) by its name (headline).'''

        self.k.setLabelBlue('Switch to buffer: ')
        self.getBufferName(self.switchToBufferFinisher)

    def switchToBufferFinisher (self,name):

        c = self.c ; p = self.findBuffer(name)
        if p:
            c.beginUpdate()
            try:
                c.selectPosition(p)
            finally:
                c.endUpdate()
    #@-node:ekr.20050920084036.40:switchToBuffer
    #@-node:ekr.20050920084036.34:Entry points
    #@+node:ekr.20050927102133.1:Utils
    #@+node:ekr.20051215121416:computeData
    def computeData (self):

        counts = {} ; self.nameList = []
        self.names = {} ; self.tnodes = {}

        for p in self.c.allNodes_iter():
            h = p.headString().strip()
            t = p.v.t
            n = counts.get(t,0) + 1
            counts[t] = n
            if n == 1: # Only make one entry per set of clones.
                nameList = self.names.get(h,[])
                if nameList:
                    if p.parent():
                        key = '%s, parent: %s' % (h,p.parent().headString())
                    else:
                        key = '%s, child index: %d' % (h,p.childIndex())
                else:
                    key = h
                self.nameList.append(key)
                self.tnodes[key] = t
                nameList.append(key)
                self.names[h] = nameList
    #@-node:ekr.20051215121416:computeData
    #@+node:ekr.20051215164823:findBuffer
    def findBuffer (self,name):

        t = self.tnodes.get(name)

        for p in self.c.allNodes_iter():
            if p.v.t == t:
                return p

        g.trace("Can't happen",name)
        return None
    #@-node:ekr.20051215164823:findBuffer
    #@+node:ekr.20050927093851:getBufferName
    def getBufferName (self,finisher):

        '''Get a buffer name into k.arg and call k.setState(kind,n,handler).'''

        k = self.k ; c = k.c ; state = k.getState('getBufferName')

        if state == 0:
            self.computeData()
            self.getBufferNameFinisher = finisher
            prefix = k.getLabel() ; event = None
            k.getArg(event,'getBufferName',1,self.getBufferName,
                prefix=prefix,tabList=self.nameList)
        else:
            k.resetLabel()
            k.clearState()
            finisher = self.getBufferNameFinisher
            self.getBufferNameFinisher = None
            finisher(k.arg)
    #@-node:ekr.20050927093851:getBufferName
    #@-node:ekr.20050927102133.1:Utils
    #@-others
#@-node:ekr.20050920084036.31:bufferCommandsClass
#@+node:ekr.20070522085324:chapterCommandsClass
class chapterCommandsClass (baseEditCommandsClass):

    #@    @+others
    #@+node:ekr.20070522085340: ctor
    def __init__ (self,c):

        baseEditCommandsClass.__init__(self,c) # init the base class.

        # c.chapterController does not exist yet.
    #@-node:ekr.20070522085340: ctor
    #@+node:ekr.20070522085429: getPublicCommands (chapterCommandsClass)
    def getPublicCommands (self):

        c = self.c ; cc = c.chapterController

        # g.trace('cc',cc,g.callers())

        if cc:
            return {
                'clone-node-to-chapter':    cc.cloneNodeToChapter,
                'convert-node-to-chapter':  cc.convertNodeToChapter,
                'copy-node-to-chapter':     cc.copyNodeToChapter,
                'create-chapter':           cc.createChapter,
                'create-chapter-from-node': cc.createChapterFromNode,
                'move-node-to-chapter':     cc.moveNodeToChapter,
                'remove-chapter':           cc.removeChapter,
                'rename-chapter':           cc.renameChapter,
                'select-chapter':           cc.selectChapter,
            }
        else:
            return {}
    #@-node:ekr.20070522085429: getPublicCommands (chapterCommandsClass)
    #@-others
#@-node:ekr.20070522085324:chapterCommandsClass
#@+node:ekr.20050920084036.150:controlCommandsClass
class controlCommandsClass (baseEditCommandsClass):

    #@    @+others
    #@+node:ekr.20050920084036.151: ctor
    def __init__ (self,c):

        baseEditCommandsClass.__init__(self,c) # init the base class.

        self.payload = None
    #@-node:ekr.20050920084036.151: ctor
    #@+node:ekr.20050920084036.152: getPublicCommands
    def getPublicCommands (self):

        k = self.c.k

        return {
            'advertised-undo':              self.advertizedUndo,
            'iconify-frame':                self.iconifyFrame, # Same as suspend.
            'keyboard-quit':                k and k.keyboardQuit,
            'save-buffers-kill-leo':        self.saveBuffersKillLeo,
            'set-silent-mode':              self.setSilentMode,
            'print-plugins':                self.printPlugins,
            'print-plugin-handlers':        self.printPluginHandlers,
            'shell-command':                self.shellCommand,
            'shell-command-on-region':      self.shellCommandOnRegion,
            'suspend':                      self.suspend,
        }
    #@-node:ekr.20050920084036.152: getPublicCommands
    #@+node:ekr.20050922110030:advertizedUndo
    def advertizedUndo (self,event):

        '''Undo the previous command.'''

        self.c.undoer.undo()
    #@-node:ekr.20050922110030:advertizedUndo
    #@+node:ekr.20050920084036.160:executeSubprocess
    def executeSubprocess (self,event,command,theInput=None):

        '''Execute a command in a separate process.'''

        k = self.k
        w = self.editWidget(event)
        if not w: return

        k.setLabelBlue('started  shell-command: %s' % command)
        try:
            ofile = os.tmpfile()
            efile = os.tmpfile()
            process = subprocess.Popen(command,bufsize=-1,
                stdout = ofile.fileno(), stderr = ofile.fileno(),
                stdin = subprocess.PIPE, shell = True)
            if theInput: process.communicate(theInput)
            process.wait()
            efile.seek(0)
            errinfo = efile.read()
            if errinfo: w.insert('insert',errinfo)
            ofile.seek(0)
            okout = ofile.read()
            if okout: w.insert('insert',okout)
        except Exception, x:
            w.insert('insert',x)

        k.setLabelGrey('finished shell-command: %s' % command)
    #@-node:ekr.20050920084036.160:executeSubprocess
    #@+node:ekr.20070429090859:print-plugins & print-handlers
    def printPluginHandlers (self,event=None):

        leoPlugins.printHandlers()

    def printPlugins (self,event=None):

        leoPlugins.printPlugins()

    #@-node:ekr.20070429090859:print-plugins & print-handlers
    #@+node:ekr.20060603161041:setSilentMode
    def setSilentMode (self,event=None):

        '''Set the mode to be run silently, without the minibuffer.
        The only use for this command is to put the following in an @mode node::

            --> set-silent-mode'''

        self.c.k.silentMode = True
    #@-node:ekr.20060603161041:setSilentMode
    #@+node:ekr.20050920084036.158:shellCommand
    def shellCommand (self,event):

        '''Execute a shell command.'''

        if subprocess:
            k = self.k ; state = k.getState('shell-command')

            if state == 0:
                k.setLabelBlue('shell-command: ',protect=True)
                k.getArg(event,'shell-command',1,self.shellCommand)
            else:
                command = k.arg
                k.commandName = 'shell-command: %s' % command
                k.clearState()
                self.executeSubprocess(event,command)
        else:
            k.setLabelGrey('can not execute shell-command: can not import subprocess')
    #@-node:ekr.20050920084036.158:shellCommand
    #@+node:ekr.20050930112126:shellCommandOnRegion
    def shellCommandOnRegion (self,event):

        '''Execute a command taken from the selected text in a separate process.'''

        k = self.k
        w = self.editWidget(event)
        if not w: return

        if subprocess:
            if w.hasSelection():
                command = w.getSelectedText()
                k.commandName = 'shell-command: %s' % command
                self.executeSubprocess(event,command)
            else:
                k.clearState()
                k.resetLabel()
        else:
            k.setLabelGrey('can not execute shell-command: can not import subprocess')
    #@-node:ekr.20050930112126:shellCommandOnRegion
    #@+node:ekr.20050920084036.155:shutdown, saveBuffersKillEmacs & setShutdownHook
    def shutdown (self,event):

        '''Quit Leo, prompting to save any unsaved files first.'''

        g.app.onQuit()

    saveBuffersKillLeo = shutdown
    #@-node:ekr.20050920084036.155:shutdown, saveBuffersKillEmacs & setShutdownHook
    #@+node:ekr.20050920084036.153:suspend & iconifyFrame
    def suspend (self,event):

        '''Minimize the present Leo window.'''

        w = self.editWidget(event)
        if not w: return
        self.c.frame.top.iconify()

    # Must be a separate function so that k.inverseCommandsDict will be a true inverse.

    def iconifyFrame (self,event):

        '''Minimize the present Leo window.'''

        self.suspend(event)
    #@-node:ekr.20050920084036.153:suspend & iconifyFrame
    #@-others
#@-node:ekr.20050920084036.150:controlCommandsClass
#@+node:ekr.20060127162818.1:debugCommandsClass
class debugCommandsClass (baseEditCommandsClass):

    #@    @+others
    #@+node:ekr.20060127162921: ctor
    def __init__ (self,c):

        baseEditCommandsClass.__init__(self,c) # init the base class.
    #@-node:ekr.20060127162921: ctor
    #@+node:ekr.20060127163325: getPublicCommands
    def getPublicCommands (self):

        return {
            'collect-garbage':              self.collectGarbage,
            'debug':                        self.debug,
            'disable-gc-trace':             self.disableGcTrace,
            'dump-all-objects':             self.dumpAllObjects,
            'dump-new-objects':             self.dumpNewObjects,
            'enable-gc-trace':              self.enableGcTrace,
            'free-tree-widgets':            self.freeTreeWidgets,
            'print-focus':                  self.printFocus,
            'print-stats':                  self.printStats,
            'print-gc-summary':             self.printGcSummary,
            'run-all-unit-tests':           self.runAllUnitTests, # The new way...
            'run-unit-tests':               self.runUnitTests,
            'run-all-unit-tests-locally':   self.runAllUnitTestsLocally, # The old way...
            'run-unit-tests-locally':       self.runUnitTestsLocally,
            'verbose-dump-objects':         self.verboseDumpObjects,
        }
    #@-node:ekr.20060127163325: getPublicCommands
    #@+node:ekr.20060205050659:collectGarbage
    def collectGarbage (self,event=None):

        """Run Python's Gargabe Collector."""

        g.collectGarbage()
    #@-node:ekr.20060205050659:collectGarbage
    #@+node:ekr.20060519003651:debug & helper
    def debug (self,event=None):

        '''Start an external debugger in another process to debug a script.
        The script is the presently selected text or then entire tree's script.'''

        c = self.c ; p = c.currentPosition()
        python = sys.executable
        script = g.getScript(c,p)
        winpdb = self.findDebugger()
        if not winpdb: return

        #check for doctest examples
        try:
            import doctest
            parser = doctest.DocTestParser()
            examples = parser.get_examples(script)

            # if this is doctest, extract the examples as a script
            if len(examples) > 0:
                script = doctest.script_from_examples(script)
        except ImportError:
            pass

        # special case; debug code may include g.es("info string").
        # insert code fragment to make this expression legal outside Leo.
        hide_ges = "class G:\n def es(s,c=None):\n  pass\ng = G()\n"
        script = hide_ges + script

        # Create a temp file from the presently selected node.
        filename = c.writeScriptFile(script)
        if not filename: return

        # Invoke the debugger, retaining the present environment.
        os.chdir(g.app.loadDir)
        if False and subprocess:
            cmdline = '%s %s -t %s' % (python,winpdb,filename)
            subprocess.Popen(cmdline)
        else:
            args = [sys.executable, winpdb, '-t', filename]
            os.spawnv(os.P_NOWAIT, python, args)
    #@+node:ekr.20060521140213:findDebugger
    def findDebugger (self):

        '''Find the debugger using settings.'''

        c = self.c
        pythonDir = g.os_path_dirname(sys.executable)

        debuggers = (
            c.config.getString('debugger_path'),
            g.os_path_join(pythonDir,'Lib','site-packages','winpdb.py'), # winpdb 1.1.2 or newer
            g.os_path_join(pythonDir,'scripts','_winpdb.py'), # oder version.
        )

        for debugger in debuggers:
            if debugger:
                debugger = g.os_path_abspath(debugger)
                if g.os_path_exists(debugger):
                    return debugger
                else:
                    g.es('debugger does not exist:',debugger,color='blue')
        else:
            g.es('no debugger found.')
            return None
    #@-node:ekr.20060521140213:findDebugger
    #@-node:ekr.20060519003651:debug & helper
    #@+node:ekr.20060202160523:dumpAll/New/VerboseObjects
    def dumpAllObjects (self,event=None):

        '''Print a summary of all existing Python objects.'''

        old = g.app.trace_gc
        g.app.trace_gc = True
        g.printGcAll()
        g.app.trace_gc = old

    def dumpNewObjects (self,event=None):

        '''Print a summary of all Python objects created
        since the last time Python's Garbage collector was run.'''

        old = g.app.trace_gc
        g.app.trace_gc = True
        g.printGcObjects()
        g.app.trace_gc = old

    def verboseDumpObjects (self,event=None):

        '''Print a more verbose listing of all existing Python objects.'''

        old = g.app.trace_gc
        g.app.trace_gc = True
        g.printGcVerbose()
        g.app.trace_gc = old
    #@-node:ekr.20060202160523:dumpAll/New/VerboseObjects
    #@+node:ekr.20060127163325.1:enable/disableGcTrace
    def disableGcTrace (self,event=None):

        '''Enable tracing of Python's Garbage Collector.'''

        g.app.trace_gc = False


    def enableGcTrace (self,event=None):

        '''Disable tracing of Python's Garbage Collector.'''

        g.app.trace_gc = True
        g.enable_gc_debug()

        if g.app.trace_gc_verbose:
            g.es('enabled verbose gc stats',color='blue')
        else:
            g.es('enabled brief gc stats',color='blue')
    #@-node:ekr.20060127163325.1:enable/disableGcTrace
    #@+node:ekr.20060202154734:freeTreeWidgets
    def freeTreeWidgets (self,event=None):

        '''Free all widgets used in Leo's outline pane.'''

        c = self.c

        c.frame.tree.destroyWidgets()
        c.redraw_now()
    #@-node:ekr.20060202154734:freeTreeWidgets
    #@+node:ekr.20060210100432:printFocus
    # Doesn't work if the focus isn't in a pane with bindings!

    def printFocus (self,event=None):

        '''Print information about the requested focus (for debugging).'''

        c = self.c

        g.es_print('      hasFocusWidget:',c.widget_name(c.hasFocusWidget))
        g.es_print('requestedFocusWidget:',c.widget_name(c.requestedFocusWidget))
        g.es_print('           get_focus:',c.widget_name(c.get_focus()))
    #@-node:ekr.20060210100432:printFocus
    #@+node:ekr.20060205043324.3:printGcSummary
    def printGcSummary (self,event=None):

        '''Print a brief summary of all Python objects.'''

        g.printGcSummary()
    #@-node:ekr.20060205043324.3:printGcSummary
    #@+node:ekr.20060202133313:printStats
    def printStats (self,event=None):

        '''Print statistics about the objects that Leo is using.'''

        c = self.c
        c.frame.tree.showStats()
        self.dumpAllObjects()
    #@-node:ekr.20060202133313:printStats
    #@+node:ekr.20060328121145:runUnitTest commands
    def runAllUnitTestsLocally (self,event=None):
        '''Run all unit tests contained in the presently selected outline.'''
        c = self.c
        leoTest.doTests(c,all=True)

    def runUnitTestsLocally (self,event=None):
        '''Run all unit tests contained in the presently selected outline.'''
        c = self.c
        leoTest.doTests(c,all=False)

    def runAllUnitTests (self,event=None):
        '''Run all unit tests contained in the entire outline.'''
        c = self.c
        leoTest.runTestsExternally(c,all=True)

    def runUnitTests(self,event=None):
        '''Run all unit tests contained in the presently selected outline.'''
        c = self.c
        leoTest.runTestsExternally(c,all=False)
    #@-node:ekr.20060328121145:runUnitTest commands
    #@-others
#@-node:ekr.20060127162818.1:debugCommandsClass
#@+node:ekr.20050920084036.53:editCommandsClass
class editCommandsClass (baseEditCommandsClass):

    '''Contains editing commands with little or no state.'''

    #@    @+others
    #@+node:ekr.20050929155208: birth
    #@+node:ekr.20050920084036.54: ctor (editCommandsClass)
    def __init__ (self,c):

        baseEditCommandsClass.__init__(self,c) # init the base class.

        self.ccolumn = '0'   # For comment column functions.
        self.extendMode = False # True: all cursor move commands extend the selection.
        self.fillPrefix = '' # For fill prefix functions.
        self.fillColumn = 70 # For line centering.
        self.moveSpotNode = None # A tnode.
        self.moveSpot = None # For retaining preferred column when moving up or down.
        self.moveCol = None # For retaining preferred column when moving up or down.
        self.sampleWidget = None # Created later.
        self.swapSpots = []
        self._useRegex = False # For replace-string
        self.w = None # For use by state handlers.

        # Settings...
        self.autocompleteBrackets   = c.config.getBool('autocomplete-brackets')
        self.bracketsFlashBg        = c.config.getColor('flash-brackets-background-color')
        self.bracketsFlashCount     = c.config.getInt('flash-brackets-count')
        self.bracketsFlashDelay     = c.config.getInt('flash-brackets-delay')
        self.bracketsFlashFg        = c.config.getColor('flash-brackets-foreground-color')
        self.flashMatchingBrackets  = c.config.getBool('flash-matching-brackets')
        self.smartAutoIndent        = c.config.getBool('smart_auto_indent')

        self.initBracketMatcher(c)
    #@-node:ekr.20050920084036.54: ctor (editCommandsClass)
    #@+node:ekr.20050920084036.55: getPublicCommands (editCommandsClass)
    def getPublicCommands (self):        

        c = self.c

        return {
            'activate-cmds-menu':                   self.activateCmdsMenu,
            'activate-edit-menu':                   self.activateEditMenu,
            'activate-file-menu':                   self.activateFileMenu,
            'activate-help-menu':                   self.activateHelpMenu,
            'activate-outline-menu':                self.activateOutlineMenu,
            'activate-plugins-menu':                self.activatePluginsMenu,
            'activate-window-menu':                 self.activateWindowMenu,
            'add-editor':                           c.frame.body and c.frame.body.addEditor,
            'add-space-to-lines':                   self.addSpaceToLines,
            'add-tab-to-lines':                     self.addTabToLines, 
            'back-to-indentation':                  self.backToIndentation,
            'back-char':                            self.backCharacter,
            'back-char-extend-selection':           self.backCharacterExtendSelection,
            'back-paragraph':                       self.backwardParagraph,
            'back-paragraph-extend-selection':      self.backwardParagraphExtendSelection,
            'back-sentence':                        self.backSentence,
            'back-sentence-extend-selection':       self.backSentenceExtendSelection,
            'back-word':                            self.backwardWord,
            'back-word-extend-selection':           self.backwardWordExtendSelection,
            'backward-delete-char':                 self.backwardDeleteCharacter,
            'backward-kill-paragraph':              self.backwardKillParagraph,
            'backward-find-character':              self.backwardFindCharacter,
            'backward-find-character-extend-selection': self.backwardFindCharacterExtendSelection,
            'beginning-of-buffer':                  self.beginningOfBuffer,
            'beginning-of-buffer-extend-selection': self.beginningOfBufferExtendSelection,
            'beginning-of-line':                    self.beginningOfLine,
            'beginning-of-line-extend-selection':   self.beginningOfLineExtendSelection,
            'capitalize-word':                      self.capitalizeWord,
            'center-line':                          self.centerLine,
            'center-region':                        self.centerRegion,
            'clean-all-lines':                      self.cleanAllLines,
            'clean-lines':                          self.cleanLines,
            'clear-extend-mode':                    self.clearExtendMode,
            'clear-selected-text':                  self.clearSelectedText,
            'click-click-box':                      self.clickClickBox,
            'click-headline':                       self.clickHeadline,
            'click-icon-box':                       self.clickIconBox,
            'contract-body-pane':                   c.frame.contractBodyPane,
            'contract-log-pane':                    c.frame.contractLogPane,
            'contract-outline-pane':                c.frame.contractOutlinePane,
            'contract-pane':                        c.frame.contractPane,
            'count-region':                         self.countRegion,
            'cycle-focus':                          self.cycleFocus,
            'cycle-all-focus':                      self.cycleAllFocus,
            'cycle-editor-focus':                   c.frame.body.cycleEditorFocus,
            # 'delete-all-icons':                   self.deleteAllIcons,
            'delete-char':                          self.deleteNextChar,
            'delete-editor':                        c.frame.body.deleteEditor,
            'delete-first-icon':                    self.deleteFirstIcon,
            'delete-indentation':                   self.deleteIndentation,
            'delete-last-icon':                     self.deleteLastIcon,
            'delete-node-icons':                    self.deleteNodeIcons,
            'delete-spaces':                        self.deleteSpaces,
            'do-nothing':                           self.doNothing,
            'downcase-region':                      self.downCaseRegion,
            'downcase-word':                        self.downCaseWord,
            'double-click-headline':                self.doubleClickHeadline,
            'double-click-icon-box':                self.doubleClickIconBox,
            'end-of-buffer':                        self.endOfBuffer,
            'end-of-buffer-extend-selection':       self.endOfBufferExtendSelection,
            'end-of-line':                          self.endOfLine,
            'end-of-line-extend-selection':         self.endOfLineExtendSelection,
            'escape':                               self.watchEscape,
            'eval-expression':                      self.evalExpression,
            'exchange-point-mark':                  self.exchangePointMark,
            'expand-body-pane':                     c.frame.expandBodyPane,
            'expand-log-pane':                      c.frame.expandLogPane,
            'expand-outline-pane':                  c.frame.expandOutlinePane,
            'expand-pane':                          c.frame.expandPane,
            'extend-to-line':                       self.extendToLine,
            'extend-to-paragraph':                  self.extendToParagraph,
            'extend-to-sentence':                   self.extendToSentence,
            'extend-to-word':                       self.extendToWord,
            'fill-paragraph':                       self.fillParagraph,
            'fill-region':                          self.fillRegion,
            'fill-region-as-paragraph':             self.fillRegionAsParagraph,
            'find-character':                       self.findCharacter,
            'find-character-extend-selection':      self.findCharacterExtendSelection,
            'find-word':                            self.findWord,
            'flush-lines':                          self.flushLines,
            'focus-to-body':                        self.focusToBody,
            'focus-to-log':                         self.focusToLog,
            'focus-to-minibuffer':                  self.focusToMinibuffer,
            'focus-to-tree':                        self.focusToTree,
            'forward-char':                         self.forwardCharacter,
            'forward-char-extend-selection':        self.forwardCharacterExtendSelection,
            'forward-paragraph':                    self.forwardParagraph,
            'forward-paragraph-extend-selection':   self.forwardParagraphExtendSelection,
            'forward-sentence':                     self.forwardSentence,
            'forward-sentence-extend-selection':    self.forwardSentenceExtendSelection,
            'forward-end-word':                     self.forwardEndWord, # New in Leo 4.4.2.
            'forward-end-word-extend-selection':    self.forwardEndWordExtendSelection, # New in Leo 4.4.2.
            'forward-word':                         self.forwardWord,
            'forward-word-extend-selection':        self.forwardWordExtendSelection,
            'fully-expand-body-pane':               c.frame.fullyExpandBodyPane,
            'fully-expand-log-pane':                c.frame.fullyExpandLogPane,
            'fully-expand-pane':                    c.frame.fullyExpandPane,
            'fully-expand-outline-pane':            c.frame.fullyExpandOutlinePane,
            'goto-char':                            self.gotoCharacter,
            'goto-global-line':                     self.gotoGlobalLine,
            'goto-line':                            self.gotoLine,
            'hide-body-pane':                       c.frame.hideBodyPane,
            'hide-log-pane':                        c.frame.hideLogPane,
            'hide-pane':                            c.frame.hidePane,
            'hide-outline-pane':                    c.frame.hideOutlinePane,
            'how-many':                             self.howMany,
            # Use indentBody in leoCommands.py
            'indent-relative':                      self.indentRelative,
            'indent-rigidly':                       self.tabIndentRegion,
            'indent-to-comment-column':             self.indentToCommentColumn,
            'insert-icon':                          self.insertIcon,
            'insert-newline':                       self.insertNewline,
            'insert-parentheses':                   self.insertParentheses,
            'keep-lines':                           self.keepLines,
            'kill-paragraph':                       self.killParagraph,
            'line-number':                          self.lineNumber,
            'move-lines-down':                      self.moveLinesDown,
            'move-lines-up':                        self.moveLinesUp,
            'move-past-close':                      self.movePastClose,
            'move-past-close-extend-selection':     self.movePastCloseExtendSelection,
            'newline-and-indent':                   self.insertNewLineAndTab,
            'next-line':                            self.nextLine,
            'next-line-extend-selection':           self.nextLineExtendSelection,
            'previous-line':                        self.prevLine,
            'previous-line-extend-selection':       self.prevLineExtendSelection,
            'remove-blank-lines':                   self.removeBlankLines,
            'remove-space-from-lines':              self.removeSpaceFromLines,
            'remove-tab-from-lines':                self.removeTabFromLines,
            'reverse-region':                       self.reverseRegion,
            'reverse-sort-lines':                   self.reverseSortLines,
            'reverse-sort-lines-ignoring-case':     self.reverseSortLinesIgnoringCase,                 
            'scroll-down':                          self.scrollDown,
            'scroll-down-extend-selection':         self.scrollDownExtendSelection,
            'scroll-outline-down-line':             self.scrollOutlineDownLine,
            'scroll-outline-down-page':             self.scrollOutlineDownPage,
            'scroll-outline-left':                  self.scrollOutlineLeft,
            'scroll-outline-right':                 self.scrollOutlineRight,
            'scroll-outline-up-line':               self.scrollOutlineUpLine,
            'scroll-outline-up-page':               self.scrollOutlineUpPage,
            'scroll-up':                            self.scrollUp,
            'scroll-up-extend-selection':           self.scrollUpExtendSelection,
            'select-all':                           self.selectAllText,
            # Exists, but can not be executed via the minibuffer.
            # 'self-insert-command':                self.selfInsertCommand,
            'set-comment-column':                   self.setCommentColumn,
            'set-extend-mode':                      self.setExtendMode,
            'set-fill-column':                      self.setFillColumn,
            'set-fill-prefix':                      self.setFillPrefix,
            #'set-mark-command':                    self.setRegion,
            'show-colors':                          self.showColors,
            'show-fonts':                           self.showFonts,
            'simulate-begin-drag':                  self.simulateBeginDrag,
            'simulate-end-drag':                    self.simulateEndDrag,
            'sort-columns':                         self.sortColumns,
            'sort-fields':                          self.sortFields,
            'sort-lines':                           self.sortLines,
            'sort-lines-ignoring-case':             self.sortLinesIgnoringCase,
            'split-line':                           self.splitLine,
            'tabify':                               self.tabify,
            'toggle-extend-mode':                   self.toggleExtendMode,
            'transpose-chars':                      self.transposeCharacters,
            'transpose-lines':                      self.transposeLines,
            'transpose-words':                      self.transposeWords,
            'untabify':                             self.untabify,
            'upcase-region':                        self.upCaseRegion,
            'upcase-word':                          self.upCaseWord,
            'view-lossage':                         self.viewLossage,
            'what-line':                            self.whatLine,
        }
    #@-node:ekr.20050920084036.55: getPublicCommands (editCommandsClass)
    #@+node:ekr.20061012113455:doNothing
    def doNothing (self,event):

        '''A placeholder command, useful for testing bindings.'''

        # g.trace()
        pass
    #@nonl
    #@-node:ekr.20061012113455:doNothing
    #@-node:ekr.20050929155208: birth
    #@+node:ekr.20050920084036.57:capitalization & case
    #@+node:ekr.20051015114221:capitalizeWord & up/downCaseWord
    def capitalizeWord (self,event):
        '''Capitalize the word at the cursor.'''
        self.capitalizeHelper(event,'cap','capitalize-word')

    def downCaseWord (self,event):
        '''Convert all characters of the word at the cursor to lower case.'''
        self.capitalizeHelper(event,'low','downcase-word')

    def upCaseWord (self,event):
        '''Convert all characters of the word at the cursor to UPPER CASE.'''
        self.capitalizeHelper(event,'up','upcase-word')
    #@-node:ekr.20051015114221:capitalizeWord & up/downCaseWord
    #@+node:ekr.20050920084036.145:changePreviousWord (not used)
    def changePreviousWord (self,event):

        k = self.k ; stroke = k.stroke
        w = self.editWidget(event)
        if not w: return

        i = w.getInsertPoint()
        self.beginCommand(undoType='change-previous-word')
        self.moveWordHelper(event,extend=False,forward=False)

        if stroke == '<Alt-c>':
            self.capitalizeWord(event)
        elif stroke == '<Alt-u>':
            self.upCaseWord(event)
        elif stroke == '<Alt-l>':
            self.downCaseWord(event)

        w.setInsertPoint(i)

        self.endCommand(changed=True,setLabel=True)
    #@-node:ekr.20050920084036.145:changePreviousWord (not used)
    #@+node:ekr.20051015114221.1:capitalizeHelper
    def capitalizeHelper (self,event,which,undoType):

        w = self.editWidget(event)
        if not w: return

        s = w.getAllText()
        ins = w.getInsertPoint()
        i,j = g.getWord(s,ins)
        word = s[i:j]
        # g.trace('word',repr(word))
        if not word.strip(): return

        self.beginCommand(undoType=undoType)

        if   which == 'cap':  word2 = word.capitalize()
        elif which == 'low':  word2 = word.lower()
        elif which == 'up':   word2 = word.upper()
        else: g.trace('can not happen: which = %s' %s (which))

        changed = word != word2
        # g.trace('changed',changed,'word2',repr(word2))

        if changed:
            w.delete(i,j)
            w.insert(i,word2)
            w.setSelectionRange(ins,ins,insert=ins)

        self.endCommand(changed=changed,setLabel=True)
    #@-node:ekr.20051015114221.1:capitalizeHelper
    #@-node:ekr.20050920084036.57:capitalization & case
    #@+node:ekr.20051022142249:clicks and focus (editCommandsClass)
    #@+node:ekr.20060211100905:activate-x-menu & activateMenu (editCommandsClass)
    def activateCmdsMenu    (self,event=None):
        '''Activate Leo's Cmnds menu.'''
        self.activateMenu('Cmds')

    def activateEditMenu    (self,event=None):
        '''Activate Leo's Edit menu.'''
        self.activateMenu('Edit')

    def activateFileMenu    (self,event=None):
        '''Activate Leo's File menu.'''
        self.activateMenu('File')

    def activateHelpMenu    (self,event=None):
        '''Activate Leo's Help menu.'''
        self.activateMenu('Help')

    def activateOutlineMenu (self,event=None):
        '''Activate Leo's Outline menu.'''
        self.activateMenu('Outline')

    def activatePluginsMenu (self,event=None):
        '''Activate Leo's Plugins menu.'''
        self.activateMenu('Plugins')

    def activateWindowMenu  (self,event=None):
        '''Activate Leo's Window menu.'''
        self.activateMenu('Window')

    def activateMenu (self,menuName):
        c = self.c
        c.frame.menu.activateMenu(menuName)
    #@-node:ekr.20060211100905:activate-x-menu & activateMenu (editCommandsClass)
    #@+node:ekr.20051022144825.1:cycleFocus
    def cycleFocus (self,event):

        '''Cycle the keyboard focus between Leo's outline, body and log panes.'''

        c = self.c ;  w = event.widget


        body = c.frame.body.bodyCtrl
        log  = c.frame.log.logCtrl
        tree = c.frame.tree.canvas
        panes = [body,log,tree]

        if w in panes:
            i = panes.index(w) + 1
            if i >= len(panes): i = 0
            pane = panes[i]
        else:
            pane = body

        # Warning: traces mess up the focus
        # print g.app.gui.widget_name(w),g.app.gui.widget_name(pane)

        # This works from the minibuffer *only* if there is no typing completion.
        c.widgetWantsFocusNow(pane)
        c.k.newMinibufferWidget = pane
    #@nonl
    #@-node:ekr.20051022144825.1:cycleFocus
    #@+node:ekr.20060613090701:cycleAllFocus
    editWidgetCount = 0
    logWidgetCount = 0

    def cycleAllFocus (self,event):

        '''Cycle the keyboard focus between Leo's outline,
        all body editors and all tabs in the log pane.'''

        c = self.c ; k = c.k
        w = event and event.widget # Does **not** require a text widget.

        pane = None ; w_name = g.app.gui.widget_name
        trace = False
        if trace: print (
            '---- w',w_name(w),id(w),
            '#tabs',c.frame.log.numberOfVisibleTabs(),
            'bodyCtrl',w_name(c.frame.body.bodyCtrl),id(c.frame.body.bodyCtrl))

        # w may not be the present body widget, so test its name, not its id.
        if w_name(w).startswith('body'):
            n = c.frame.body.numberOfEditors
            # g.trace(self.editWidgetCount,n)
            if n > 1:
                self.editWidgetCount += 1
                if self.editWidgetCount == 1:
                    pane = c.frame.body.bodyCtrl
                elif self.editWidgetCount > n:
                    self.editWidgetCount = 0 ; self.logWidgetCount = 1
                    c.frame.log.selectTab('Log')
                    pane = c.frame.log.logCtrl
                else:
                    c.frame.body.cycleEditorFocus(event) ; pane = None
            else:
                self.editWidgetCount = 0 ; self.logWidgetCount = 1
                c.frame.log.selectTab('Log')
                pane = c.frame.log.logCtrl
        elif w_name(w).startswith('log'):
            n = c.frame.log.numberOfVisibleTabs()
            if n > 1:
                self.logWidgetCount += 1
                if self.logWidgetCount == 1:
                    c.frame.log.selectTab('Log')
                    pane = c.frame.log.logCtrl
                elif self.logWidgetCount > n:
                    self.logWidgetCount = 0
                    pane = c.frame.tree.canvas
                else:
                    c.frame.log.cycleTabFocus()
                    pane = c.frame.log.logCtrl
            else:
                self.logWidgetCount = 0
                pane = c.frame.tree.canvas
        else:
            pane = c.frame.body.bodyCtrl
            self.editWidgetCount = 1 ; self.logWidgetCount = 0

        if trace: print 'old: %10s new: %10s' % (w_name(w),w_name(pane))

        if pane:
            k.newMinibufferWidget = pane
            c.widgetWantsFocusNow(pane)
    #@nonl
    #@-node:ekr.20060613090701:cycleAllFocus
    #@+node:ekr.20051022144825:focusTo...
    def focusToBody (self,event):
        '''Put the keyboard focus in Leo's body pane.'''
        self.c.bodyWantsFocusNow()

    def focusToLog (self,event):
        '''Put the keyboard focus in Leo's log pane.'''
        self.c.logWantsFocusNow()

    def focusToMinibuffer (self,event):
        '''Put the keyboard focus in Leo's minibuffer.'''
        self.c.minibufferWantsFocusNow()

    def focusToTree (self,event):
        '''Put the keyboard focus in Leo's outline pane.'''
        self.c.treeWantsFocusNow()
    #@-node:ekr.20051022144825:focusTo...
    #@+node:ekr.20060211063744.1:clicks in the headline
    # These call the actual event handlers so as to trigger hooks.

    def clickHeadline (self,event=None):
        '''Simulate a click in the headline of the presently selected node.'''
        c = self.c ; p = c.currentPosition()
        c.frame.tree.onHeadlineClick(event,p=p)

    def doubleClickHeadline (self,event=None):
        '''Simulate a double click in headline of the presently selected node.'''
        return self.clickHeadline(event)

    def rightClickHeadline (self,event=None):
        '''Simulate a right click in the headline of the presently selected node.'''
        c = self.c ; p = c.currentPosition()
        c.frame.tree.onHeadlineRightClick(event,p=p)
    #@-node:ekr.20060211063744.1:clicks in the headline
    #@+node:ekr.20060211055455:clicks in the icon box
    # These call the actual event handlers so as to trigger hooks.

    def clickIconBox (self,event=None):
        '''Simulate a click in the icon box of the presently selected node.'''
        c = self.c ; p = c.currentPosition()
        c.frame.tree.onIconBoxClick(event,p=p)

    def doubleClickIconBox (self,event=None):
        '''Simulate a double-click in the icon box of the presently selected node.'''
        c = self.c ; p = c.currentPosition()
        c.frame.tree.onIconBoxDoubleClick(event,p=p)

    def rightClickIconBox (self,event=None):

        '''Simulate a right click in the icon box of the presently selected node.'''
        c = self.c ; p = c.currentPosition()
        c.frame.tree.onIconBoxRightClick(event,p=p)
    #@-node:ekr.20060211055455:clicks in the icon box
    #@+node:ekr.20060211062025:clickClickBox
    # Call the actual event handlers so as to trigger hooks.

    def clickClickBox (self,event=None):

        '''Simulate a click in the click box (+- box) of the presently selected node.'''

        c = self.c ; p = c.currentPosition()
        c.frame.tree.onClickBoxClick(event,p=p)
    #@-node:ekr.20060211062025:clickClickBox
    #@+node:ekr.20060211063744.2:simulate...Drag
    # These call the drag setup methods which in turn trigger hooks.

    def simulateBeginDrag (self,event=None):

        '''Simulate the start of a drag in the presently selected node.'''
        c = self.c ; p = c.currentPosition()
        c.frame.tree.startDrag(event,p=p)

    def simulateEndDrag (self,event=None):

        '''Simulate the end of a drag in the presently selected node.'''
        c = self.c

        # Note: this assumes that tree.startDrag has already been called.
        c.frame.tree.endDrag(event)
    #@-node:ekr.20060211063744.2:simulate...Drag
    #@-node:ekr.20051022142249:clicks and focus (editCommandsClass)
    #@+node:ekr.20051019183105:color & font
    #@+node:ekr.20051019183105.1:show-colors
    def showColors (self,event):

        '''Open a tab in the log pane showing various color pickers.'''

        c = self.c ; log = c.frame.log ; tabName = 'Colors'

        if log.frameDict.get(tabName):
            log.selectTab(tabName)
        else:
            log.selectTab(tabName)
            log.createColorPicker(tabName)
    #@-node:ekr.20051019183105.1:show-colors
    #@+node:ekr.20051019201809:editCommands.show-fonts & helpers
    def showFonts (self,event):

        '''Open a tab in the log pane showing a font picker.'''

        c = self.c ; log = c.frame.log ; tabName = 'Fonts'

        if log.frameDict.get(tabName):
            log.selectTab(tabName)
        else:
            log.selectTab(tabName)
            log.createFontPicker(tabName)
    #@-node:ekr.20051019201809:editCommands.show-fonts & helpers
    #@-node:ekr.20051019183105:color & font
    #@+node:ekr.20050920084036.132:comment column...
    #@+node:ekr.20050920084036.133:setCommentColumn
    def setCommentColumn (self,event):

        '''Set the comment column for the indent-to-comment-column command.'''

        w = self.editWidget(event)
        if not w: return

        s = w.getAllText()
        ins = w.getInsertPoint()
        row,col = g.convertPythonIndexToRowCol(s,ins)
        self.ccolumn = col
    #@nonl
    #@-node:ekr.20050920084036.133:setCommentColumn
    #@+node:ekr.20050920084036.134:indentToCommentColumn
    def indentToCommentColumn (self,event):

        '''Insert whitespace to indent the line containing the insert point to the comment column.'''

        k = self.k
        w = self.editWidget(event)
        if not w: return

        self.beginCommand(undoType='indent-to-comment-column')

        s = w.getAllText()
        ins = w.getInsertPoint()
        i,j = g.getLine(s,ins)
        line = s[i:j]
        c1 = int(self.ccolumn)
        line2 = ' ' * c1 + line.lstrip()
        if line2 != line:
            w.delete(i,j)
            w.insert(i,line2)
        w.setInsertPoint(i+c1)

        self.endCommand(changed=True,setLabel=True)
    #@-node:ekr.20050920084036.134:indentToCommentColumn
    #@-node:ekr.20050920084036.132:comment column...
    #@+node:ekr.20050920084036.62:esc methods for Python evaluation
    #@+node:ekr.20050920084036.63:watchEscape (Revise)
    def watchEscape (self,event):

        k = self.k

        if not k.inState():
            k.setState('escape','start',handler=self.watchEscape)
            k.setLabelBlue('Esc ')
        elif k.getStateKind() == 'escape':
            state = k.getState('escape')
            # hi1 = k.keysymHistory [0]
            # hi2 = k.keysymHistory [1]
            data1 = leoKeys.keyHandlerClass.lossage[0]
            data2 = leoKeys.keyHandlerClass.lossage[1]
            ch1, stroke1 = data1
            ch2, stroke2 = data2

            if state == 'esc esc' and event.keysym == ':':
                self.evalExpression(event)
            elif state == 'evaluate':
                self.escEvaluate(event)
            # elif hi1 == hi2 == 'Escape':
            elif stroke1 == 'Escape' and stroke2 == 'Escape':
                k.setState('escape','esc esc')
                k.setLabel('Esc Esc -')
            elif event.keysym not in ('Shift_L','Shift_R'):
                k.keyboardQuit(event)
    #@-node:ekr.20050920084036.63:watchEscape (Revise)
    #@+node:ekr.20050920084036.64:escEvaluate (Revise)
    def escEvaluate (self,event):

        k = self.k
        w = self.editWidget(event)
        if not w: return

        if k.getLabel() == 'Eval:':
            k.setLabel('')

        if event.keysym == 'Return':
            expression = k.getLabel()
            try:
                ok = False
                result = eval(expression,{},{})
                result = str(result)
                w.insert('insert',result)
                ok = True
            finally:
                k.keyboardQuit(event)
                if not ok:
                    k.setLabel('Error: Invalid Expression')
        else:
            k.updateLabel(event)
    #@-node:ekr.20050920084036.64:escEvaluate (Revise)
    #@-node:ekr.20050920084036.62:esc methods for Python evaluation
    #@+node:ekr.20050920084036.65:evalExpression
    def evalExpression (self,event):

        '''Evaluate a Python Expression entered in the minibuffer.'''

        k = self.k ; state = k.getState('eval-expression')

        if state == 0:
            k.setLabelBlue('Eval: ',protect=True)
            k.getArg(event,'eval-expression',1,self.evalExpression)
        else:
            k.clearState()
            try:
                e = k.arg
                result = str(eval(e,{},{}))
                k.setLabelGrey('Eval: %s -> %s' % (e,result))
            except Exception:
                k.setLabelGrey('Invalid Expression: %s' % e)
    #@-node:ekr.20050920084036.65:evalExpression
    #@+node:ekr.20050920084036.66:fill column and centering
    #@+at
    # These methods are currently just used in tandem to center the line or 
    # region within the fill column.
    # for example, dependent upon the fill column, this text:
    # 
    # cats
    # raaaaaaaaaaaats
    # mats
    # zaaaaaaaaap
    # 
    # may look like
    # 
    #                                  cats
    #                            raaaaaaaaaaaats
    #                                  mats
    #                              zaaaaaaaaap
    # 
    # after an center-region command via Alt-x.
    #@-at
    #@@c

    #@+others
    #@+node:ekr.20050920084036.67:centerLine
    def centerLine (self,event):

        '''Centers line within current fill column'''

        k = self.k ; w = self.editWidget(event)
        if not w: return

        s = w.getAllText()
        i,j = g.getLine(s,w.getInsertPoint())
        line = s [i:j].strip()
        if not line or len(line) >= self.fillColumn: return

        self.beginCommand(undoType='center-line')
        n = (self.fillColumn-len(line)) / 2
        ws = ' ' * n
        k = g.skip_ws(s,i)
        if k > i: w.delete(i,k-i)
        w.insert(i,ws)
        self.endCommand(changed=True,setLabel=True)
    #@-node:ekr.20050920084036.67:centerLine
    #@+node:ekr.20050920084036.68:setFillColumn
    def setFillColumn (self,event):

        '''Set the fill column used by the center-line and center-region commands.'''

        k = self.k ; state = k.getState('set-fill-column')

        if state == 0:
            k.setLabelBlue('Set Fill Column: ')
            k.getArg(event,'set-fill-column',1,self.setFillColumn)
        else:
            k.clearState()
            try:
                n = int(k.arg)
                k.setLabelGrey('fill column is: %d' % n)
                k.commandName = 'set-fill-column %d' % n
            except ValueError:
                k.resetLabel()
    #@-node:ekr.20050920084036.68:setFillColumn
    #@+node:ekr.20050920084036.69:centerRegion
    def centerRegion (self,event):

        '''Centers the selected text within the fill column'''

        k = self.k ; w = self.editWidget(event)
        if not w: return

        s = w.getAllText()
        sel_1, sel_2 = w.getSelectionRange()
        ind, junk = g.getLine(s,sel_1)
        junk, end = g.getLine(s,sel_2)

        self.beginCommand(undoType='center-region')

        inserted = 0
        while ind < end:
            s = w.getAllText()
            i, j = g.getLine(s,ind)
            line = s [i:j].strip()
            # g.trace(len(line),repr(line))
            if len(line) >= self.fillColumn:
                ind = j
            else:
                n = (self.fillColumn-len(line)) / 2
                inserted += n
                k = g.skip_ws(s,i)
                if k > i: w.delete(i,k-i)
                w.insert(i,' '*n)
                ind = j + n-(k-i)

        w.setSelectionRange(sel_1,sel_2+inserted)

        self.endCommand(changed=True,setLabel=True)
    #@-node:ekr.20050920084036.69:centerRegion
    #@+node:ekr.20050920084036.70:setFillPrefix
    def setFillPrefix( self, event ):

        '''Make the selected text the fill prefix.'''

        w = self.editWidget(event)
        if not w: return

        s = w.getAllText()
        i,j = w.getSelectionRange()
        self.fillPrefix = s[i:j]
    #@-node:ekr.20050920084036.70:setFillPrefix
    #@+node:ekr.20050920084036.71:_addPrefix
    def _addPrefix (self,ntxt):

        ntxt = ntxt.split('.')
        ntxt = map(lambda a: self.fillPrefix+a,ntxt)
        ntxt = '.'.join(ntxt)
        return ntxt
    #@-node:ekr.20050920084036.71:_addPrefix
    #@-others
    #@-node:ekr.20050920084036.66:fill column and centering
    #@+node:ekr.20060417194232:find (quick)
    #@+node:ekr.20060925151926:backward/findCharacter & helper
    def backwardFindCharacter (self,event):
        return self.findCharacterHelper(event,backward=True,extend=False)

    def backwardFindCharacterExtendSelection (self,event):
        return self.findCharacterHelper(event,backward=True,extend=True)

    def findCharacter (self,event):
        return self.findCharacterHelper(event,backward=False,extend=False)

    def findCharacterExtendSelection (self,event):
        return self.findCharacterHelper(event,backward=False,extend=True)
    #@nonl
    #@+node:ekr.20060417194232.1:findCharacterHelper
    def findCharacterHelper (self,event,backward,extend):

        '''Put the cursor at the next occurance of a character on a line.'''

        c = self.c ; k = c.k ; tag = 'find-char' ; state = k.getState(tag)

        if state == 0:
            w = self.editWidget(event) # Sets self.w
            if not w: return
            self.event = event
            self.backward = backward ; self.extend = extend
            self.insert = w.getInsertPoint()
            s = '%s character %s' % (
                g.choose(backward,'Backward find','Find'),
                g.choose(extend,' & extend',''))
            c.frame.clearStatusLine()
            c.frame.putStatusLine(s,color='blue')
            # Get the arg without touching the focus.
            k.getArg(event,tag,1,self.findCharacter,oneCharacter=True,useMinibuffer=False)
        else:
            event = self.event ; w = self.w
            backward = self.backward ; extend = self.extend
            ch = k.arg ; s = w.getAllText()
            ins = w.toPythonIndex(self.insert)
            i = ins + g.choose(backward,-1,+1) # skip the present character.
            if backward:
                start = s.rfind('\n',0,i)
                if start == -1: start = 0
                j = s.rfind(ch,start,max(start,i)) # Skip the character at the cursor.
                if j > -1: self.moveToHelper(event,j,extend)
            else:
                end = s.find('\n',i)
                if end == -1: end = len(s)
                j = s.find(ch,min(i,end),end) # Skip the character at the cursor.
                if j > -1: self.moveToHelper(event,j,extend)
            c.frame.clearStatusLine()
            k.clearState()
    #@nonl
    #@-node:ekr.20060417194232.1:findCharacterHelper
    #@-node:ekr.20060925151926:backward/findCharacter & helper
    #@+node:ekr.20060417194232.2:findWord
    def findWord (self,event):

        '''Put the cursor at the next word (on a line) that starts with a character.'''

        k = self.k ; tag = 'find-word-on-line' ; state = k.getState(tag)

        if state == 0:
            w = self.editWidget(event) # Sets self.w
            if not w: return
            k.setLabelBlue('Find word: ')
            k.getArg(event,tag,1,self.findWord)
        else:        
            word = k.arg ; w = self.w ; c = k.c
            if word:
                i = w.getInsertPoint()
                s = w.getAllText()
                j = s.find('\n',i) # Limit to this line.
                if j > -1: s = s[:j]
                while i < len(s):
                    if g.match_word(s,i,word) and (i == 0 or not g.isWordChar(s[i-1])):
                        w.setSelectionRange(i,i+len(word))
                        break
                    else:
                        i += 1
            k.resetLabel()
            k.clearState()
    #@-node:ekr.20060417194232.2:findWord
    #@-node:ekr.20060417194232:find (quick)
    #@+node:ekr.20050920084036.72:goto...
    #@+node:ekr.20050929115226:gotoCharacter
    def gotoCharacter (self,event):

        '''Put the cursor at the n'th character of the buffer.'''

        k = self.k ; state = k.getState('goto-char')

        if state == 0:
            w = self.editWidget(event) # Sets self.w
            if not w: return
            k.setLabelBlue('Goto character: ')
            k.getArg(event,'goto-char',1,self.gotoCharacter)
        else:
            n = k.arg ; w = self.w
            if n.isdigit():
                w.setInsertPoint(n)
                w.seeInsertPoint()
            k.resetLabel()
            k.clearState()
    #@-node:ekr.20050929115226:gotoCharacter
    #@+node:ekr.20060417181052:gotoGlobalLine
    def gotoGlobalLine (self,event):

        '''Put the cursor at the n'th line of a file or script.
        This is a minibuffer interface to Leo's legacy Go To Line number command.'''

        k = self.k ; tag = 'goto-global-line' ; state = k.getState(tag)

        if state == 0:
            w = self.editWidget(event) # Sets self.w
            if not w: return
            k.setLabelBlue('Goto global line: ')
            k.getArg(event,tag,1,self.gotoGlobalLine)
        else:
            n = k.arg
            k.resetLabel()
            k.clearState()
            if n.isdigit():
                self.c.goToLineNumber (n=int(n))
    #@-node:ekr.20060417181052:gotoGlobalLine
    #@+node:ekr.20050929124234:gotoLine
    def gotoLine (self,event):

        '''Put the cursor at the n'th line of the buffer.'''

        k = self.k ; state = k.getState('goto-line')

        if state == 0:
            w = self.editWidget(event) # Sets self.w
            if not w: return
            k.setLabelBlue('Goto line: ')
            k.getArg(event,'goto-line',1,self.gotoLine)
        else:
            n = k.arg ;  w = self.w
            if n.isdigit():
                s = w.getAllText()
                i = g.convertRowColToPythonIndex(s,n,0)
                w.setInsertPoint(i)
                w.seeInsertPoint()
            k.resetLabel()
            k.clearState()
    #@-node:ekr.20050929124234:gotoLine
    #@-node:ekr.20050920084036.72:goto...
    #@+node:ekr.20071114081313:icons...
    #@+at
    # 
    # To do:
    # 
    # - Define standard icons in a subfolder of Icons folder?
    # - Tree control recomputes height of each line.
    #@-at
    #@+node:ekr.20080108092811: Helpers
    #@+node:ekr.20080108091349:appendImageDictToList
<<<<<<< HEAD
    def appendImageDictToList(self,aList,iconDir,path,xoffset,**kargs):
=======
    def appendImageDictToList(self,aList,iconDir,path,xoffset):
>>>>>>> f12d63c3

        c = self.c
        path = g.os_path_abspath(g.os_path_join(iconDir,path))
        relPath = g.makePathRelativeTo(path,iconDir)

        image,image_height = self.getImage(path)
        if not image:
            g.es('can not load image:',path)
            return xoffset

        if image_height is None:
            yoffset = 0
        else:
            yoffset = (c.frame.tree.line_height-image_height)/2

<<<<<<< HEAD
        newEntry = {
=======
        aList.append ({
>>>>>>> f12d63c3
            'type' : 'file',
            'file' : path,
            'relPath': relPath,
            'where' : 'beforeHeadline',
            'yoffset' : yoffset, 'xoffset' : xoffset, 'xpad' : -2,
<<<<<<< HEAD
        }
        newEntry.update(kargs)
        aList.append (newEntry)
        xoffset += 2

        return xoffset
    #@+node:tbrown.20080119085249:getIconList
    def getIconList(self, p):
        """Return list of icons for position p, call setIconList to apply changes"""
        if not hasattr(p.v.t,'unknownAttributes'):
            return []

        return list(p.v.t.unknownAttributes.get('icons',[]))
    #@-node:tbrown.20080119085249:getIconList
    #@+node:tbrown.20080119085249.1:setIconList
    def setIconList(self, p, l):
        """Set list of icons for position p to l"""
        if not hasattr(p.v.t,'unknownAttributes'):
            if l:
                p.v.t.unknownAttributes = {}
            else:
                return

        p.v.t.unknownAttributes['icons'] = list(l)
        p.setDirty()

        if len(l) == 0:
            p.v.t.unknownAttributes["lineYOffset"] = 0
        else:
            p.v.t.unknownAttributes["lineYOffset"] = 3
    #@nonl
    #@-node:tbrown.20080119085249.1:setIconList
=======
        })
        xoffset += 2

        return xoffset
>>>>>>> f12d63c3
    #@-node:ekr.20080108091349:appendImageDictToList
    #@+node:ekr.20071114083142:getImage
    def getImage (self,path):

        c = self.c

        try:
            from PIL import Image
        except ImportError:
            Image = None
            g.es('can not import Image module from PIL',color='blue')

        try:
            from PIL import ImageTk
        except ImportError:
            try:
                import ImageTk
            except ImportError:
                ImageTk = None
                g.es('can not import ImageTk module',color='blue')

        try:
            if Image and ImageTk:
                image1 = Image.open(path)
                image = ImageTk.PhotoImage(image1)
            else:
                import Tkinter as Tk
                image = Tk.PhotoImage(master=c.frame.tree.canvas,file=path)
            return image,image.height()
        except Exception:
            return None,None
    #@-node:ekr.20071114083142:getImage
    #@-node:ekr.20080108092811: Helpers
    #@+node:ekr.20071114082418.2:deleteAllIcons (no longer used)
    # def deleteAllIcons (self,event=None):

        # c = self.c

        # for p in c.allNodes_iter():

            # if hasattr(p.v.t,"unknownAttributes"):
                # a = p.v.t.unknownAttributes
                # iconsList = a.get("icons")
                # if iconsList:
                    # a["icons"] = []
                    # a["lineYOffset"] = 0
                    # p.setDirty()
                    # c.setChanged(True)

        # c.redraw()
    #@-node:ekr.20071114082418.2:deleteAllIcons (no longer used)
    #@+node:ekr.20071114082418:deleteFirstIcon
    def deleteFirstIcon (self,event=None):

        c = self.c ; p = c.currentPosition()

<<<<<<< HEAD
        aList = self.getIconList(p)

        if aList:
            self.setIconList(p, aList[1:])
=======
        if not hasattr(p.v.t,'unknownAttributes'):
            return

        aList = p.v.t.unknownAttributes.get('icons',[])

        if aList:
            p.v.t.unknownAttributes ['icons'] = aList[1:]
            p.setDirty()
>>>>>>> f12d63c3
            c.setChanged(True)
            c.redraw()
    #@nonl
    #@-node:ekr.20071114082418:deleteFirstIcon
    #@+node:ekr.20071114092622:deleteIconByName
    def deleteIconByName (self,t,name,relPath):
<<<<<<< HEAD
        # for use by the right-click remove icon callback
=======

>>>>>>> f12d63c3
        c = self.c ; p = c.currentPosition()

        if not hasattr(t,'unknownAttributes'):
            return

        aList = t.unknownAttributes.get('icons',[])

        basePath = g.os_path_abspath(g.os_path_normpath(g.os_path_join(g.app.loadDir,"..","Icons")))
        absRelPath = g.os_path_abspath(g.os_path_normpath(g.os_path_join(basePath,relPath)))
        name = g.os_path_abspath(name)

        for d in aList:
            name2 = d.get('file')
            name2 = g.os_path_abspath(name2)
            name2rel = d.get('relPath')
            # g.trace('name',name,'\nrelPath',relPath,'\nabsRelPath',absRelPath,'\nname2',name2,'\nname2rel',name2rel)
            if name == name2 or absRelPath == name2 or relPath == name2rel:
                aList.remove(d)
                t.unknownAttributes ['icons'] = aList
                p.setDirty()
                c.setChanged(True)
                c.redraw()
                break
        else:
            g.trace('not found',name)



    #@-node:ekr.20071114092622:deleteIconByName
    #@+node:ekr.20071114085054:deleteLastIcon
    def deleteLastIcon (self,event=None):

        c = self.c ;  p = c.currentPosition()

<<<<<<< HEAD
        c = self.c ; p = c.currentPosition()

        aList = self.getIconList(p)

        if aList:
            self.setIconList(p, aList[:-1])
            c.setChanged(True)
            c.redraw()
    #@nonl
=======
        if not hasattr(p.v.t,'unknownAttributes'):
            return

        aList = p.v.t.unknownAttributes.get('icons',[])

        if aList:
            p.v.t.unknownAttributes ['icons'] = aList[:-1]
            p.setDirty()
            c.setChanged(True)
            c.redraw()
>>>>>>> f12d63c3
    #@-node:ekr.20071114085054:deleteLastIcon
    #@+node:ekr.20071114082418.1:deleteNodeIcons
    def deleteNodeIcons (self,event=None):

        c = self.c ; p = c.currentPosition()

        if hasattr(p.v.t,"unknownAttributes"):
            a = p.v.t.unknownAttributes
<<<<<<< HEAD
            if dict:  # ???
                self.setIconList(p,[])
=======
            iconsList = a.get("icons")
            if dict:
                a["icons"] = []
>>>>>>> f12d63c3
                a["lineYOffset"] = 0
                p.setDirty()
                c.setChanged(True)
                c.redraw()
    #@-node:ekr.20071114082418.1:deleteNodeIcons
    #@+node:ekr.20071114081313.1:insertIcon
    def insertIcon (self,event=None):

        c = self.c ; p = c.currentPosition()

        iconDir = g.os_path_abspath(g.os_path_normpath(g.os_path_join(g.app.loadDir,"..","Icons")))
        os.chdir(iconDir)

        paths = g.app.gui.runOpenFileDialog(
            title='Get Icons',
            filetypes=[('All files','*'),('Gif','*.gif'), ('Bitmap','*.bmp'),('Icon','*.ico'),],
            defaultextension=None,
            multiple=True)

        if not paths: return

        aList = [] ; xoffset = 2
        for path in paths:
            xoffset = self.appendImageDictToList(aList,iconDir,path,xoffset)

<<<<<<< HEAD
        aList2 = self.getIconList(p)
        aList2.extend(aList)
        self.setIconList(p, aList2)
=======
        if not hasattr(p.v.t,'unknownAttributes'):
            p.v.t.unknownAttributes = {}

        aList2 = p.v.t.unknownAttributes.get('icons',[])
        aList2.extend(aList)
        p.v.t.unknownAttributes ['icons'] = aList2
        p.v.t.unknownAttributes ['lineYOffset'] = 3
        p.setDirty()
>>>>>>> f12d63c3
        c.setChanged(True)
        c.redraw()
    #@-node:ekr.20071114081313.1:insertIcon
    #@+node:ekr.20080108090719:insertIconFromFile
<<<<<<< HEAD
    def insertIconFromFile (self,path,p=None,pos=None,**kargs):

        c = self.c
        if p is None: p = c.currentPosition()
=======
    def insertIconFromFile (self,path):

        c = self.c ; p = c.currentPosition()
>>>>>>> f12d63c3

        iconDir = g.os_path_abspath(g.os_path_normpath(g.os_path_join(g.app.loadDir,"..","Icons")))
        os.chdir(iconDir)

        aList = [] ; xoffset = 2
<<<<<<< HEAD
        xoffset = self.appendImageDictToList(aList,iconDir,path,xoffset,**kargs)

        aList2 = self.getIconList(p)
        if pos is None: pos = len(aList2)
        aList2.insert(pos,aList[0])
        self.setIconList(p, aList2)
=======
        xoffset = self.appendImageDictToList(aList,iconDir,path,xoffset)

        if not hasattr(p.v.t,'unknownAttributes'):
            p.v.t.unknownAttributes = {}

        aList2 = p.v.t.unknownAttributes.get('icons',[])
        aList2.extend(aList)
        p.v.t.unknownAttributes ['icons'] = aList2
        p.v.t.unknownAttributes ['lineYOffset'] = 3
        p.setDirty()
>>>>>>> f12d63c3
        c.setChanged(True)
        c.redraw()
    #@-node:ekr.20080108090719:insertIconFromFile
    #@-node:ekr.20071114081313:icons...
    #@+node:ekr.20050920084036.74:indent...
    #@+node:ekr.20050920084036.75:backToIndentation
    def backToIndentation (self,event):

        '''Position the point at the first non-blank character on the line.'''

        w = self.editWidget(event)
        if not w: return

        self.beginCommand(undoType='back-to-indentation')

        s = w.getAllText()
        ins = w.getInsertPoint()
        i,j = g.getLine(s,ins)
        while i < j and s[i] in (' \t'):
            i += 1
        w.setInsertPoint(i)

        self.endCommand(changed=True,setLabel=True)
    #@-node:ekr.20050920084036.75:backToIndentation
    #@+node:ekr.20050920084036.76:deleteIndentation
    def deleteIndentation (self,event):

        '''Delete indentation in the presently line.'''

        k = self.k
        w = self.editWidget(event)
        if not w: return


        s = w.getAllText()
        ins = w.getInsertPoint()
        i,j = g.getLine(s,ins)
        line = s[i:j]
        line2 = s[i:j].lstrip()
        delta = len(line) - len(line2)
        if delta:
            self.beginCommand(undoType='delete-indentation')

            w.delete(i,j)
            w.insert(i,line2)
            ins -= delta
            w.setSelectionRange(ins,ins,insert=ins)

            self.endCommand(changed=True,setLabel=True)
    #@-node:ekr.20050920084036.76:deleteIndentation
    #@+node:ekr.20050920084036.78:indentRelative
    def indentRelative (self,event):

        '''The indent-relative command indents at the point based on the previous
        line (actually, the last non-empty line.) It inserts whitespace at the
        point, moving point, until it is underneath an indentation point in the
        previous line.

        An indentation point is the end of a sequence of whitespace or the end of
        the line. If the point is farther right than any indentation point in the
        previous line, the whitespace before point is deleted and the first
        indentation point then applicable is used. If no indentation point is
        applicable even then whitespace equivalent to a single tab is inserted.'''

        c = self.c ; undoType = 'indent-relative' ; w = self.editWidget(event)
        if not w: return
        s = w.getAllText()
        ins = w.getInsertPoint()
        oldSel = w.getSelectionRange()
        oldYview = w.getYScrollPosition()
        # Find the previous non-blank line
        i,j = g.getLine(s,ins)
        while 1:
            if i <= 0: return
            i,j = g.getLine(s,i-1)
            line = s[i:j]
            if line.strip(): break
        self.beginCommand(undoType=undoType)
        try:
            k = g.skip_ws(s,i)
            ws = s[i:k]
            i2,j2 = g.getLine(s,ins)
            k = g.skip_ws(s,i2)
            line = ws + s[k:j2]
            w.delete(i2,j2)
            w.insert(i2,line)
            w.setInsertPoint(i2+len(ws))
            c.frame.body.onBodyChanged(undoType,oldSel=oldSel,oldText=s,oldYview=oldYview)
        finally:
            self.endCommand(changed=True,setLabel=True)
    #@-node:ekr.20050920084036.78:indentRelative
    #@-node:ekr.20050920084036.74:indent...
    #@+node:ekr.20050920084036.85:insert & delete...
    #@+node:ekr.20060417171125:addSpace/TabToLines & removeSpace/TabFromLines & helper
    def addSpaceToLines (self,event):
        '''Add a space to start of all lines, or all selected lines.'''
        self.addRemoveHelper(event,ch=' ',add=True,undoType='add-space-to-lines')

    def addTabToLines (self,event):
        '''Add a tab to start of all lines, or all selected lines.'''
        self.addRemoveHelper(event,ch='\t',add=True,undoType='add-tab-to-lines')

    def removeSpaceFromLines (self,event):
        '''Remove a space from start of all lines, or all selected lines.'''
        self.addRemoveHelper(event,ch=' ',add=False,undoType='remove-space-from-lines')

    def removeTabFromLines (self,event):
        '''Remove a tab from start of all lines, or all selected lines.'''
        self.addRemoveHelper(event,ch='\t',add=False,undoType='remove-tab-from-lines')
    #@+node:ekr.20060417172056:addRemoveHelper
    def addRemoveHelper(self,event,ch,add,undoType):

        c = self.c ; k = self.k ; w = self.editWidget(event)
        if not w: return

        if w.hasSelection():s = w.getSelectedText()
        else:               s = w.getAllText()
        if not s: return

        # Insert or delete spaces instead of tabs when negative tab width is in effect.
        d = g.scanDirectives(c) ; width = d.get('tabwidth')
        if ch == '\t' and width < 0: ch = ' ' * abs(width)

        self.beginCommand(undoType=undoType)

        lines = g.splitLines(s)

        if add:
            result = [ch + line for line in lines]
        else:
            result = [g.choose(line.startswith(ch),line[len(ch):],line) for line in lines]

        result = ''.join(result)

        # g.trace('add',add,'hasSelection',w.hasSelection(),'result',repr(result))

        if w.hasSelection():
            i,j = w.getSelectionRange()
            w.delete(i,j)
            w.insert(i,result)
            w.setSelectionRange(i,i+len(result))
        else:
            w.setAllText(result)
            w.setSelectionRange(0,len(s))

        self.endCommand(changed=True,setLabel=True)

    #@-node:ekr.20060417172056:addRemoveHelper
    #@-node:ekr.20060417171125:addSpace/TabToLines & removeSpace/TabFromLines & helper
    #@+node:ekr.20051026092433.1:backwardDeleteCharacter
    def backwardDeleteCharacter (self,event=None):

        '''Delete the character to the left of the cursor.'''

        c = self.c ; p = c.currentPosition()
        w = self.editWidget(event)
        if not w: return

        wname = c.widget_name(w)
        ins = w.getInsertPoint()
        i,j = w.getSelectionRange()
        # g.trace(wname,i,j,ins)

        if wname.startswith('body'):
            self.beginCommand()
            try:
                d = g.scanDirectives(c,p)
                tab_width = d.get("tabwidth",c.tab_width)
                changed = True
                if i != j:
                    w.delete(i,j)
                    w.setSelectionRange(i,i,insert=i)
                elif i == 0:
                    changed = False
                elif tab_width > 0:
                    w.delete(ins-1)
                    w.setSelectionRange(ins-1,ins-1,insert=ins-1)
                else:
                    #@                << backspace with negative tab_width >>
                    #@+node:ekr.20051026092746:<< backspace with negative tab_width >>
                    s = prev = w.getAllText()
                    ins = w.getInsertPoint()
                    i,j = g.getLine(s,ins)
                    s = prev = s[i:ins]
                    n = len(prev)
                    abs_width = abs(tab_width)

                    # Delete up to this many spaces.
                    n2 = (n % abs_width) or abs_width
                    n2 = min(n,n2) ; count = 0

                    while n2 > 0:
                        n2 -= 1
                        ch = prev[n-count-1]
                        if ch != ' ': break
                        else: count += 1

                    # Make sure we actually delete something.
                    i = ins-(max(1,count))
                    w.delete(i,ins)
                    w.setSelectionRange(i,i,insert=i)
                    #@-node:ekr.20051026092746:<< backspace with negative tab_width >>
                    #@nl
            finally:
                self.endCommand(changed=True,setLabel=False) # Necessary to make text changes stick.
        else:
            # No undo in this widget.
            # Make sure we actually delete something if we can.
            s = w.getAllText()
            if i != j:
                j = max(i,min(j,len(s)))
                w.delete(i,j)
                w.setSelectionRange(i,i,insert=i)
            elif ins != 0:
                # Do nothing at the start of the headline.
                w.delete(ins-1)
                ins = ins-1
                w.setSelectionRange(ins,ins,insert=ins)
    #@-node:ekr.20051026092433.1:backwardDeleteCharacter
    #@+node:ekr.20070325094935:cleanAllLines
    def cleanAllLines (self,event):

        '''Clean all lines in the selected tree.'''

        c = self.c ; current = c.currentPosition()
        w = c.frame.body.bodyCtrl
        if not w: return

        c.beginUpdate()
        try:
            for p in current.self_and_subtree_iter():
                c.selectPosition(p)
                w.setSelectionRange(0,0,insert=0)
                c.editCommands.cleanLines(event)
            c.selectPosition(current)
        finally:
            c.endUpdate(False)
    #@-node:ekr.20070325094935:cleanAllLines
    #@+node:ekr.20060415112257:cleanLines
    def cleanLines (self,event):

        '''Removes leading whitespace from otherwise blanks lines.'''

        k = self.k ; w = self.editWidget(event)
        if not w: return

        if w.hasSelection():
            s = w.getSelectedText()
        else:
            s = w.getAllText()

        lines = [] ; changed = False
        for line in g.splitlines(s):
            if line.strip():
                lines.append(line)
            else:
                if line.endswith('\n'):
                    lines.append('\n')
                changed = changed or '\n' != line

        if changed:
            self.beginCommand(undoType='clean-lines')
            result = ''.join(lines)
            if w.hasSelection():
                i,j = w.getSelectionRange()
                w.delete(i,j)
                w.insert(i,result)
                w.setSelectionRange(i,j+len(result))
            else:
                w.delete(0,'end')
                w.insert(0,result)
            self.endCommand(changed=changed,setLabel=True)
    #@-node:ekr.20060415112257:cleanLines
    #@+node:ekr.20060414085834:clearSelectedText
    def clearSelectedText (self,event):

        '''Delete the selected text.'''

        c = self.c ; w = self.editWidget(event)
        if not w: return

        i,j = w.getSelectionRange()
        if i == j: return

        self.beginCommand(undoType='clear-selected-text')

        w.delete(i,j)
        w.setInsertPoint(i)

        self.endCommand(changed=True,setLabel=True)
    #@-node:ekr.20060414085834:clearSelectedText
    #@+node:ekr.20050920084036.87:deleteNextChar
    def deleteNextChar (self,event):

        '''Delete the character to the right of the cursor.'''

        c = self.c ; w = self.editWidget(event)
        if not w: return

        s = w.getAllText()
        i,j = w.getSelectionRange()

        self.beginCommand(undoType='delete-char')

        changed = True
        if i != j:
            w.delete(i,j)
            w.setInsertPoint(i)
        elif j < len(s):
            w.delete(i)
            w.setInsertPoint(i)
        else:
            changed = False

        self.endCommand(changed=changed,setLabel=False)
    #@-node:ekr.20050920084036.87:deleteNextChar
    #@+node:ekr.20050920084036.135:deleteSpaces
    def deleteSpaces (self,event,insertspace=False):

        '''Delete all whitespace surrounding the cursor.'''

        c = self.c ; w = self.editWidget(event)
        undoType = g.choose(insertspace,'insert-space','delete-spaces')
        if not w: return
        s = w.getAllText()
        ins = w.getInsertPoint()
        i,j = g.getLine(s,ins)
        w1 = ins-1
        while w1 >= i and s[w1].isspace():
            w1 -= 1
        w1 += 1
        w2 = ins
        while w2 <= j and s[w2].isspace():
            w2 += 1
        spaces = s[w1:w2]
        if spaces:
            self.beginCommand(undoType=undoType)
            if insertspace: s = s[:w1] + ' ' + s[w2:]
            else:           s = s[:w1] + s[w2:]
            w.setAllText(s)
            w.setInsertPoint(w1)
            self.endCommand(changed=True,setLabel=True)
    #@-node:ekr.20050920084036.135:deleteSpaces
    #@+node:ekr.20050920084036.138:insertNewLine
    def insertNewLine (self,event):

        '''Insert a newline at the cursor.'''

        w = self.editWidget(event)
        if not w: return
        wname = g.app.gui.widget_name(w)
        if wname.startswith('head'): return

        self.beginCommand(undoType='insert-newline')

        i = w.getInsertPoint()
        w.insert(i,'\n')
        w.setInsertPoint(i+1)

        self.endCommand(changed=True,setLabel=False)

    insertNewline = insertNewLine
    #@-node:ekr.20050920084036.138:insertNewLine
    #@+node:ekr.20050920084036.86:insertNewLineAndTab
    def insertNewLineAndTab (self,event):

        '''Insert a newline and tab at the cursor.'''

        w = self.editWidget(event)
        if not w: return
        wname = g.app.gui.widget_name(w)
        if wname.startswith('head'): return

        self.beginCommand(undoType='insert-newline-and-indent')

        i = w.getInsertPoint()
        w.insert(i,'\n\t')
        w.setInsertPoint(i+2)

        self.endCommand(changed=True,setLabel=False)
    #@-node:ekr.20050920084036.86:insertNewLineAndTab
    #@+node:ekr.20050920084036.139:insertParentheses
    def insertParentheses (self,event):

        '''Insert () at the cursor.'''

        w = self.editWidget(event)
        if not w: return

        self.beginCommand(undoType='insert-parenthesis')

        i = w.getInsertPoint()
        w.insert(i,'()')
        w.setInsertPoint(i+1)

        self.endCommand(changed=True,setLabel=False)
    #@-node:ekr.20050920084036.139:insertParentheses
    #@+node:ekr.20050920084036.141:removeBlankLines
    def removeBlankLines (self,event):

        '''The remove-blank-lines command removes lines containing nothing but
        whitespace. If there is a text selection, only lines within the selected
        text are affected; otherwise all blank lines in the selected node are
        affected.'''

        c = self.c
        head,lines,tail,oldSel,oldYview = c.getBodyLines()

        changed = False ; result = []
        for line in lines:
            if line.strip():
                result.append(line)
            else:
                changed = True
        result = ''.join(result)

        if changed:
            oldSel = None ; undoType = 'remove-blank-lines'
            c.updateBodyPane(head,result,tail,undoType,oldSel,oldYview)
    #@-node:ekr.20050920084036.141:removeBlankLines
    #@+node:ekr.20051125080855:selfInsertCommand, helpers
    def selfInsertCommand(self,event,action='insert'):

        '''Insert a character in the body pane.
        This is the default binding for all keys in the body pane.'''

        w = self.editWidget(event)
        if not w: return 'break'
        #@    << set local vars >>
        #@+node:ekr.20061103114242:<< set local vars >>
        c = self.c
        p = c.currentPosition()
        gui = g.app.gui
        ch = gui.eventChar(event)
        keysym = gui.eventKeysym(event)
        if keysym == 'Return':
            ch = '\n' # This fixes the MacOS return bug.
        if keysym == 'Tab': # Support for wx_alt_gui plugin.
            ch = '\t'
        name = c.widget_name(w)
        oldSel =  name.startswith('body') and w.getSelectionRange() or (None,None)
        oldText = name.startswith('body') and p.bodyString() or ''
        undoType = 'Typing'
        trace = c.config.getBool('trace_masterCommand')
        brackets = self.openBracketsList + self.closeBracketsList
        inBrackets = ch and g.toUnicode(ch,g.app.tkEncoding) in brackets
        if trace: g.trace(name,repr(ch),ch and ch in brackets)
        #@nonl
        #@-node:ekr.20061103114242:<< set local vars >>
        #@nl
        #g.trace('ch',repr(ch))
        if g.doHook("bodykey1",c=c,p=p,v=p,ch=ch,oldSel=oldSel,undoType=undoType):
            return "break" # The hook claims to have handled the event.
        if ch == '\t':
            self.updateTab(p,w)
        elif ch == '\b':
            # This is correct: we only come here if there no bindngs for this key. 
            self.backwardDeleteCharacter(event)
        elif ch in ('\r','\n'):
            ch = '\n'
            self.insertNewlineHelper(w,oldSel,undoType)
        elif inBrackets and self.autocompleteBrackets:
            self.updateAutomatchBracket(p,w,ch,oldSel)
        elif ch: # Null chars must not delete the selection.
            i,j = oldSel
            if i > j: i,j = j,i
            # Use raw insert/delete to retain the coloring.
            if i != j:                  w.delete(i,j)
            elif action == 'overwrite': w.delete(i)
            w.insert(i,ch)
            w.setInsertPoint(i+1)
            if inBrackets and self.flashMatchingBrackets:

                self.flashMatchingBracketsHelper(w,i,ch)               
        else:
            return 'break' # This method *always* returns 'break'

        # Set the column for up and down keys.
        spot = w.getInsertPoint()
        c.editCommands.setMoveCol(w,spot)

        # Update the text and handle undo.
        newText = w.getAllText()
        changed = newText != oldText
        # g.trace('ch',repr(ch),'changed',changed,'newText',repr(newText[-10:]))
        if changed:
            # g.trace('ins',w.getInsertPoint())
            c.frame.body.onBodyChanged(undoType=undoType,
                oldSel=oldSel,oldText=oldText,oldYview=None)

        g.doHook("bodykey2",c=c,p=p,v=p,ch=ch,oldSel=oldSel,undoType=undoType)
        return 'break'
    #@+node:ekr.20051026171121:insertNewlineHelper
    def insertNewlineHelper (self,w,oldSel,undoType):

        c = self.c ; p = c.currentPosition()
        i,j = oldSel ; ch = '\n'

        if i != j:
            # No auto-indent if there is selected text.
            w.delete(i,j)
            w.insert(i,ch)
            w.setInsertPoint(i+1)
        else:
            w.insert(i,ch)
            w.setInsertPoint(i+1)

            allow_in_nocolor = c.config.getBool('autoindent_in_nocolor_mode')
            if (
                (allow_in_nocolor or c.frame.body.colorizer.useSyntaxColoring(p)) and
                undoType != "Change"
            ):
                # No auto-indent if in @nocolor mode or after a Change command.
                self.updateAutoIndent(p,w)

        w.seeInsertPoint()
    #@nonl
    #@-node:ekr.20051026171121:insertNewlineHelper
    #@+node:ekr.20060804095512:initBracketMatcher
    def initBracketMatcher (self,c):

        self.openBracketsList  = c.config.getString('open_flash_brackets')  or '([{'
        self.closeBracketsList = c.config.getString('close_flash_brackets') or ')]}'

        if len(self.openBracketsList) != len(self.closeBracketsList):
            g.es_print('bad open/close_flash_brackets setting: using defaults')
            self.openBracketsList  = '([{'
            self.closeBracketsList = ')]}'

        # g.trace('self.openBrackets',openBrackets)
        # g.trace('self.closeBrackets',closeBrackets)
    #@-node:ekr.20060804095512:initBracketMatcher
    #@+node:ekr.20060627083506:flashMatchingBracketsHelper
    def flashMatchingBracketsHelper (self,w,i,ch):

        d = {}
        if ch in self.openBracketsList:
            for z in xrange(len(self.openBracketsList)):
                d [self.openBracketsList[z]] = self.closeBracketsList[z]
            reverse = False # Search forward
        else:
            for z in xrange(len(self.openBracketsList)):
                d [self.closeBracketsList[z]] = self.openBracketsList[z]
            reverse = True # Search backward

        delim2 = d.get(ch)

        s = w.getAllText()
        j = g.skip_matching_python_delims(s,i,ch,delim2,reverse=reverse)
        if j != -1:
            self.flashCharacter(w,j)
    #@-node:ekr.20060627083506:flashMatchingBracketsHelper
    #@+node:ekr.20060627091557:flashCharacter
    def flashCharacter(self,w,i):

        bg      = self.bracketsFlashBg or 'DodgerBlue1'
        fg      = self.bracketsFlashFg or 'white'
        flashes = self.bracketsFlashCount or 2
        delay   = self.bracketsFlashDelay or 75

        w.flashCharacter(i,bg,fg,flashes,delay)
    #@-node:ekr.20060627091557:flashCharacter
    #@+node:ekr.20051027172949:updateAutomatchBracket
    def updateAutomatchBracket (self,p,w,ch,oldSel):

        # assert ch in ('(',')','[',']','{','}')

        c = self.c ; d = g.scanDirectives(c,p)
        i,j = oldSel
        language = d.get('language')
        s = w.getAllText()

        if ch in ('(','[','{',):
            automatch = language not in ('plain',)
            if automatch:
                ch = ch + {'(':')','[':']','{':'}'}.get(ch)
            if i != j: w.delete(i,j)
            w.insert(i,ch)
            if automatch:
                ins = w.getInsertPoint()
                w.setInsertPoint(ins-1)
        else:
            ins = w.getInsertPoint()
            ch2 = ins<len(s) and s[ins] or ''
            if ch2 in (')',']','}'):
                ins = w.getInsertPoint()
                w.setInsertPoint(ins+1)
            else:
                if i != j: w.delete(i,j)
                w.insert(i,ch)
                w.setInsertPoint(i+1)
    #@-node:ekr.20051027172949:updateAutomatchBracket
    #@+node:ekr.20051026171121.1:udpateAutoIndent
    def updateAutoIndent (self,p,w):

        c = self.c ; d = g.scanDirectives(c,p)
        tab_width = d.get("tabwidth",c.tab_width)
        # Get the previous line.
        s = w.getAllText()
        ins = w.getInsertPoint()
        i = g.skip_to_start_of_line(s,ins)
        i,j = g.getLine(s,i-1)
        s = s[i:j-1]
        # g.trace(i,j,repr(s))

        # Add the leading whitespace to the present line.
        junk, width = g.skip_leading_ws_with_indent(s,0,tab_width)
        # g.trace('width',width,'tab_width',tab_width)

        if s and s [-1] == ':':
            # For Python: increase auto-indent after colons.
            if g.scanColorDirectives(c,p) == 'python':
                width += abs(tab_width)
        if self.smartAutoIndent:
            # Determine if prev line has unclosed parens/brackets/braces
            bracketWidths = [width] ; tabex = 0
            for i in range(0,len(s)):
                if s [i] == '\t':
                    tabex += tab_width-1
                if s [i] in '([{':
                    bracketWidths.append(i+tabex+1)
                elif s [i] in '}])' and len(bracketWidths) > 1:
                    bracketWidths.pop()
            width = bracketWidths.pop()
        ws = g.computeLeadingWhitespace(width,tab_width)
        if ws:
            i = w.getInsertPoint()
            w.insert(i,ws)
            w.setInsertPoint(i+len(ws))
    #@-node:ekr.20051026171121.1:udpateAutoIndent
    #@+node:ekr.20051026092433:updateTab
    def updateTab (self,p,w):

        c = self.c
        d = g.scanDirectives(c,p)
        tab_width = d.get("tabwidth",c.tab_width)
        i,j = w.getSelectionRange()
            # Returns insert point if no selection, with i <= j.

        if i != j:
            w.delete(i,j)

        if tab_width > 0:
            w.insert(i,'\t')
            ins = i+1
        else:
            # Get the preceeding characters.
            s = w.getAllText()
            start = g.skip_to_start_of_line(s,i)
            s2 = s[start:i]

            # Compute n, the number of spaces to insert.
            width = g.computeWidth(s2,tab_width)
            n = abs(tab_width) - (width % abs(tab_width))
            # g.trace('n',n)
            w.insert(i,' ' * n)
            ins = i+n

        w.setSelectionRange(ins,ins,insert=ins)
    #@nonl
    #@-node:ekr.20051026092433:updateTab
    #@-node:ekr.20051125080855:selfInsertCommand, helpers
    #@-node:ekr.20050920084036.85:insert & delete...
    #@+node:ekr.20050920084036.79:info...
    #@+node:ekr.20050920084036.80:howMany
    def howMany (self,event):

        '''Print how many occurances of a regular expression are found
        in the body text of the presently selected node.'''

        k = self.k
        w = self.editWidget(event)
        if not w: return

        state = k.getState('how-many')
        if state == 0:
            k.setLabelBlue('How many: ',protect = True)
            k.getArg(event,'how-many',1,self.howMany)
        else:
            k.clearState()
            s = w.getAllText()
            reg = re.compile(k.arg)
            i = reg.findall(s)
            k.setLabelGrey('%s occurances of %s' % (len(i),k.arg))
    #@-node:ekr.20050920084036.80:howMany
    #@+node:ekr.20050920084036.81:lineNumber
    def lineNumber (self,event):

        '''Print the line and column number and percentage of insert point.'''

        k = self.k
        w = self.editWidget(event)
        if not w: return

        s = w.getAllText()
        i = w.getInsertPoint()
        row,col = g.convertPythonIndexToRowCol(s,i)
        percent = int((i*100)/len(s))

        k.setLabelGrey(
            'char: %s row: %d col: %d pos: %d (%d%% of %d)' % (
                repr(s[i]),row,col,i,percent,len(s)))
    #@-node:ekr.20050920084036.81:lineNumber
    #@+node:ekr.20050920084036.83:viewLossage
    def viewLossage (self,event):

        '''Put the Emacs-lossage in the minibuffer label.'''

        k = self.k

        g.es('lossage...')
        aList = leoKeys.keyHandlerClass.lossage
        aList.reverse()
        for data in aList:
            ch,stroke = data
            d = {' ':'Space','\t':'Tab','\b':'Backspace','\n':'Newline','\r':'Return'}
            g.es('',stroke or d.get(ch) or ch or 'None')
    #@-node:ekr.20050920084036.83:viewLossage
    #@+node:ekr.20050920084036.84:whatLine
    def whatLine (self,event):

        '''Print the line number of the line containing the cursor.'''

        k = self.k ; w = self.editWidget(event)
        if not w: return

        s = w.getAllText()
        i = w.getInsertPoint()
        row,col = g.convertPythonIndexToRowCol(s,i)

        k.keyboardQuit(event)
        k.setLabel("Line %s" % row)
    #@-node:ekr.20050920084036.84:whatLine
    #@-node:ekr.20050920084036.79:info...
    #@+node:ekr.20050920084036.88:line...
    #@+node:ekr.20050920084036.90:flushLines
    def flushLines (self,event):

        '''Delete each line that contains a match for regexp, operating on the text after point.

        In Transient Mark mode, if the region is active, the command operates on the region instead.'''

        k = self.k ; state = k.getState('flush-lines')

        if state == 0:
            k.setLabelBlue('Flush lines regexp: ',protect=True)
            k.getArg(event,'flush-lines',1,self.flushLines)
        else:
            k.clearState()
            k.resetLabel()
            self.linesHelper(event,k.arg,'flush')
            k.commandName = 'flush-lines %s' % k.arg
    #@-node:ekr.20050920084036.90:flushLines
    #@+node:ekr.20051002095724:keepLines
    def keepLines (self,event):

        '''Delete each line that does not contain a match for regexp, operating on the text after point.

        In Transient Mark mode, if the region is active, the command operates on the region instead.'''

        k = self.k ; state = k.getState('keep-lines')

        if state == 0:
            k.setLabelBlue('Keep lines regexp: ',protect=True)
            k.getArg(event,'keep-lines',1,self.keepLines)
        else:
            k.clearState()
            k.resetLabel()
            self.linesHelper(event,k.arg,'keep')
            k.commandName = 'keep-lines %s' % k.arg
    #@-node:ekr.20051002095724:keepLines
    #@+node:ekr.20050920084036.92:linesHelper
    def linesHelper (self,event,pattern,which):

        k = self.k
        w = self.editWidget(event)
        if not w: return

        self.beginCommand(undoType=which+'-lines')
        if w.hasSelection():
            i,end = w.getSelectionRange()
        else:
            i = w.getInsertPoint()
            end = 'end'
        txt = w.get(i,end)
        tlines = txt.splitlines(True)
        if which == 'flush':    keeplines = list(tlines)
        else:                   keeplines = []

        try:
            regex = re.compile(pattern)
            for n, z in enumerate(tlines):
                f = regex.findall(z)
                if which == 'flush' and f:
                    keeplines [n] = None
                elif f:
                    keeplines.append(z)
        except Exception, x:
            return
        if which == 'flush':
            keeplines = [x for x in keeplines if x != None]
        w.delete(i,end)
        w.insert(i,''.join(keeplines))
        w.setInsertPoint(i)
        self.endCommand(changed=True,setLabel=True)
    #@-node:ekr.20050920084036.92:linesHelper
    #@+node:ekr.20050920084036.77:splitLine
    def splitLine (self,event):

        '''Split a line at the cursor position.'''

        w = self.editWidget(event)
        if not w: return

        self.beginCommand(undoType='split-line')

        s = w.getAllText()
        ins = w.getInsertPoint()
        w.setAllText(s[:ins] + '\n' + s[ins:])
        w.setInsertPoint(ins+1)

        self.endCommand(changed=True,setLabel=True)
    #@-node:ekr.20050920084036.77:splitLine
    #@-node:ekr.20050920084036.88:line...
    #@+node:ekr.20050929114218:move cursor... (leoEditCommands)
    #@+node:ekr.20051218170358: helpers
    #@+node:ekr.20060113130510:extendHelper
    def extendHelper (self,w,extend,spot,upOrDown=False):
        '''Handle the details of extending the selection.
        This method is called for all cursor moves.

        extend: Clear the selection unless this is True.
        spot:   The *new* insert point.
        '''
        c = self.c ; p = c.currentPosition()
        extend = extend or self.extendMode
        ins = w.getInsertPoint()
        i,j = w.getSelectionRange()
        # g.trace('extend',extend,'ins',ins,'sel=',i,j,'spot=',spot,'moveSpot',self.moveSpot)

        # Reset the move spot if needed.
        if self.moveSpot is None or p.v.t != self.moveSpotNode:
            # g.trace('no spot')
            self.setMoveCol(w,g.choose(extend,ins,spot)) # sets self.moveSpot.
        elif extend:
            if i == j or self.moveSpot not in (i,j):
                # g.trace('spot not in sel')
                self.setMoveCol(w,ins) # sets self.moveSpot.
        else:
            if upOrDown:
                s = w.getAllText()
                i2,j2 = g.getLine(s,spot)
                line = s[i2:j2]
                row,col = g.convertPythonIndexToRowCol(s,spot)
                if True: #### j2 < len(s)-1:
                    n = min(self.moveCol,max(0,len(line)-1))
                else:
                    n = min(self.moveCol,max(0,len(line))) # A tricky boundary.
                # g.trace('using moveCol',self.moveCol,'line',repr(line),'n',n)
                spot = g.convertRowColToPythonIndex(s,row,n)
            else:  # Plain move forward or back.
                # g.trace('plain forward/back move')
                self.setMoveCol(w,spot) # sets self.moveSpot.

        if extend:
            if spot < self.moveSpot:
                w.setSelectionRange(spot,self.moveSpot,insert=spot)
            else:
                w.setSelectionRange(self.moveSpot,spot,insert=spot)
        else:
            w.setSelectionRange(spot,spot,insert=spot)

        w.seeInsertPoint()
        c.frame.updateStatusLine()
    #@nonl
    #@-node:ekr.20060113130510:extendHelper
    #@+node:ekr.20060113105246.1:moveUpOrDownHelper
    def moveUpOrDownHelper (self,event,direction,extend):

        c = self.c ; w = self.editWidget(event)
        if not w: return
        trace = False

        ins = w.getInsertPoint()
        s = w.getAllText()
        w.seeInsertPoint()

        # Find the start of the next/prev line.
        row,col = g.convertPythonIndexToRowCol(s,ins)
        if trace: g.trace('ins',ins,'row',row,'col',col)
        i,j = g.getLine(s,ins)
        if direction == 'down':
            i2,j2 = g.getLine(s,j)
        else:
            i2,j2 = g.getLine(s,i-1)

        # The spot is the start of the line plus the column index.
        n = max(0,j2-i2-1) # The length of the new line.
        col2 = min(col,n)
        spot = i2 + col2
        if trace: g.trace('spot',spot,'n',n,'col',col,'line',repr(s[i2:j2]))

        self.extendHelper(w,extend,spot,upOrDown=True)
    #@nonl
    #@-node:ekr.20060113105246.1:moveUpOrDownHelper
    #@+node:ekr.20051218122116:moveToHelper
    def moveToHelper (self,event,spot,extend):

        '''Common helper method for commands the move the cursor
        in a way that can be described by a Tk Text expression.'''

        c = self.c ; k = c.k ; w = self.editWidget(event)
        if not w: return

        c.widgetWantsFocusNow(w)

        # Put the request in the proper range.
        if c.widget_name(w).startswith('mini'):
            i,j = k.getEditableTextRange()
            if   spot < i: spot = i
            elif spot > j: spot = j

        self.extendHelper(w,extend,spot,upOrDown=False)
    #@nonl
    #@-node:ekr.20051218122116:moveToHelper
    #@+node:ekr.20051218171457:movePastCloseHelper
    def movePastCloseHelper (self,event,extend):

        c = self.c ; w = self.editWidget(event)
        if not w: return

        c.widgetWantsFocusNow(w)
        s = w.getAllText()
        ins = w.getInsertPoint()
        # Scan backwards for i,j.
        i = ins
        while i >= 0 and s[i] != '\n':
            if s[i] == '(': break
            i -= 1
        else: return
        j = ins
        while j >= 0 and s[j] != '\n':
            if s[j] == '(': break
            j -= 1
        if i < j: return
        # Scan forward for i2,j2.
        i2 = ins
        while i2 < len(s) and s[i2] != '\n':
            if s[i2] == ')': break
            i2 += 1
        else: return
        j2 = ins
        while j2 < len(s) and s[j2] != '\n':
            if s[j2] == ')': break
            j2 += 1
        if i2 > j2: return

        self.moveToHelper(event,i2+1,extend)
    #@-node:ekr.20051218171457:movePastCloseHelper
    #@+node:ekr.20051218121447:moveWordHelper
    def moveWordHelper (self,event,extend,forward,end=False):

        '''Move the cursor to the next word.
        The cursor is placed at the start of the word unless end=True'''

        c = self.c
        w = self.editWidget(event)
        if not w: return

        c.widgetWantsFocusNow(w)
        s = w.getAllText() ; n = len(s)
        i = w.getInsertPoint()

        if forward:
            # Unlike backward-word moves, there are two options...
            if end:
                while 0 <= i < n and not g.isWordChar(s[i]):
                    i += 1
                while 0 <= i < n and g.isWordChar(s[i]):
                    i += 1
            else:
                while 0 <= i < n and g.isWordChar(s[i]):
                    i += 1
                while 0 <= i < n and not g.isWordChar(s[i]):
                    i += 1
        else:
            i -= 1
            while 0 <= i < n and not g.isWordChar(s[i]):
                i -= 1
            while 0 <= i < n and g.isWordChar(s[i]):
                i -= 1
            i += 1

        self.moveToHelper(event,i,extend)
    #@nonl
    #@-node:ekr.20051218121447:moveWordHelper
    #@+node:ekr.20051213094517:backSentenceHelper
    def backSentenceHelper (self,event,extend):

        c = self.c
        w = self.editWidget(event)
        if not w: return

        c.widgetWantsFocusNow(w)
        s = w.getAllText()
        i = w.getInsertPoint()

        while i >= 0:
            if s[i] == '.': break
            i -= 1
        else: return

        j = i-1
        while j >= 0:
            if s[j] == '.':
                j += 1 ; break
            j -= 1
        else: j = 0

        while j < i and s[j].isspace():
            j += 1

        if j < i:
            self.moveToHelper(event,j,extend)
    #@-node:ekr.20051213094517:backSentenceHelper
    #@+node:ekr.20050920084036.137:forwardSentenceHelper
    def forwardSentenceHelper (self,event,extend):

        c = self.c
        w = self.editWidget(event)
        if not w: return

        c.widgetWantsFocusNow(w)

        s = w.getAllText()
        ins = w.getInsertPoint()
        i = s.find('.',ins) + 1
        i = min(i,len(s))
        self.moveToHelper(event,i,extend)
    #@-node:ekr.20050920084036.137:forwardSentenceHelper
    #@+node:ekr.20051218133207.1:forwardParagraphHelper
    def forwardParagraphHelper (self,event,extend):

        w = self.editWidget(event)
        if not w: return
        s = w.getAllText()
        ins = w.getInsertPoint()
        i,j = g.getLine(s,ins)
        line = s[i:j]

        if line.strip(): # Skip past the present paragraph.
            self.selectParagraphHelper(w,i)
            i,j = w.getSelectionRange()
            j += 1

        # Skip to the next non-blank line.
        i = j
        while j < len(s):
            i,j = g.getLine(s,j)
            line = s[i:j]
            if line.strip(): break

        w.setInsertPoint(ins) # Restore the original insert point.
        self.moveToHelper(event,i,extend)
    #@-node:ekr.20051218133207.1:forwardParagraphHelper
    #@+node:ekr.20051218133207:backwardParagraphHelper
    def backwardParagraphHelper (self,event,extend):

        w = self.editWidget(event)
        if not w: return

        s = w.getAllText()
        i,j = w.getSelectionRange()
        # A hack for wx gui: set the insertion point to the end of the selection range.
        if g.app.unitTesting:
            w.setInsertPoint(j)
        i,j = g.getLine(s,j)
        line = s[i:j]

        if line.strip():
            # Find the start of the present paragraph.
            while i > 0:
                i,j = g.getLine(s,i-1)
                line = s[i:j]
                if not line.strip(): break

        # Find the end of the previous paragraph.
        while i > 0:
            i,j = g.getLine(s,i-1)
            line = s[i:j]
            if line.strip():
                i = j-1 ; break

        self.moveToHelper(event,i,extend)
    #@nonl
    #@-node:ekr.20051218133207:backwardParagraphHelper
    #@+node:ekr.20060209095101:setMoveCol
    def setMoveCol (self,w,spot):

        '''Set the column to which an up or down arrow will attempt to move.'''

        c = self.c ; p = c.currentPosition()
        s = w.getAllText()
        i = w.toPythonIndex(spot)
        junk,col = g.convertPythonIndexToRowCol(s,i)
        # g.trace('spot,i,col',spot,i,col)

        self.moveSpot = i
        self.moveCol = col
        self.moveSpotNode = p.v.t
    #@nonl
    #@-node:ekr.20060209095101:setMoveCol
    #@-node:ekr.20051218170358: helpers
    #@+node:ekr.20050920084036.148:buffers
    def beginningOfBuffer (self,event):
        '''Move the cursor to the start of the body text.'''
        self.moveToHelper(event,0,extend=False)

    def beginningOfBufferExtendSelection (self,event):
        '''Extend the text selection by moving the cursor to the start of the body text.'''
        self.moveToHelper(event,0,extend=True)

    def endOfBuffer (self,event):
        '''Move the cursor to the end of the body text.'''
        w = self.editWidget(event)
        s = w.getAllText()
        self.moveToHelper(event,len(s),extend=False)

    def endOfBufferExtendSelection (self,event):
        '''Extend the text selection by moving the cursor to the end of the body text.'''
        w = self.editWidget(event)
        s = w.getAllText()
        self.moveToHelper(event,len(s),extend=True)
    #@-node:ekr.20050920084036.148:buffers
    #@+node:ekr.20051213080533:characters
    def backCharacter (self,event):
        '''Move the cursor back one character, extending the selection if in extend mode.'''
        w = self.editWidget(event)
        i = w.getInsertPoint()
        i = max(0,i-1)
        self.moveToHelper(event,i,extend=False)

    def backCharacterExtendSelection (self,event):
        '''Extend the selection by moving the cursor back one character.'''
        w = self.editWidget(event)
        i = w.getInsertPoint()
        i = max(0,i-1)
        self.moveToHelper(event,i,extend=True)

    def forwardCharacter (self,event):
        '''Move the cursor forward one character, extending the selection if in extend mode.'''
        w = self.editWidget(event)
        s = w.getAllText()
        i = w.getInsertPoint()
        i = min(i+1,len(s))
        self.moveToHelper(event,i,extend=False)

    def forwardCharacterExtendSelection (self,event):
        '''Extend the selection by moving the cursor forward one character.'''
        w = self.editWidget(event)
        s = w.getAllText()
        i = w.getInsertPoint()
        i = min(i+1,len(s))
        self.moveToHelper(event,i,extend=True)
    #@-node:ekr.20051213080533:characters
    #@+node:ekr.20051218174113:clear/set/ToggleExtendMode
    def clearExtendMode (self,event):
        '''Turn off extend mode: cursor movement commands do not extend the selection.'''
        self.extendModeHelper(event,False)

    def setExtendMode (self,event):
        '''Turn on extend mode: cursor movement commands do extend the selection.'''
        self.extendModeHelper(event,True)

    def toggleExtendMode (self,event):
        '''Toggle extend mode, i.e., toggle whether cursor movement commands extend the selections.'''
        self.extendModeHelper(event,not self.extendMode)

    def extendModeHelper (self,event,val):

        c = self.c
        w = self.editWidget(event)
        if not w: return

        self.extendMode = val
        g.es('extend mode',g.choose(val,'on','off'),color='red')
        c.widgetWantsFocusNow(w)
    #@-node:ekr.20051218174113:clear/set/ToggleExtendMode
    #@+node:ekr.20050920084036.136:exchangePointMark
    def exchangePointMark (self,event):

        '''Exchange the point (insert point) with the mark (the other end of the selected text).'''

        c = self.c
        w = self.editWidget(event)
        if not w: return

        c.widgetWantsFocusNow(w)
        i,j = w.getSelectionRange(sort=False)
        if i == j: return

        ins = w.getInsertPoint()
        ins = g.choose(ins==i,j,i)
        w.setInsertPoint(ins)
        w.setSelectionRange(i,j,insert=None)
    #@-node:ekr.20050920084036.136:exchangePointMark
    #@+node:ekr.20061007082956:extend-to-line
    def extendToLine (self,event):

        '''Select the line at the cursor.'''

        c = self.c ; w = self.editWidget(event)
        if not w: return

        s = w.getAllText() ; n = len(s)
        i = w.getInsertPoint()

        while 0 <= i < n and not s[i] == '\n':
            i -= 1
        i += 1 ; i1 = i
        while 0 <= i < n and not s[i] == '\n':
            i += 1

        w.setSelectionRange(i1,i)
    #@-node:ekr.20061007082956:extend-to-line
    #@+node:ekr.20061007214835.4:extend-to-sentence
    def extendToSentence (self,event):

        '''Select the line at the cursor.'''

        c = self.c
        w = self.editWidget(event)
        if not w: return

        s = w.getAllText() ; n = len(s)
        i = w.getInsertPoint()

        i2 = 1 + s.find('.',i)
        if i2 == -1: i2 = n
        i1 = 1 + s.rfind('.',0,i2-1)

        w.setSelectionRange(i1,i2)
    #@nonl
    #@-node:ekr.20061007214835.4:extend-to-sentence
    #@+node:ekr.20060116074839.2:extend-to-word
    def extendToWord (self,event):

        '''Select the word at the cursor.'''

        c = self.c
        w = self.editWidget(event)
        if not w: return

        s = w.getAllText() ; n = len(s)
        i = w.getInsertPoint()

        while 0 <= i < n and not g.isWordChar(s[i]):
            i -= 1
        while 0 <= i < n and g.isWordChar(s[i]):
            i -= 1
        i += 1

        # Move to the end of the word.
        i1 = i
        while 0 <= i < n and g.isWordChar(s[i]):
            i += 1

        w.setSelectionRange(i1,i)
    #@nonl
    #@-node:ekr.20060116074839.2:extend-to-word
    #@+node:ekr.20051218141237:lines
    def beginningOfLine (self,event):
        '''Move the cursor to the start of the line, extending the selection if in extend mode.'''
        w = self.editWidget(event)
        i,junk = g.getLine(w.getAllText(),w.getInsertPoint())
        self.moveToHelper(event,i,extend=False)

    def beginningOfLineExtendSelection (self,event):
        '''Extend the selection by moving the cursor to the start of the line.'''
        w = self.editWidget(event)
        i,junk = g.getLine(w.getAllText(),w.getInsertPoint())
        self.moveToHelper(event,i,extend=True)

    def endOfLine (self,event): # passed
        '''Move the cursor to the end of the line, extending the selection if in extend mode.'''
        w = self.editWidget(event)
        s = w.getAllText()
        junk,i = g.getLine(s,w.getInsertPoint())
        if g.match(s,i-1,'\n'): i -= 1
        self.moveToHelper(event,i,extend=False)

    def endOfLineExtendSelection (self,event): # passed
        '''Extend the selection by moving the cursor to the end of the line.'''
        w = self.editWidget(event)
        s = w.getAllText()
        junk,i = g.getLine(s,w.getInsertPoint())
        if g.match(s,i-1,'\n'): i -= 1
        self.moveToHelper(event,i,extend=True)

    def nextLine (self,event):
        '''Move the cursor down, extending the selection if in extend mode.'''
        self.moveUpOrDownHelper(event,'down',extend=False)

    def nextLineExtendSelection (self,event):
        '''Extend the selection by moving the cursor down.'''
        self.moveUpOrDownHelper(event,'down',extend=True)

    def prevLine (self,event):
        '''Move the cursor up, extending the selection if in extend mode.'''
        self.moveUpOrDownHelper(event,'up',extend=False)

    def prevLineExtendSelection (self,event):
        '''Extend the selection by moving the cursor up.'''
        self.moveUpOrDownHelper(event,'up',extend=True)
    #@-node:ekr.20051218141237:lines
    #@+node:ekr.20050920084036.140:movePastClose
    def movePastClose (self,event):
        '''Move the cursor past the closing parenthesis.'''
        self.movePastCloseHelper(event,extend=False)

    def movePastCloseExtendSelection (self,event):
        '''Extend the selection by moving the cursor past the closing parenthesis.'''
        self.movePastCloseHelper(event,extend=True)
    #@-node:ekr.20050920084036.140:movePastClose
    #@+node:ekr.20050920084036.102:paragraphs
    def backwardParagraph (self,event):
        '''Move the cursor to the previous paragraph.'''
        self.backwardParagraphHelper (event,extend=False)

    def backwardParagraphExtendSelection (self,event):
        '''Extend the selection by moving the cursor to the previous paragraph.'''
        self.backwardParagraphHelper (event,extend=True)

    def forwardParagraph (self,event):
        '''Move the cursor to the next paragraph.'''
        self.forwardParagraphHelper(event,extend=False)

    def forwardParagraphExtendSelection (self,event):
        '''Extend the selection by moving the cursor to the next paragraph.'''
        self.forwardParagraphHelper(event,extend=True)
    #@-node:ekr.20050920084036.102:paragraphs
    #@+node:ekr.20050920084036.131:sentences
    def backSentence (self,event):
        '''Move the cursor to the previous sentence.'''
        self.backSentenceHelper(event,extend=False)

    def backSentenceExtendSelection (self,event):
        '''Extend the selection by moving the cursor to the previous sentence.'''
        self.backSentenceHelper(event,extend=True)

    def forwardSentence (self,event):
        '''Move the cursor to the next sentence.'''
        self.forwardSentenceHelper(event,extend=False)

    def forwardSentenceExtendSelection (self,event):
        '''Extend the selection by moving the cursor to the next sentence.'''
        self.forwardSentenceHelper(event,extend=True)
    #@-node:ekr.20050920084036.131:sentences
    #@+node:ekr.20050920084036.149:words
    def backwardWord (self,event):
        '''Move the cursor to the previous word.'''
        self.moveWordHelper(event,extend=False,forward=False)

    def backwardWordExtendSelection (self,event):
        '''Extend the selection by moving the cursor to the next word.'''
        self.moveWordHelper(event,extend=True,forward=False)

    def forwardEndWord (self,event): # New in Leo 4.4.2
        '''Move the cursor to the next word.'''
        self.moveWordHelper(event,extend=False,forward=True,end=True)

    def forwardEndWordExtendSelection (self,event): # New in Leo 4.4.2
        '''Extend the selection by moving the cursor to the previous word.'''
        self.moveWordHelper(event,extend=True,forward=True,end=True)

    def forwardWord (self,event):
        '''Move the cursor to the next word.'''
        self.moveWordHelper(event,extend=False,forward=True)

    def forwardWordExtendSelection (self,event):
        '''Extend the selection by moving the cursor to the previous word.'''
        self.moveWordHelper(event,extend=True,forward=True)
    #@-node:ekr.20050920084036.149:words
    #@-node:ekr.20050929114218:move cursor... (leoEditCommands)
    #@+node:ekr.20050920084036.95:paragraph...
    #@+others
    #@+node:ekr.20050920084036.99:backwardKillParagraph
    def backwardKillParagraph (self,event):

        '''Kill the previous paragraph.'''

        k = self.k ; c = k.c ; w = self.editWidget(event)
        if not w: return

        self.beginCommand(undoType='backward-kill-paragraph')
        try:
            self.backwardParagraphHelper(event,extend=True)
            i,j = w.getSelectionRange()
            if i > 0: i = min(i+1,j)
            c.killBufferCommands.kill(event,i,j,undoType=None)
            w.setSelectionRange(i,i,insert=i)
        finally:
            self.endCommand(changed=True,setLabel=True)
    #@-node:ekr.20050920084036.99:backwardKillParagraph
    #@+node:ekr.20050920084036.100:fillRegion
    def fillRegion (self,event):

        '''Fill all paragraphs in the selected text.'''

        # New in Leo 4.4.4: just use reformat-paragraph logic.

        c = self.c ; p = c.currentPosition() ; undoType = 'fill-region'
        w = self.editWidget(event)
        i,j = w.getSelectionRange()
        c.undoer.beforeChangeGroup(p,undoType)
        while 1:
            self.c.reformatParagraph(event,undoType='reformat-paragraph')
            ins = w.getInsertPoint()
            s = w.getAllText()
            if ins >= j or ins >= len(s):
                break
        c.undoer.afterChangeGroup(p,undoType)
    #@-node:ekr.20050920084036.100:fillRegion
    #@+node:ekr.20050920084036.104:fillRegionAsParagraph
    def fillRegionAsParagraph (self,event):

        '''Fill the selected text.'''

        k = self.k
        w = self.editWidget(event)
        if not w or not self._chckSel(event): return

        self.beginCommand(undoType='fill-region-as-paragraph')

        self.endCommand(changed=True,setLabel=True)
    #@-node:ekr.20050920084036.104:fillRegionAsParagraph
    #@+node:ekr.20050920084036.103:fillParagraph
    def fillParagraph( self, event ):

        '''Fill the selected paragraph'''

        w = self.editWidget(event)
        if not w: return

        # Clear the selection range.
        i,j = w.getSelectionRange()
        w.setSelectionRange(i,i,insert=i)

        self.c.reformatParagraph(event)
    #@-node:ekr.20050920084036.103:fillParagraph
    #@+node:ekr.20050920084036.98:killParagraph
    def killParagraph (self,event):

        '''Kill the present paragraph.'''

        k = self.k ; c = k.c ; w = self.editWidget(event)
        if not w: return

        self.beginCommand(undoType='kill-paragraph')
        try:
            self.extendToParagraph(event)
            i,j = w.getSelectionRange()
            c.killBufferCommands.kill(event,i,j,undoType=None)
            w.setSelectionRange(i,i,insert=i)
        finally:
            self.endCommand(changed=True,setLabel=True)
    #@-node:ekr.20050920084036.98:killParagraph
    #@+node:ekr.20050920084036.96:extend-to-paragraph & helper
    def extendToParagraph (self,event):

        '''Select the paragraph surrounding the cursor.'''

        w = self.editWidget(event)
        if not w: return
        s = w.getAllText() ; ins = w.getInsertPoint()
        i,j = g.getLine(s,ins)
        line = s[i:j]

        # Find the start of the paragraph.
        if line.strip(): # Search backward.
            while i > 0:
                i2,j2 = g.getLine(s,i-1)
                line = s[i2:j2]
                if line.strip(): i = i2
                else: break # Use the previous line.
        else: # Search forward.
            while j < len(s):
                i,j = g.getLine(s,j)
                line = s[i:j]
                if line.strip(): break
            else: return

        # Select from i to the end of the paragraph.
        self.selectParagraphHelper(w,i)
    #@+node:ekr.20050920084036.97:selectParagraphHelper
    def selectParagraphHelper (self,w,start):

        '''Select from start to the end of the paragraph.'''

        s = w.getAllText()
        i1,j = g.getLine(s,start)
        while j < len(s):
            i,j2 = g.getLine(s,j)
            line = s[i:j2]
            if line.strip(): j = j2
            else: break

        j = max(start,j-1)
        w.setSelectionRange(i1,j,insert=j)
    #@-node:ekr.20050920084036.97:selectParagraphHelper
    #@-node:ekr.20050920084036.96:extend-to-paragraph & helper
    #@-others
    #@-node:ekr.20050920084036.95:paragraph...
    #@+node:ekr.20050920084036.105:region...
    #@+others
    #@+node:ekr.20050920084036.108:tabIndentRegion (indent-rigidly)
    def tabIndentRegion (self,event):

        '''Insert a hard tab at the start of each line of the selected text.'''

        k = self.k
        w = self.editWidget(event)
        if not w or not self._chckSel(event): return

        self.beginCommand(undoType='indent-rigidly')

        s = w.getAllText()
        i1,j1 = w.getSelectionRange()
        i,junk = g.getLine(s,i1)
        junk,j = g.getLine(s,j1)

        lines = g.splitlines(s[i:j])
        n = len(lines)
        lines = g.joinLines(['\t' + line for line in lines])
        s = s[:i] + lines + s[j:]
        w.setAllText(s)

        # Retain original row/col selection.
        w.setSelectionRange(i1,j1+n,insert=j1+n)

        self.endCommand(changed=True,setLabel=True)
    #@-node:ekr.20050920084036.108:tabIndentRegion (indent-rigidly)
    #@+node:ekr.20050920084036.109:countRegion
    def countRegion (self,event):

        '''Print the number of lines and characters in the selected text.'''

        k = self.k
        w = self.editWidget(event)
        if not w: return

        txt = w.getSelectedText()
        lines = 1 ; chars = 0
        for z in txt:
            if z == '\n': lines += 1
            else:         chars += 1

        k.setLabelGrey('Region has %s lines, %s character%s' % (
            lines,chars,g.choose(chars==1,'','s')))
    #@-node:ekr.20050920084036.109:countRegion
    #@+node:ekr.20060417183606:moveLinesDown
    def moveLinesDown (self,event):

        '''Move all lines containing any selected text down one line,
        moving to the next node if the lines are the last lines of the body.'''

        c = self.c ; w = self.editWidget(event)
        if not w: return

        s = w.getAllText()
        sel_1,sel_2 = w.getSelectionRange()
        i,junk = g.getLine(s,sel_1)
        i2,j   = g.getLine(s,sel_2)
        lines  = s[i:j]
        # Select from start of the first line to the *start* of the last line.
        # This prevents selection creep.
        n = i2-i 
        # g.trace('lines',repr(lines))

        self.beginCommand(undoType='move-lines-down')
        changed = False
        try:
            if j < len(s):
                next_i,next_j = g.getLine(s,j+1)
                next_line = s[next_i:next_j]
                n2 = next_j-next_i
                w.delete(i,next_j)
                w.insert(i,next_line+lines)
                w.setSelectionRange(i+n2,i+n2+n,insert=i+n2+n)
                changed = True
            elif g.app.gui.widget_name(w).startswith('body'):
                p = c.currentPosition()
                if not p.hasThreadNext(): return
                w.delete(i,j)
                c.setBodyString(p,w.getAllText())
                p = p.threadNext()
                c.beginUpdate()
                try:
                    c.selectPosition(p)
                finally:
                    c.endUpdate()
                s = w.getAllText()
                w.insert(0,lines)
                if not lines.endswith('\n'): w.insert(len(lines),'\n')
                s = w.getAllText()
                w.setSelectionRange(0,n,insert=n)
                changed = True
        finally:
            self.endCommand(changed=changed,setLabel=True)
    #@-node:ekr.20060417183606:moveLinesDown
    #@+node:ekr.20060417183606.1:moveLinesUp
    def moveLinesUp (self,event):

        '''Move all lines containing any selected text up one line,
        moving to the previous node as needed.'''

        c = self.c ; w = self.editWidget(event)
        if not w: return

        s = w.getAllText()
        sel_1,sel_2 = w.getSelectionRange()
        i,junk = g.getLine(s,sel_1)
        i2,j   = g.getLine(s,sel_2)
        lines  = s[i:j]
        # Select from start of the first line to the *start* of the last line.
        # This prevents selection creep.
        n = i2-i 
        # g.trace('lines',repr(lines))

        self.beginCommand(undoType='move-lines-up')
        changed = False
        try:
            if i > 0:
                prev_i,prev_j = g.getLine(s,i-1)
                prev_line = s[prev_i:prev_j]
                w.delete(prev_i,j)
                w.insert(prev_i,lines+prev_line)
                w.setSelectionRange(prev_i,prev_i+n,insert=prev_i+n)
                changed = True
            elif g.app.gui.widget_name(w).startswith('body'):
                p = c.currentPosition()
                if not p.hasThreadBack(): return
                w.delete(i,j)
                c.setBodyString(p,w.getAllText())
                p = p.threadBack()
                c.beginUpdate()
                try:
                    c.selectPosition(p)
                finally:
                    c.endUpdate()
                s = w.getAllText()
                if not s.endswith('\n'): w.insert('end','\n')
                w.insert('end',lines)
                s = w.getAllText()
                ins = len(s)-len(lines)+n
                w.setSelectionRange(len(s)-len(lines),ins,insert=ins)
                changed = True
        finally:
            self.endCommand(changed=changed,setLabel=True)
    #@-node:ekr.20060417183606.1:moveLinesUp
    #@+node:ekr.20050920084036.110:reverseRegion
    def reverseRegion (self,event):

        '''Reverse the order of lines in the selected text.'''

        k = self.k
        w = self.editWidget(event)
        if not w or not self._chckSel(event): return

        self.beginCommand(undoType='reverse-region')

        s = w.getAllText()
        i1,j1 = w.getSelectionRange()
        i,junk = g.getLine(s,i1)
        junk,j = g.getLine(s,j1)

        txt = s[i:j]
        aList = txt.split('\n')
        aList.reverse()
        txt = '\n'.join(aList) + '\n'

        w.setAllText(s[:i1] + txt + s[j1:])
        ins = i1 + len(txt) - 1
        w.setSelectionRange(ins,ins,insert=ins)

        self.endCommand(changed=True,setLabel=True)
    #@-node:ekr.20050920084036.110:reverseRegion
    #@+node:ekr.20050920084036.111:up/downCaseRegion & helper
    def downCaseRegion (self,event):
        '''Convert all characters in the selected text to lower case.'''
        self.caseHelper(event,'low','downcase-region')

    def upCaseRegion (self,event):
        '''Convert all characters in the selected text to UPPER CASE.'''
        self.caseHelper(event,'up','upcase-region')

    def caseHelper (self,event,way,undoType):

        w = self.editWidget(event)
        if not w or not w.hasSelection(): return

        self.beginCommand(undoType=undoType)

        s = w.getAllText()
        i,j = w.getSelectionRange()
        ins = w.getInsertPoint()
        sel = g.choose(way=='low',s[i:j].lower(),s[i:j].upper())
        s2 = s[:i] + sel + s[j:]
        # g.trace('sel',repr(sel),'s2',repr(s2))
        changed = s2 != s
        if changed:
            w.setAllText(s2)
            w.setSelectionRange(i,j,insert=ins)

        self.endCommand(changed=changed,setLabel=True)
    #@-node:ekr.20050920084036.111:up/downCaseRegion & helper
    #@-others
    #@-node:ekr.20050920084036.105:region...
    #@+node:ekr.20060309060654:scrolling...
    #@+node:ekr.20050920084036.116:scrollUp/Down/extendSelection
    def scrollDown (self,event):
        '''Scroll the presently selected pane down one page.'''
        self.scrollHelper(event,'down',extend=False)

    def scrollDownExtendSelection (self,event):
        '''Extend the text selection by scrolling the body text down one page.'''
        self.scrollHelper(event,'down',extend=True)

    def scrollUp (self,event):
        '''Scroll the presently selected pane up one page.'''
        self.scrollHelper(event,'up',extend=False)

    def scrollUpExtendSelection (self,event):
        '''Extend the text selection by scrolling the body text up one page.'''
        self.scrollHelper(event,'up',extend=True)
    #@+node:ekr.20060113082917:scrollHelper
    def scrollHelper (self,event,direction,extend):

        k = self.k ; c = k.c ; gui = g.app.gui
        w = gui.eventWidget(event)
        if not w: return #  This does **not** require a text widget.

        if gui.isTextWidget(w):
            c.widgetWantsFocusNow(w)
            # Remember the original insert point.  This may become the moveSpot.
            ins1 = w.getInsertPoint()
            s = w.getAllText()
            row,col = g.convertPythonIndexToRowCol(s,ins1)
            # Compute the spot.
            delta = self.measure(w)
            row1 = g.choose(direction=='down',row+delta,row-delta)
            row1 = max(0,row1)
            spot = g.convertRowColToPythonIndex(s,row1,col)
            # g.trace('spot',spot,'row1',row1)
            self.extendHelper(w,extend,spot)
            w.seeInsertPoint()
        elif gui.widget_name(w).startswith('canvas'):
            if direction=='down':
                self.scrollOutlineDownPage()
            else:
                self.scrollOutlineUpPage()
    #@-node:ekr.20060113082917:scrollHelper
    #@+node:ekr.20050920084036.147:measure
    def measure (self,w):

        s = w.getAllText()
        ins = w.getInsertPoint()
        start, junk = g.convertPythonIndexToRowCol(s,ins)
        start += 1 ; delta = 0

        ustart = start - 1
        while ustart >= 1 and w.indexIsVisible('%s.0' % ustart):
            delta += 1 ; ustart -= 1

        ustart = start + 1
        while w.indexIsVisible('%s.0' % ustart):
            delta += 1 ; ustart += 1

        return delta
    #@-node:ekr.20050920084036.147:measure
    #@-node:ekr.20050920084036.116:scrollUp/Down/extendSelection
    #@+node:ekr.20060309060654.1:scrollOutlineUp/Down/Line/Page
    def scrollOutlineDownLine (self,event=None):
        '''Scroll the outline pane down one line.'''
        a,b = self.c.frame.canvas.leo_treeBar.get()
        if b < 1.0:
            self.c.frame.tree.canvas.yview_scroll(1,"unit")

    def scrollOutlineDownPage (self,event=None):
        '''Scroll the outline pane down one page.'''
        a,b = self.c.frame.canvas.leo_treeBar.get()
        if b < 1.0:
            self.c.frame.tree.canvas.yview_scroll(1,"page")

    def scrollOutlineUpLine (self,event=None):
        '''Scroll the outline pane up one line.'''
        a,b = self.c.frame.canvas.leo_treeBar.get()
        if a > 0.0:
            self.c.frame.tree.canvas.yview_scroll(-1,"unit")

    def scrollOutlineUpPage (self,event=None):
        '''Scroll the outline pane up one page.'''
        a,b = self.c.frame.canvas.leo_treeBar.get()
        if a > 0.0:
            self.c.frame.tree.canvas.yview_scroll(-1,"page")
    #@-node:ekr.20060309060654.1:scrollOutlineUp/Down/Line/Page
    #@+node:ekr.20060726154531:scrollOutlineLeftRight
    def scrollOutlineLeft (self,event=None):
        '''Scroll the outline left.'''
        self.c.frame.tree.canvas.xview_scroll(1,"unit")

    def scrollOutlineRight (self,event=None):
        '''Scroll the outline left.'''
        self.c.frame.tree.canvas.xview_scroll(-1,"unit")
    #@-node:ekr.20060726154531:scrollOutlineLeftRight
    #@-node:ekr.20060309060654:scrolling...
    #@+node:ekr.20050920084036.117:sort...
    #@@nocolor
    #@@color
    #@+at
    # XEmacs provides several commands for sorting text in a buffer.  All
    # operate on the contents of the region (the text between point and the
    # mark).  They divide the text of the region into many "sort records",
    # identify a "sort key" for each record, and then reorder the records
    # using the order determined by the sort keys.  The records are ordered so
    # that their keys are in alphabetical order, or, for numerical sorting, in
    # numerical order.  In alphabetical sorting, all upper-case letters `A'
    # through `Z' come before lower-case `a', in accordance with the ASCII
    # character sequence.
    # 
    #    The sort commands differ in how they divide the text into sort
    # records and in which part of each record they use as the sort key.
    # Most of the commands make each line a separate sort record, but some
    # commands use paragraphs or pages as sort records.  Most of the sort
    # commands use each entire sort record as its own sort key, but some use
    # only a portion of the record as the sort key.
    # 
    # `M-x sort-lines'
    #      Divide the region into lines and sort by comparing the entire text
    #      of a line.  A prefix argument means sort in descending order.
    # 
    # `M-x sort-paragraphs'
    #      Divide the region into paragraphs and sort by comparing the entire
    #      text of a paragraph (except for leading blank lines).  A prefix
    #      argument means sort in descending order.
    # 
    # `M-x sort-pages'
    #      Divide the region into pages and sort by comparing the entire text
    #      of a page (except for leading blank lines).  A prefix argument
    #      means sort in descending order.
    # 
    # `M-x sort-fields'
    #      Divide the region into lines and sort by comparing the contents of
    #      one field in each line.  Fields are defined as separated by
    #      whitespace, so the first run of consecutive non-whitespace
    #      characters in a line constitutes field 1, the second such run
    #      constitutes field 2, etc.
    # 
    #      You specify which field to sort by with a numeric argument: 1 to
    #      sort by field 1, etc.  A negative argument means sort in descending
    #      order.  Thus, minus 2 means sort by field 2 in reverse-alphabetical
    #      order.
    # 
    # `M-x sort-numeric-fields'
    #      Like `M-x sort-fields', except the specified field is converted to
    #      a number for each line and the numbers are compared.  `10' comes
    #      before `2' when considered as text, but after it when considered
    #      as a number.
    # 
    # `M-x sort-columns'
    #      Like `M-x sort-fields', except that the text within each line used
    #      for comparison comes from a fixed range of columns.  An explanation
    #      is given below.
    # 
    #    For example, if the buffer contains:
    # 
    #      On systems where clash detection (locking of files being edited) is
    #      implemented, XEmacs also checks the first time you modify a buffer
    #      whether the file has changed on disk since it was last visited or
    #      saved.  If it has, you are asked to confirm that you want to change
    #      the buffer.
    # 
    # then if you apply `M-x sort-lines' to the entire buffer you get:
    # 
    #      On systems where clash detection (locking of files being edited) is
    #      implemented, XEmacs also checks the first time you modify a buffer
    #      saved.  If it has, you are asked to confirm that you want to change
    #      the buffer.
    #      whether the file has changed on disk since it was last visited or
    # 
    # where the upper case `O' comes before all lower case letters.  If you
    # apply instead `C-u 2 M-x sort-fields' you get:
    # 
    #      saved.  If it has, you are asked to confirm that you want to change
    #      implemented, XEmacs also checks the first time you modify a buffer
    #      the buffer.
    #      On systems where clash detection (locking of files being edited) is
    #      whether the file has changed on disk since it was last visited or
    # 
    # where the sort keys were `If', `XEmacs', `buffer', `systems', and `the'.
    # 
    #    `M-x sort-columns' requires more explanation.  You specify the
    # columns by putting point at one of the columns and the mark at the other
    # column.  Because this means you cannot put point or the mark at the
    # beginning of the first line to sort, this command uses an unusual
    # definition of `region': all of the line point is in is considered part
    # of the region, and so is all of the line the mark is in.
    # 
    #    For example, to sort a table by information found in columns 10 to
    # 15, you could put the mark on column 10 in the first line of the table,
    # and point on column 15 in the last line of the table, and then use this
    # command.  Or you could put the mark on column 15 in the first line and
    # point on column 10 in the last line.
    # 
    #    This can be thought of as sorting the rectangle specified by point
    # and the mark, except that the text on each line to the left or right of
    # the rectangle moves along with the text inside the rectangle.  *Note
    # Rectangles::.
    # 
    #@-at
    #@+node:ekr.20050920084036.118:sortLines commands
    def reverseSortLinesIgnoringCase(self,event):
        return self.sortLines(event,ignoreCase=True,reverse=True)

    def reverseSortLines(self,event):
        return self.sortLines(event,reverse=True)

    def sortLinesIgnoringCase(self,event):
        return self.sortLines(event,ignoreCase=True)

    def sortLines (self,event,ignoreCase=False,reverse=False):

        '''Sort lines of the selected text by comparing the entire text of a line.'''

        c = self.c ; k = c.k ; w = self.editWidget(event)
        if not self._chckSel(event): return

        undoType = g.choose(reverse,'reverse-sort-lines','sort-lines')
        self.beginCommand(undoType=undoType)
        try:
            s = w.getAllText()
            sel_1,sel_2 = w.getSelectionRange()
            ins = w.getInsertPoint()
            i,junk = g.getLine(s,sel_1)
            junk,j = g.getLine(s,sel_2)
            s2 = s[i:j]
            if not s2.endswith('\n'): s2 = s2+'\n'
            aList = g.splitLines(s2)
            if ignoreCase:  aList.sort(key=string.lower)
            else:           aList.sort()
            if reverse:     aList.reverse()
            s = g.joinLines(aList)
            w.delete(i,j)
            w.insert(i,s)
            w.setSelectionRange(sel_1,sel_2,insert=ins)
        finally:
            self.endCommand(changed=True,setLabel=True)
    #@-node:ekr.20050920084036.118:sortLines commands
    #@+node:ekr.20050920084036.119:sortColumns
    def sortColumns (self,event):

        '''Sort lines of selected text using only lines in the given columns to do the comparison.'''

        k = self.k
        w = self.editWidget(event)
        if not self._chckSel(event): return
        self.beginCommand(undoType='sort-columns')
        try:
            s = w.getAllText()
            ins = w.getInsertPoint()
            sel_1,sel_2 = w.getSelectionRange()
            sint1,sint2 = g.convertPythonIndexToRowCol(s,sel_1)
            sint3,sint4 = g.convertPythonIndexToRowCol(s,sel_2)
            sint1 += 1 ; sint3 += 1
            i,junk = g.getLine(s,sel_1)
            junk,j = g.getLine(s,sel_2)
            txt = s[i:j]
            columns = [w.get('%s.%s' % (z,sint2),'%s.%s' % (z,sint4))
                for z in xrange(sint1,sint3+1)]
            aList = g.splitLines(txt)
            zlist = zip(columns,aList)
            zlist.sort()
            s = g.joinLines([z[1] for z in zlist])
            w.delete(i,j)
            w.insert(i,s)
            w.setSelectionRange(sel_1,sel_1+len(s),insert=sel_1+len(s))
        finally:
            self.endCommand(changed=True,setLabel=True)
    #@-node:ekr.20050920084036.119:sortColumns
    #@+node:ekr.20050920084036.120:sortFields
    def sortFields (self,event,which=None):

        '''Divide the selected text into lines and sort by comparing the contents of
         one field in each line. Fields are defined as separated by whitespace, so
         the first run of consecutive non-whitespace characters in a line
         constitutes field 1, the second such run constitutes field 2, etc.

         You specify which field to sort by with a numeric argument: 1 to sort by
         field 1, etc. A negative argument means sort in descending order. Thus,
         minus 2 means sort by field 2 in reverse-alphabetical order.'''

        k = self.k
        w = self.editWidget(event)
        if not w or not self._chckSel(event): return

        self.beginCommand(undoType='sort-fields')

        s = w.getAllText()
        ins = w.getInsertPoint()
        r1,r2,r3,r4 = self.getRectanglePoints(w)
        i,junk = g.getLine(s,r1)
        junk,j = g.getLine(s,r4)
        txt = s[i:j] # bug reported by pychecker.
        txt = txt.split('\n')
        fields = []
        fn = r'\w+'
        frx = re.compile(fn)
        for line in txt:
            f = frx.findall(line)
            if not which:
                fields.append(f[0])
            else:
                i = int(which)
                if len(f) < i: return
                i = i-1
                fields.append(f[i])
        nz = zip(fields,txt)
        nz.sort()
        #w.delete('%s linestart' % is1,'%s lineend' % is2)
        w.delete(i,j)
        #i = is1.split('.')
        #int1 = int(i[0])
        int1 = i
        for z in nz:
            w.insert('%s.0' % int1,'%s\n' % z[1])
            int1 = int1 + 1
        w.setInsertPoint(ins)

        self.endCommand(changed=True,setLabel=True)
    #@-node:ekr.20050920084036.120:sortFields
    #@-node:ekr.20050920084036.117:sort...
    #@+node:ekr.20050920084036.121:swap/transpose...
    #@+node:ekr.20060529184652:swapHelper
    def swapHelper (self,w,find,ftext,lind,ltext):

        w.delete(find,'%s wordend' % find)
        w.insert(find,ltext)
        w.delete(lind,'%s wordend' % lind)
        w.insert(lind,ftext)
        self.swapSpots.pop()
        self.swapSpots.pop()
    #@-node:ekr.20060529184652:swapHelper
    #@+node:ekr.20050920084036.122:transposeLines
    def transposeLines (self,event):

        '''Transpose the line containing the cursor with the preceding line.'''

        k = self.k
        w = self.editWidget(event)
        if not w: return

        ins = w.getInsertPoint()
        s = w.getAllText()
        if not s.strip(): return

        i,j = g.getLine(s,ins)
        line1 = s[i:j]

        self.beginCommand(undoType='transpose-lines')

        if i == 0: # Transpose the next line.
            i2,j2 = g.getLine(s,j+1)
            line2 = s[i2:j2]
            w.delete(0,j2)
            w.insert(0,line2+line1)
            w.setInsertPoint(j2-1)
        else: # Transpose the previous line.
            i2,j2 = g.getLine(s,i-1)
            line2 = s[i2:j2]
            w.delete(i2,j)
            w.insert(i2,line1+line2)
            w.setInsertPoint(j-1)

        self.endCommand(changed=True,setLabel=True)
    #@-node:ekr.20050920084036.122:transposeLines
    #@+node:ekr.20050920084036.123:swapWords
    def swapWords (self,event,swapspots):

        '''Transpose the word at the cursor with the preceding word.'''

        w = self.editWidget(event)
        if not w: return
        if g.app.gui.guiName() != 'tkinter':
            return g.es('swap-words command not ready yet',color='blue')

        s = w.getAllText()

        txt = w.get('insert wordstart','insert wordend') ###
        if not txt: return

        i = w.index('insert wordstart') ###

        self.beginCommand(undoType='swap-words')

        if len(swapspots):
            if i > swapspots[1]:
                self.swapHelper(w,i,txt,swapspots[1],swapspots[0])
            elif i < swapspots[1]:
                self.swapHelper(w,swapspots[1],swapspots[0],i,txt)
        else:
            swapspots.append(txt)
            swapspots.append(i)

        self.endCommand(changed=True,setLabel=True)
    #@-node:ekr.20050920084036.123:swapWords
    #@+node:ekr.20060529184652.1:transposeWords (doesn't work)
    def transposeWords (self,event):

        '''Transpose the word at the cursor with the preceding word.'''

        w = self.editWidget(event)
        if not w: return

        self.beginCommand(undoType='transpose-words')
        self.swapWords(event,self.swapSpots)
        self.endCommand(changed=True,setLabel=True)
    #@-node:ekr.20060529184652.1:transposeWords (doesn't work)
    #@+node:ekr.20050920084036.124:swapCharacters & transeposeCharacters
    def swapCharacters (self,event):

        k = self.k
        w = self.editWidget(event)
        if not w: return

        self.beginCommand(undoType='swap-characters')

        s = w.getAllText()
        i = w.getInsertPoint()
        if 0 < i < len(s):
            w.setAllText(s[:i-1] + s[i] + s[i-1] + s[i+1:])
            w.setSelectionRange(i,i,insert=i)

        self.endCommand(changed=True,setLabel=True)

    transposeCharacters = swapCharacters
    #@-node:ekr.20050920084036.124:swapCharacters & transeposeCharacters
    #@-node:ekr.20050920084036.121:swap/transpose...
    #@+node:ekr.20050920084036.126:tabify & untabify
    def tabify (self,event):
        '''Convert 4 spaces to tabs in the selected text.'''
        self.tabifyHelper (event,which='tabify')

    def untabify (self,event):
        '''Convert tabs to 4 spaces in the selected text.'''
        self.tabifyHelper (event,which='untabify')

    def tabifyHelper (self,event,which):

        k = self.k ; w = self.editWidget(event)
        if not w or not w.hasSelection(): return

        self.beginCommand(undoType=which)

        i,end = w.getSelectionRange()
        txt = w.getSelectedText()
        if which == 'tabify':
            pattern = re.compile(' {4,4}') # Huh?
            ntxt = pattern.sub('\t',txt)
        else:
            pattern = re.compile('\t')
            ntxt = pattern.sub('    ',txt)
        w.delete(i,end)
        w.insert(i,ntxt)
        n = i + len(ntxt)
        w.setSelectionRange(n,n,insert=n)

        self.endCommand(changed=True,setLabel=True)
    #@-node:ekr.20050920084036.126:tabify & untabify
    #@+node:ekr.20061111223516:selectAllText (leoEditCommands)
    def selectAllText (self,event):

        c = self.c 
        w = g.app.gui.eventWidget(event) or c.frame.body.bodyCtrl
        return w.selectAllText()
    #@-node:ekr.20061111223516:selectAllText (leoEditCommands)
    #@-others
#@-node:ekr.20050920084036.53:editCommandsClass
#@+node:ekr.20050920084036.161:editFileCommandsClass
class editFileCommandsClass (baseEditCommandsClass):

    '''A class to load files into buffers and save buffers to files.'''

    #@    @+others
    #@+node:ekr.20050920084036.162: ctor
    def __init__ (self,c):

        baseEditCommandsClass.__init__(self,c) # init the base class.
    #@-node:ekr.20050920084036.162: ctor
    #@+node:ekr.20050920084036.163: getPublicCommands (editFileCommandsClass)
    def getPublicCommands (self):

        return {
            'compare-leo-files':    self.compareLeoFiles,
            'delete-file':          self.deleteFile,
            'diff':                 self.diff, 
            'insert-file':          self.insertFile,
            'make-directory':       self.makeDirectory,
            'open-outline-by-name': self.openOutlineByName,
            'remove-directory':     self.removeDirectory,
            'save-file':            self.saveFile
        }
    #@-node:ekr.20050920084036.163: getPublicCommands (editFileCommandsClass)
    #@+node:ekr.20070920104110:compareLeoFiles
    def compareLeoFiles (self,event):

        c = c1 = self.c ; w = c.frame.body.bodyCtrl

        # Prompt for the file to be compared with the present outline.
        filetypes = [("Leo files", "*.leo"),("All files", "*"),]
        fileName = g.app.gui.runOpenFileDialog(
            title="Compare .leo Files",filetypes=filetypes,defaultextension='.leo')
        if not fileName: return

        # Read the file into the hidden commander.
        c2 = self.createHiddenCommander(fileName)
        if not c2: return

        # Compute the inserted, deleted and changed dicts.
        d1 = self.createFileDict(c1)
        d2 = self.createFileDict(c2)  
        inserted, deleted, changed = self.computeChangeDicts(d1,d2)
        self.dumpCompareNodes(fileName,c1.mFileName,inserted,deleted,changed)

        # Create clones of all inserted, deleted and changed dicts.
        self.createAllCompareClones(inserted,deleted,changed)
        c2.frame.destroySelf()
        g.app.gui.set_focus(c,w)


    #@+node:ekr.20070921072608:computeChangeDicts
    def computeChangeDicts (self,d1,d2):

        '''Compute inserted, deleted, changed dictionaries.'''

        inserted = {}
        for key in d2.keys():
            if not d1.get(key):
                inserted[key] = d2.get(key)

        deleted = {}
        for key in d1.keys():
            if not d2.get(key):
                deleted[key] = d1.get(key)

        changed = {}
        for key in d1.keys():
            if d2.get(key):
                p1 = d1.get(key)
                p2 = d2.get(key)
                if p1.headString() != p2.headString() or p1.bodyString() != p2.bodyString():
                    changed[key] = p1

        return inserted, deleted, changed
    #@-node:ekr.20070921072608:computeChangeDicts
    #@+node:ekr.20070921072910:createAllCompareClones & helper
    def createAllCompareClones(self,inserted,deleted,changed):

        c = self.c # Always use the visible commander
        c.beginUpdate()
        try:
            # Create parent node at the start of the outline.
            u = c.undoer ; undoType = 'Compare .leo Files'
            u.beforeChangeGroup(c.currentPosition(),undoType)
            undoData = u.beforeInsertNode(c.currentPosition())
            parent = c.currentPosition().insertAfter()
            c.setHeadString(parent,undoType)
            u.afterInsertNode(parent,undoType,undoData,dirtyVnodeList=[])
            for d,kind in (
                (deleted,'deleted'),(inserted,'inserted'),(changed,'changed')
            ):
                self.createCompareClones(d,kind,parent)
            c.selectPosition(parent)
            u.afterChangeGroup(parent,undoType,reportFlag=True) 
        finally:
            c.endUpdate(False)
        c.redraw_now()
    #@nonl
    #@+node:ekr.20070921074410:createCompareClones
    def createCompareClones (self,d,kind,parent):

        c = self.c # Always use the visible commander.

        if d.keys():
            parent = parent.insertAsLastChild()
            c.setHeadString(parent,kind)

            for key in d.keys():
                p = d.get(key)
                clone = p.clone()
                clone.moveToLastChildOf(parent)
    #@-node:ekr.20070921074410:createCompareClones
    #@-node:ekr.20070921072910:createAllCompareClones & helper
    #@+node:ekr.20070921070101:createHiddenCommander
    def createHiddenCommander(self,fileName):

        # Read the file into a hidden commander (Similar to g.openWithFileName).
        import leoGui
        import leoFrame
        import leoCommands

        nullGui = leoGui.nullGui('nullGui')
        frame = leoFrame.nullFrame('nullFrame',nullGui,useNullUndoer=True)
        c2 = leoCommands.Commands(frame,fileName)
        theFile,c2.isZipped = g.openLeoOrZipFile(fileName)
        if theFile:
            c2.fileCommands.open(theFile,fileName,readAtFileNodesFlag=True,silent=True)
            return c2
        else:
            return None
    #@nonl
    #@-node:ekr.20070921070101:createHiddenCommander
    #@+node:ekr.20070921070101.1:createFileDict
    def createFileDict (self,c):

        '''Create a dictionary of all relevant positions in commander c.'''

        d = {}
        for p in c.allNodes_iter():
            try:
                # fileIndices for pre-4.x versions of .leo files have a different format.
                i,j,k = p.v.t.fileIndex
                d[str(i),str(j),str(k)] = p.copy()
            except Exception:
                pass
        return d
    #@-node:ekr.20070921070101.1:createFileDict
    #@+node:ekr.20070921072608.1:dumpCompareNodes
    def dumpCompareNodes (self,fileName1,fileName2,inserted,deleted,changed):

        for d,kind in (
            (inserted,'inserted (only in %s)' % (fileName1)),
            (deleted, 'deleted  (only in %s)' % (fileName2)),
            (changed, 'changed'),
        ):
            print ; print kind
            for key in d.keys():
                p = d.get(key)
                print '%-32s %s' % (key,g.toEncodedString(p.headString(),'ascii'))
    #@-node:ekr.20070921072608.1:dumpCompareNodes
    #@-node:ekr.20070920104110:compareLeoFiles
    #@+node:ekr.20050920084036.164:deleteFile
    def deleteFile (self,event):

        '''Prompt for the name of a file and delete it.'''

        k = self.k ; state = k.getState('delete_file')

        if state == 0:
            prefix = 'Delete File: '
            k.setLabelBlue('%s%s%s' % (prefix,os.getcwd(),os.sep))
            k.getArg(event,'delete_file',1,self.deleteFile,prefix=prefix)
        else:
            k.keyboardQuit(event)
            k.clearState()
            try:
                os.remove(k.arg)
                k.setLabel('Deleted: %s' % k.arg)
            except Exception:
                k.setLabel('Not Deleted: %s' % k.arg)
    #@-node:ekr.20050920084036.164:deleteFile
    #@+node:ekr.20050920084036.165:diff (revise)
    def diff (self,event):

        '''Creates a node and puts the diff between 2 files into it.'''

        k = self.k
        w = self.editWidget(event)
        if not w: return

        try:
            f, name = self.getReadableTextFile()
            txt1 = f.read() ; f.close()
            f2, name2 = self.getReadableTextFile()
            txt2 = f2.read() ; f2.close()
        except IOError: return

        ### self.switchToBuffer(event,"*diff* of ( %s , %s )" % (name,name2))
        data = difflib.ndiff(txt1,txt2)
        idata = []
        for z in data:
            idata.append(z)
        w.delete(0,'end')
        w.insert(0,''.join(idata))
    #@-node:ekr.20050920084036.165:diff (revise)
    #@+node:ekr.20050920084036.166:getReadableTextFile
    def getReadableTextFile (self):

        fileName = g.app.gui.runOpenFileDialog(
            title = 'Open Text File',
            filetypes = [("Text","*.txt"), ("All files","*")],
            defaultextension = ".txt")

        if not fileName: return None, None

        try:
            f = open(fileName,'rt')
            return f, fileName
        except IOError:
            g.es('can not open',fileName)
            return None,None
    #@-node:ekr.20050920084036.166:getReadableTextFile
    #@+node:ekr.20050920084036.167:insertFile
    def insertFile (self,event):

        '''Prompt for the name of a file and put the selected text into it.'''

        k = self.k ; c = k.c ; w = self.editWidget(event)
        if not w: return

        f, name = self.getReadableTextFile()
        if f:
            txt = f.read()
            f.close()
            w.insert('insert',txt)
            w.seeInsertPoint()
    #@-node:ekr.20050920084036.167:insertFile
    #@+node:ekr.20050920084036.168:makeDirectory
    def makeDirectory (self,event):

        '''Prompt for the name of a directory and create it.'''

        k = self.k ; state = k.getState('make_directory')

        if state == 0:
            prefix = 'Make Directory: '
            k.setLabelBlue('%s%s%s' % (prefix,os.getcwd(),os.sep))
            k.getArg(event,'make_directory',1,self.makeDirectory,prefix=prefix)
        else:
            k.keyboardQuit(event)
            k.clearState()
            try:
                os.mkdir(k.arg)
                k.setLabel("Created: %s" % k.arg)
            except Exception:
                k.setLabel("Not Create: %s" % k.arg)
    #@-node:ekr.20050920084036.168:makeDirectory
    #@+node:ekr.20060419123128:open-outline-by-name
    def openOutlineByName (self,event):

        '''Prompt for the name of a Leo outline and open it.'''

<<<<<<< HEAD
        k = self.k
        k.setLabelBlue('Open Leo Outline: ',protect=True)
        k.getFileName(event,handler=self.openOutlineByNameFinisher)
=======
        c = self.c ; k = self.k ; fileName = ''.join(k.givenArgs)

        if fileName:
            g.openWithFileName(fileName,c)
        else:
            k.setLabelBlue('Open Leo Outline: ',protect=True)
            k.getFileName(event,handler=self.openOutlineByNameFinisher)
>>>>>>> f12d63c3

    def openOutlineByNameFinisher (self,event):

        c = self.c ; k = self.k ; fileName = k.arg

        k.resetLabel()
        if fileName and g.os_path_exists(fileName) and not g.os_path_isdir(fileName):
            g.openWithFileName(fileName,c)
    #@-node:ekr.20060419123128:open-outline-by-name
    #@+node:ekr.20050920084036.169:removeDirectory
    def removeDirectory (self,event):

        '''Prompt for the name of a directory and delete it.'''

        k = self.k ; state = k.getState('remove_directory')

        if state == 0:
            prefix = 'Remove Directory: '
            k.setLabelBlue('%s%s%s' % (prefix,os.getcwd(),os.sep))
            k.getArg(event,'remove_directory',1,self.removeDirectory,prefix=prefix)
        else:
            k.keyboardQuit(event)
            k.clearState()
            try:
                os.rmdir(k.arg)
                k.setLabel('Removed: %s' % k.arg)
            except Exception:
                k.setLabel('Not Remove: %s' % k.arg)
    #@-node:ekr.20050920084036.169:removeDirectory
    #@+node:ekr.20050920084036.170:saveFile
    def saveFile (self,event):

        '''Prompt for the name of a file and put the body text of the selected node into it..'''

        w = self.editWidget(event)
        if not w: return

        fileName = g.app.gui.runSaveFileDialog(
            initialfile = None,
            title='save-file',
            filetypes = [("Text","*.txt"), ("All files","*")],
            defaultextension = ".txt")

        if not fileName: return

        try:
            s = w.getAllText()
            f = open(fileName,'w')
            f.write(s)
            f.close()
        except IOError:
            g.es('can not create',fileName)
    #@-node:ekr.20050920084036.170:saveFile
    #@-others
#@-node:ekr.20050920084036.161:editFileCommandsClass
#@+node:ekr.20060205164707:helpCommandsClass
class helpCommandsClass (baseEditCommandsClass):

    '''A class to load files into buffers and save buffers to files.'''

    #@    @+others
    #@+node:ekr.20060205165501:getPublicCommands (helpCommands)
    def getPublicCommands (self):

        return {
            'help-for-minibuffer':      self.helpForMinibuffer,
            'help-for-command':         self.helpForCommand,
            'apropos-autocompletion':   self.aproposAutocompletion,
            'apropos-bindings':         self.aproposBindings,
            'apropos-debugging-commands': self.aproposDebuggingCommands,
            'apropos-find-commands':    self.aproposFindCommands,
            'print-settings':           self.printSettings,
            'python-help':              self.pythonHelp,
        }
    #@-node:ekr.20060205165501:getPublicCommands (helpCommands)
    #@+node:ekr.20051014170754:helpForMinibuffer
    def helpForMinibuffer (self,event=None):

        '''Print a messages telling you how to get started with Leo.'''

        # A bug in Leo: triple quotes puts indentation before each line.
        c = self.c
        s = '''
    The mini-buffer is intended to be like the Emacs buffer:

    full-command: (default shortcut: Alt-x) Puts the focus in the minibuffer. Type a
    full command name, then hit <Return> to execute the command. Tab completion
    works, but not yet for file names.

    quick-command-mode (default shortcut: Alt-x). Like Emacs Control-C. This mode is
    defined in leoSettings.leo. It is useful for commonly-used commands.

    universal-argument (default shortcut: Alt-u). Like Emacs Ctrl-u. Adds a repeat
    count for later command. Ctrl-u 999 a adds 999 a's. Many features remain
    unfinished.

    keyboard-quit (default shortcut: Ctrl-g) Exits any minibuffer mode and puts
    the focus in the body pane.

    Use the help-for-command command to see documentation for a particular command.
    '''

        s = g.adjustTripleString(s,c.tab_width)
            # Remove indentation from indentation of this function.
        # s = s % (shortcuts[0],shortcuts[1],shortcuts[2],shortcuts[3])

        if not g.app.unitTesting:
            g.es_print('',s)
    #@-node:ekr.20051014170754:helpForMinibuffer
    #@+node:ekr.20060417203717:helpForCommand
    def helpForCommand (self,event):

        '''Prompts for a command name and prints the help message for that command.'''

        k = self.k
        k.fullCommand(event,help=True,helpHandler=self.helpForCommandFinisher)

    def helpForCommandFinisher (self,commandName):

        c = self.c
        bindings = self.getBindingsForCommand(commandName)
        func = c.commandsDict.get(commandName)
        if func and func.__doc__:
            s = ''.join([
                g.choose(line.strip(),line.lstrip(),'\n')
                    for line in g.splitLines(func.__doc__)])
        else:
            s = 'no docstring'
        g.es('','%s:%s\n%s\n' % (commandName,bindings,s),color='blue')

    def getBindingsForCommand(self,commandName):

        c = self.c ; k = c.k ; d = k.bindingsDict
        keys = d.keys() ; keys.sort()

        data = [] ; n1 = 4 ; n2 = 20
        for key in keys:
            bunchList = d.get(key,[])
            for b in bunchList:
                if b.commandName == commandName:
                    pane = g.choose(b.pane=='all','',' %s:' % (b.pane))
                    s1 = pane
                    s2 = k.prettyPrintKey(key,brief=True)
                    s3 = b.commandName
                    n1 = max(n1,len(s1))
                    n2 = max(n2,len(s2))
                    data.append((s1,s2,s3),)

        data.sort(lambda x,y: cmp(x[1],y[1]))

        return ','.join(['%s %s' % (s1,s2) for s1,s2,s3 in data])
    #@nonl
    #@-node:ekr.20060417203717:helpForCommand
    #@+node:ekr.20060226131603.1:aproposAutocompletion
    def aproposAutocompletion (self,event=None):

        '''Prints a discussion of autocompletion.'''

        c = self.c ; s = '''
    This documentation describes both autocompletion and calltips.

    Typing a period when @language python is in effect starts autocompletion. Typing
    '(' during autocompletion shows the calltip. Typing Return or Control-g
    (keyboard-quit) exits autocompletion or calltips.

    Autocompletion

    Autocompletion shows what may follow a period in code. For example, after typing
    g. Leo will show a list of all the global functions in leoGlobals.py.
    Autocompletion works much like tab completion in the minibuffer. Unlike the
    minibuffer, the presently selected completion appears directly in the body
    pane.

    A leading period brings up 'Autocomplete Modules'. (The period goes away.) You
    can also get any module by typing its name. If more than 25 items would appear
    in the Autocompleter tab, Leo shows only the valid starting characters. At this
    point, typing an exclamation mark shows the complete list. Thereafter, typing
    further exclamation marks toggles between full and abbreviated modes.

    If x is a list 'x.!' shows all its elements, and if x is a Python dictionary,
    'x.!' shows x.keys(). For example, 'sys.modules.!' Again, further exclamation
    marks toggles between full and abbreviated modes.

    During autocompletion, typing a question mark shows the docstring for the
    object. For example: 'g.app?' shows the docstring for g.app. This doesn't work
    (yet) directly for Python globals, but '__builtin__.f?' does. Example:
    '__builtin__.pow?' shows the docstring for pow.

    Autocompletion works in the Find tab; you can use <Tab> to cycle through the
    choices. The 'Completion' tab appears while you are doing this; the Find tab
    reappears once the completion is finished.

    Calltips

    Calltips appear after you type an open parenthesis in code. Calltips shows the
    expected arguments to a function or method. Calltips work for any Python
    function or method, including Python's global function. Examples:

    a)  'g.toUnicode('  gives 'g.toUnicode(s, encoding, reportErrors=False'
    b) 'c.widgetWantsFocusNow' gives 'c.widgetWantsFocusNow(w'
    c) 'reduce(' gives 'reduce(function, sequence[, initial]) -> value'

    The calltips appear directly in the text and the argument list is highlighted so
    you can just type to replace it. The calltips appear also in the status line for
    reference after you have started to replace the args.

    Options

    Both autocompletion and calltips are initially enabled or disabled by the
    enable_autocompleter_initially and enable_calltips_initially settings in
    leoSettings.leo. You may enable or disable these features at any time with these
    commands: enable-autocompleter, enable-calltips, disable-autocompleter and
    disable-calltips.
    '''

        if not g.app.unitTesting:
            # Remove indentation from indentation of this function.
            s = g.adjustTripleString(s,c.tab_width)
            g.es_print('',s)
    #@+node:ekr.20060226132000:test_aproposAutocompletion
    if g.unitTesting:

        c,p = g.getTestVars() # Optional: prevents pychecker warnings.
        c.helpCommands.aproposAutocompletion()
    #@-node:ekr.20060226132000:test_aproposAutocompletion
    #@-node:ekr.20060226131603.1:aproposAutocompletion
    #@+node:ekr.20060205170335:aproposBindings
    def aproposBindings (self,event=None):

        '''Prints a discussion of keyboard bindings.'''

        c = self.c
        s = '''
    A shortcut specification has the form:

    command-name = shortcutSpecifier

    or

    command-name ! pane = shortcutSpecifier

    The first form creates a binding for all panes except the minibuffer. The second
    form creates a binding for one or more panes. The possible values for 'pane'
    are:

    pane    bound panes
    ----    -----------
    all     body,log,tree
    body    body
    log     log
    mini    minibuffer
    text    body,log
    tree    tree

    You may use None as the specifier. Otherwise, a shortcut specifier consists of a
    head followed by a tail. The head may be empty, or may be a concatenation of the
    following: (All entries in each row are equivalent).

    Shift+ Shift-
    Alt+ or Alt-
    Control+, Control-, Ctrl+ or Ctrl-

    Notes:

    1. The case of plain letters is significant:  a is not A.

    2. The Shift- (or Shift+) prefix can be applied *only* to letters or
    multi-letter tails. Leo will ignore (with a warning) the shift prefix applied to
    other single letters, e.g., Ctrl-Shift-(

    3. The case of letters prefixed by Ctrl-, Alt-, Key- or Shift- is *not*
    significant.

    The following table illustrates these rules.  In each row, the first entry is the key (for k.bindingsDict) and the other entries are equivalents that the user may specify in leoSettings.leo:

    a, Key-a, Key-A
    A, Shift-A
    Alt-a, Alt-A
    Alt-A, Alt-Shift-a, Alt-Shift-A
    Ctrl-a, Ctrl-A
    Ctrl-A, Ctrl-Shift-a, Ctrl-Shift-A
    !, Key-!,Key-exclam,exclam
    '''

        s = g.adjustTripleString(s,c.tab_width)
            # Remove indentation from indentation of this function.

        if not g.app.unitTesting:
            g.es_print('',s)
    #@-node:ekr.20060205170335:aproposBindings
    #@+node:ekr.20070501092655:aproposDebuggingCommands
    def aproposDebuggingCommands (self,event=None):

        '''Prints a discussion of of Leo's debugging commands.'''

        c = self.c

        #@    << define s >>
        #@+node:ekr.20070501092655.1:<< define s >>
        s = '''
        The following commands are useful for debugging:

        collect-garbage:   Invoke the garbage collector.
        debug:             Start an external debugger in another process.
        disable-gc-trace:  Disable tracing of the garbage collector.
        dump-all-objects:  Print a summary of all existing Python objects.
        dump-new-objects:  Print a summary of all newly-created Python objects.
        enable-gc-trace:   Enable tracing of the garbage collector.
        free-tree-widgets: Free all widgets used in Leo's outline pane.
        print-focus:       Print information about the requested focus.
        print-stats:       Print statistics about existing Python objects.
        print-gc-summary:  Print a brief summary of all Python objects.
        run-unit-tests:    Run unit tests in the presently selected tree.
        verbose-dump-objects: Print a more verbose listing of all existing Python objects.

        Leo also has many debugging settings that enable and disable traces.
        For details, see the node: @settings-->Debugging in leoSettings.leo.
        '''
        #@-node:ekr.20070501092655.1:<< define s >>
        #@nl

        # Remove indentation from s: a workaround of a Leo bug.
        s = g.adjustTripleString(s,c.tab_width)

        if not g.app.unitTesting:
            g.es_print('',s)
    #@-node:ekr.20070501092655:aproposDebuggingCommands
    #@+node:ekr.20060205170335.1:aproposFindCommands
    def aproposFindCommands (self, event=None):

        '''Prints a discussion of of Leo's find commands.'''

        c = self.c

        #@    << define s >>
        #@+node:ekr.20060209082023.1:<< define s >>
        s = '''
        Important: all minibuffer search commands, with the exception of the isearch (incremental) commands, simply provide a minibuffer interface to Leo's legacy find commands.  This means that all the powerful features of Leo's legacy commands are available to the minibuffer search commands.

        Note: all bindings shown are the default bindings for these commands.  You may change any of these bindings using @shortcut nodes in leoSettings.leo.

        Settings

        leoSettings.leo now contains several settings related to the Find tab:

        - @bool show_only_find_tab_options = True

        When True (recommended), the Find tab does not show the 'Find', 'Change', 'Change, Then Find', 'Find All' and 'Change All' buttons.

        - @bool minibufferSearchesShowFindTab = True

        When True, Leo shows the Find tab when executing most of the commands discussed below.  It's not necessary for it to be visible, but I think it provides good feedback about what search-with-present-options does.  YMMY.  When True, the sequence Control-F, Control-G is one way to show the Find Tab.

        Basic find commands

        - The open-find-tab command makes the Find tab visible.  The Find tab does **not** need to be visible to execute any search command discussed below.

        - The hide-find-tab commands hides the Find tab, but retains all the present settings.

        - The search-with-present-options command (Control-F) prompts for a search string.  Typing the <Return> key puts the search string in the Find tab and executes a search based on all the settings in the Find tab. This is a recommended default (Control-F) search command.

        - The show-search-options command shows the present search options in the status line.  At present, this command also makes the Find tab visible.

        Search again commands

        - The find-next command (F3) is the same as the search-with-present-options command, except that it uses the search string in the find-tab.  Recommended as the default 'search again' command.

        - Similarly, the find-previous command (F2) repeats the command specified by the Find tab,
          but in reverse.

        - The find-again is the same as the find-next command if a search pattern is not '<find pattern here>'.
          Otherwise, the find-again is the same as the search-with-present-options command.

        Setting find options

        - Several minibuffer commands toggle the checkboxes and radio buttons in the Find tab, and thus affect the operation of the search-with-present-options command. Some may want to bind these commands to keys. Others, will prefer to toggle options in a mode.

        Here are the commands that toggle checkboxes: toggle-find-ignore-case-option, toggle-find-in-body-option, toggle-find-in-headline-option, toggle-find-mark-changes-option, toggle-find-mark-finds-option, toggle-find-regex-option, toggle-find-reverse-option, toggle-find-word-option, and toggle-find-wrap-around-option.

        Here are the commands that set radio buttons: set-find-everywhere, set-find-node-only, and set-find-suboutline-only.

        - The enter-find-options-mode (Ctrl-Shift-F) enters a mode in which you may change all checkboxes and radio buttons in the Find tab with plain keys.  As always, you can use the mode-help (Tab) command to see a list of key bindings in effect for the mode.

        Search commands that set options as a side effect

        The following commands set an option in the Find tab, then work exactly like the search-with-present-options command.

        - The search-backward and search-forward commands set the 'Whole Word' checkbox to False.

        - The word-search-backward and word-search-forward set the 'Whole Word' checkbox to True.

        - The re-search-forward and re-search-backward set the 'Regexp' checkbox to True.

        Find all commands

        - The find-all command prints all matches in the log pane.

        - The clone-find-all command replaces the previous 'Clone Find' checkbox.  It prints all matches in the log pane, and creates a node at the beginning of the outline containing clones of all nodes containing the 'find' string.  Only one clone is made of each node, regardless of how many clones the node has, or of how many matches are found in each node.

        Note: the radio buttons in the Find tab (Entire Outline, Suboutline Only and Node only) control how much of the outline is affected by the find-all and clone-find-all commands.

        Search and replace commands

        The replace-string prompts for a search string.  Type <Return> to end the search string.  The command will then prompt for the replacement string.  Typing a second <Return> key will place both strings in the Find tab and executes a **find** command, that is, the search-with-present-options command.

        So the only difference between the replace-string and search-with-present-options commands is that the replace-string command has the side effect of setting 'change' string in the Find tab.  However, this is an extremely useful side effect, because of the following commands...

        - The change command (Ctrl-=) replaces the selected text with the 'change' text in the Find tab.

        - The change-then-find (Ctrl--) replaces the selected text with the 'change' text in the Find tab, then executes the find command again.

        The find-next, change and change-then-find commands can simulate any kind of query-replace command.  **Important**: Leo presently has separate query-replace and query-replace-regex commands, but they are buggy and 'under-powered'.  Fixing these commands has low priority.

        - The change-all command changes all occurrences of the 'find' text with the 'change' text.  Important: the radio buttons in the Find tab (Entire Outline, Suboutline Only and Node only) control how much of the outline is affected by this command.

        Incremental search commands

        Leo's incremental search commands are completely separate from Leo's legacy search commands.  At present, incremental search commands do not cross node boundaries: they work only in the body text of single node.

        Coming in Leo 4.4b3: the incremental commands will maintain a list of previous matches.  This allows for

        a) support for backspace and
        b) an incremental-search-again command.

        Furthermore, this list makes it easy to detect the end of a wrapped incremental search.

        Here is the list of incremental find commands: isearch-backward, isearch-backward-regexp, isearch-forward and
        isearch-forward-regexp.'''
        #@-node:ekr.20060209082023.1:<< define s >>
        #@nl

        # Remove indentation from s: a workaround of a Leo bug.
        s = g.adjustTripleString(s,c.tab_width)

        if not g.app.unitTesting:
            g.es_print('',s)
    #@-node:ekr.20060205170335.1:aproposFindCommands
    #@+node:ekr.20060602154458:pythonHelp
    def pythonHelp (self,event=None):

        '''Prompt for a arg for Python's help function, and put it to the log pane.'''

        c = self.c ; k = c.k ; tag = 'python-help' ; state = k.getState(tag)

        if state == 0:
            c.frame.minibufferWantsFocus()
            k.setLabelBlue('Python help: ',protect=True)
            k.getArg(event,tag,1,self.pythonHelp)
        else:
            k.clearState()
            k.resetLabel()
            s = k.arg.strip()
            if s:
                g.redirectStderr()
                g.redirectStdout()
                try: help(str(s))
                except Exception: pass
                g.restoreStderr()
                g.restoreStdout()
    #@-node:ekr.20060602154458:pythonHelp
    #@+node:ekr.20070418074444:printSettings
    def printSettings (self,event=None):

        g.app.config.printSettings(self.c)
    #@-node:ekr.20070418074444:printSettings
    #@-others
#@-node:ekr.20060205164707:helpCommandsClass
#@+node:ekr.20050920084036.171:keyHandlerCommandsClass (add docstrings)
class keyHandlerCommandsClass (baseEditCommandsClass):

    '''User commands to access the keyHandler class.'''

    #@    @+others
    #@+node:ekr.20050920084036.172: ctor
    def __init__ (self,c):

        baseEditCommandsClass.__init__(self,c) # init the base class.
    #@-node:ekr.20050920084036.172: ctor
    #@+node:ekr.20050920084036.173:getPublicCommands (keyHandler)
    def getPublicCommands (self):

        k = self.k

        if k:
            return {
                'auto-complete':            k.autoCompleter.autoComplete,
                'auto-complete-force':      k.autoCompleter.autoCompleteForce,
                'digit-argument':           k.digitArgument,
                'disable-autocompleter':    k.autoCompleter.disableAutocompleter,
                'disable-calltips':         k.autoCompleter.disableCalltips,
                'enable-autocompleter':     k.autoCompleter.enableAutocompleter,
                'enable-calltips':          k.autoCompleter.enableCalltips,
                'exit-named-mode':          k.exitNamedMode,
                'full-command':             k.fullCommand, # For menu.
                'hide-mini-buffer':         k.hideMinibuffer,
                'mode-help':                k.modeHelp,
                'negative-argument':        k.negativeArgument,
                'number-command':           k.numberCommand,
                'number-command-0':         k.numberCommand0,
                'number-command-1':         k.numberCommand1,
                'number-command-2':         k.numberCommand2,
                'number-command-3':         k.numberCommand3,
                'number-command-4':         k.numberCommand4,
                'number-command-5':         k.numberCommand5,
                'number-command-6':         k.numberCommand6,
                'number-command-7':         k.numberCommand7,
                'number-command-8':         k.numberCommand8,
                'number-command-9':         k.numberCommand9,
                'print-bindings':           k.printBindings,
                'print-commands':           k.printCommands,
                'propagate-key-event':      k.propagateKeyEvent,
                'repeat-complex-command':   k.repeatComplexCommand,
                # 'scan-for-autocompleter':   k.autoCompleter.scan,
                'set-command-state':        k.setCommandState,
                'set-insert-state':         k.setInsertState,
                'set-overwrite-state':      k.setOverwriteState,
                'show-calltips':            k.autoCompleter.showCalltips,
                'show-calltips-force':      k.autoCompleter.showCalltipsForce,
                'show-mini-buffer':         k.showMinibuffer,
                'toggle-autocompleter':     k.autoCompleter.toggleAutocompleter,
                'toggle-calltips':          k.autoCompleter.toggleCalltips,
                'toggle-mini-buffer':       k.toggleMinibuffer,
                'toggle-input-state':       k.toggleInputState,
                'universal-argument':       k.universalArgument,
            }
        else:
            return {}
    #@-node:ekr.20050920084036.173:getPublicCommands (keyHandler)
    #@-others
#@-node:ekr.20050920084036.171:keyHandlerCommandsClass (add docstrings)
#@+node:ekr.20050920084036.174:killBufferCommandsClass
class killBufferCommandsClass (baseEditCommandsClass):

    '''A class to manage the kill buffer.'''

    #@    @+others
    #@+node:ekr.20050920084036.175: ctor & finishCreate
    def __init__ (self,c):

        baseEditCommandsClass.__init__(self,c) # init the base class.

        self.addWsToKillRing = c.config.getBool('add-ws-to-kill-ring')
        self.killBuffer = [] # May be changed in finishCreate.
        self.kbiterator = self.iterateKillBuffer()
        self.last_clipboard = None # For interacting with system clipboard.
        self.lastYankP = None # The position of the last item returned by iterateKillBuffer.
        self.reset = None
            # None, or the index of the next item to be returned in killBuffer by iterateKillBuffer.

    def finishCreate (self):

        baseEditCommandsClass.finishCreate(self)
            # Call the base finishCreate.
            # This sets self.k

        if self.k and self.k.useGlobalKillbuffer:
            self.killBuffer = leoKeys.keyHandlerClass.global_killbuffer
    #@-node:ekr.20050920084036.175: ctor & finishCreate
    #@+node:ekr.20050920084036.176: getPublicCommands
    def getPublicCommands (self):

        return {
            'backward-kill-sentence':   self.backwardKillSentence,
            'backward-kill-word':       self.backwardKillWord,
            'clear-kill-ring':          self.clearKillRing,
            'kill-line':                self.killLine,
            'kill-word':                self.killWord,
            'kill-sentence':            self.killSentence,
            'kill-region':              self.killRegion,
            'kill-region-save':         self.killRegionSave,
            'kill-ws':                  self.killWs,
            'yank':                     self.yank,
            'yank-pop':                 self.yankPop,
            'zap-to-character':         self.zapToCharacter,
        }
    #@-node:ekr.20050920084036.176: getPublicCommands
    #@+node:ekr.20050920084036.183:addToKillBuffer
    def addToKillBuffer (self,text):

        '''Insert the text into the kill buffer if force is True or
        the text contains something other than whitespace.'''

        if self.addWsToKillRing or text.strip():
            self.killBuffer = [z for z in self.killBuffer if z != text]
            self.killBuffer.insert(0,text)
    #@-node:ekr.20050920084036.183:addToKillBuffer
    #@+node:ekr.20050920084036.181:backwardKillSentence
    def backwardKillSentence (self,event):

        '''Kill the previous sentence.'''

        w = self.editWidget(event)
        if not w: return

        s = w.getAllText()
        ins = w.getInsertPoint()
        i = s.rfind('.',ins)
        if i == -1: return

        undoType='backward-kill-sentence'

        self.beginCommand(undoType=undoType)

        i2 = s.rfind('.',0,i) + 1
        self.kill(event,i2,i+1,undoType=undoType)
        self.c.frame.body.forceFullRecolor()
        w.setInsertPoint(i2)

        self.endCommand(changed=True,setLabel=True)
    #@-node:ekr.20050920084036.181:backwardKillSentence
    #@+node:ekr.20050920084036.180:backwardKillWord & killWord
    def backwardKillWord (self,event):
        '''Kill the previous word.'''
        c = self.c
        self.beginCommand(undoType='backward-kill-word')
        c.editCommands.backwardWord(event)
        self.killWs(event)
        self.kill(event,'insert wordstart','insert wordend',undoType=None)
        c.frame.body.forceFullRecolor()
        self.endCommand(changed=True,setLabel=True)

    def killWord (self,event):
        '''Kill the word containing the cursor.'''
        c = self.c
        self.beginCommand(undoType='kill-word')
        self.kill(event,'insert wordstart','insert wordend',undoType=None)
        self.killWs(event)
        c.frame.body.forceFullRecolor()
        self.endCommand(changed=True,setLabel=True)

    #@-node:ekr.20050920084036.180:backwardKillWord & killWord
    #@+node:ekr.20051216151811:clearKillRing
    def clearKillRing (self,event=None):

        '''Clear the kill ring.'''

        self.killBuffer = []
    #@-node:ekr.20051216151811:clearKillRing
    #@+node:ekr.20050920084036.185:getClipboard
    def getClipboard (self):

        '''Return the contents of the clipboard.'''

        try:
            ctxt = g.app.gui.getTextFromClipboard()
            if not self.killBuffer or ctxt != self.last_clipboard:
                self.last_clipboard = ctxt
                if not self.killBuffer or self.killBuffer [0] != ctxt:
                    return ctxt
        except Exception:
            g.es_exception()

        return None
    #@-node:ekr.20050920084036.185:getClipboard
    #@+node:ekr.20050920084036.184:iterateKillBuffer
    class killBuffer_iter_class:

        """Returns a list of positions in a subtree, possibly including the root of the subtree."""

        #@    @+others
        #@+node:ekr.20071003160252.1:__init__ & __iter__
        def __init__(self,c):

            # g.trace('iterateKillBuffer.__init')
            self.c = c
            self.index = 0 # The index of the next item to be returned.

        def __iter__(self):

            return self
        #@-node:ekr.20071003160252.1:__init__ & __iter__
        #@+node:ekr.20071003160252.2:next
        def next(self):

            commands = self.c.killBufferCommands
            aList = commands.killBuffer

            # g.trace(g.listToString([repr(z) for z in aList]))

            if not aList:
                self.index = 0
                return None

            if commands.reset is None:
                i = self.index
            else:
                i = commands.reset
                commands.reset = None

            if i < 0 or i >= len(aList): i = 0
            # g.trace(i)
            val = aList[i]
            self.index = i + 1
            return val
        #@-node:ekr.20071003160252.2:next
        #@-others

    def iterateKillBuffer (self):

        return self.killBuffer_iter_class(self.c)
    #@-node:ekr.20050920084036.184:iterateKillBuffer
    #@+node:ekr.20050920084036.178:kill
    def kill (self,event,frm,to,undoType=None):

        '''A helper method for all kill commands.'''

        k = self.k
        w = self.editWidget(event)
        if not w: return

        s = w.get(frm,to)
        if undoType: self.beginCommand(undoType=undoType)
        self.addToKillBuffer(s)
        g.app.gui.replaceClipboardWith(s)
        w.delete(frm,to)
        w.setInsertPoint(frm)
        if undoType:
            self.c.frame.body.forceFullRecolor()
            self.endCommand(changed=True,setLabel=True)
    #@-node:ekr.20050920084036.178:kill
    #@+node:ekr.20071003183657:KillLine
    def killLine (self,event):
        '''Kill the line containing the cursor.'''
        w = self.editWidget(event)
        if not w: return
        s = w.getAllText()
        ins = w.getInsertPoint()
        i,j = g.getLine(s,ins)
        # g.trace(i,j,ins,len(s),repr(s[i:j]))
        if ins >= len(s) and g.match(s,j-1,'\n'): # Kill the trailing newline.
            i = max(0,len(s)-1)
            j = len(s)
        elif j > i+1 and g.match(s,j-1,'\n'): # Kill the line, but not the newline.
            j -= 1
        else: # Kill the newline.
            pass
        self.kill(event,i,j,undoType='kill-line')
    #@-node:ekr.20071003183657:KillLine
    #@+node:ekr.20050920084036.182:killRegion & killRegionSave & helper
    def killRegion (self,event):
        '''Kill the text selection.'''
        self.killRegionHelper(event,deleteFlag=True)

    def killRegionSave (self,event):
        '''Add the selected text to the kill ring, but do not delete it.'''
        self.killRegionHelper(event,deleteFlag=False)

    def killRegionHelper (self,event,deleteFlag):

        w = self.editWidget(event)
        if not w: return
        theRange = w.tag_ranges('sel')
        if not theRange: return

        s = w.get(theRange[0],theRange[-1])
        if deleteFlag:
            self.beginCommand(undoType='kill-region')
            w.delete(theRange[0],theRange[-1])
            self.c.frame.body.forceFullRecolor()
            self.endCommand(changed=True,setLabel=True)
        self.addToKillBuffer(s)
        g.app.gui.replaceClipboardWith(s)
        # self.removeRKeys(w)
    #@-node:ekr.20050920084036.182:killRegion & killRegionSave & helper
    #@+node:ekr.20050930095323.1:killSentence
    def killSentence (self,event):

        '''Kill the sentence containing the cursor.'''

        w = self.editWidget(event)
        if not w: return
        s = w.getAllText()
        ins = w.getInsertPoint()
        i = s.find('.',ins)
        if i == -1: return

        undoType='kill-sentence'

        self.beginCommand(undoType=undoType)

        i2 = s.rfind('.',0,ins) + 1
        self.kill(event,i2,i+1,undoType=undoType)
        self.c.frame.body.forceFullRecolor()
        w.setInsertPoint(i2)

        self.endCommand(changed=True,setLabel=True)
    #@-node:ekr.20050930095323.1:killSentence
    #@+node:ekr.20050930100733:killWs
    def killWs (self,event,undoType='kill-ws'):

        '''Kill whitespace.'''

        ws = ''
        w = self.editWidget(event)
        if not w: return
        s = w.getAllText()
        i = j = ins = w.getInsertPoint()

        while i >= 0 and s[i] in (' ','\t'):
            i-= 1
        if i < ins: i += 1

        while j < len(s) and s[j] in (' ','\t'):
            j += 1

        if j > i:
            ws = s[i:j]
            # g.trace(i,j,repr(ws))
            w.delete(i,j)
            if undoType: self.beginCommand(undoType=undoType)
            if self.addWsToKillRing:
                self.addToKillBuffer(ws)
            if undoType: self.endCommand(changed=True,setLabel=True)
    #@-node:ekr.20050930100733:killWs
    #@+node:ekr.20050930091642.1:yank
    def yank (self,event,pop=False):

        '''yank: insert the first entry of the kill ring.
        yank-pop: insert the next entry of the kill ring.
        '''

        c = self.c ; w = self.editWidget(event)
        if not w: return
        current = c.currentPosition()
        if not current: return
        text = w.getAllText()
        i, j = w.getSelectionRange()
        clip_text = self.getClipboard()
        if not self.killBuffer and not clip_text: return

        undoType = g.choose(pop,'yank-pop','yank')
        self.beginCommand(undoType=undoType)
        try:
            if not pop or self.lastYankP and self.lastYankP != current:
                self.reset = 0
            s = self.kbiterator.next()
            if s is None: s = clip_text or ''
            if i != j: w.deleteTextSelection()
            if s != s.lstrip(): # s contains leading whitespace.
                i2,j2 = g.getLine(text,i)
                k = g.skip_ws(text,i2)
                if i2 < i <= k:
                    # Replace the line's leading whitespace by s's leading whitespace.
                    w.delete(i2,k)
                    i = i2
            w.insert(i,s)
            w.setSelectionRange(i,i+len(s),insert=i+len(s))
            self.lastYankP = current.copy()
            c.frame.body.forceFullRecolor()
        finally:
            self.endCommand(changed=True,setLabel=True)
    #@-node:ekr.20050930091642.1:yank
    #@+node:ekr.20050930091642.2:yankPop
    def yankPop (self,event):

        '''Insert the next entry of the kill ring.'''

        self.yank(event,pop=True)

    #@-node:ekr.20050930091642.2:yankPop
    #@+node:ekr.20050920084036.128:zapToCharacter
    def zapToCharacter (self,event):

        '''Kill characters from the insertion point to a given character.'''

        k = self.k ; w = self.editWidget(event)
        if not w: return

        state = k.getState('zap-to-char')
        if state == 0:
            k.setLabelBlue('Zap To Character: ',protect=True)
            k.setState('zap-to-char',1,handler=self.zapToCharacter)
        else:
            ch = event and event.char or ' '
            k.resetLabel()
            k.clearState()
            if ch.isspace(): return
            s = w.getAllText()
            ins = w.getInsertPoint()
            i = s.find(ch,ins)
            if i == -1: return
            self.beginCommand(undoType='zap-to-char')
            self.addToKillBuffer(s[ins:i])
            w.setAllText(s[:ins] + s[i:])
            w.setInsertPoint(ins)
            self.endCommand(changed=True,setLabel=True)
    #@-node:ekr.20050920084036.128:zapToCharacter
    #@-others
#@-node:ekr.20050920084036.174:killBufferCommandsClass
#@+node:ekr.20050920084036.186:leoCommandsClass (add docstrings)
class leoCommandsClass (baseEditCommandsClass):

    #@    @+others
    #@+node:ekr.20050920084036.187: ctor
    def __init__ (self,c):

        baseEditCommandsClass.__init__(self,c) # init the base class.
    #@-node:ekr.20050920084036.187: ctor
    #@+node:ekr.20050920084036.188:leoCommands.getPublicCommands
    def getPublicCommands (self):

        '''(leoCommands) Return a dict of the 'legacy' Leo commands.'''

        k = self.k ; d2 = {}

        #@    << define dictionary d of names and Leo commands >>
        #@+node:ekr.20050920084036.189:<< define dictionary d of names and Leo commands >>
        c = self.c ; f = c.frame

        d = {
            'abort-edit-headline':          f.abortEditLabelCommand,
            'about-leo':                    c.about,
            'add-comments':                 c.addComments,     
            'beautify-all':                 c.beautifyAllPythonCode,
            'beautify-tree':                c.beautifyPythonTree,
            'beautify':                     c.beautifyPythonCode,
            'cascade-windows':              f.cascade,
            'check-derived-file':           c.atFileCommands.checkDerivedFile,
            'check-leo-file':               c.fileCommands.checkLeoFile,
            'clear-recent-files':           c.clearRecentFiles,
            'close-window':                 c.close,
            'contract-or-go-left':          c.contractNodeOrGoToParent,
            'check-python-code':            c.checkPythonCode,
            'check-all-python-code':        c.checkAllPythonCode,
            'check-outline':                c.checkOutline,
            'clear-recent-files':           c.clearRecentFiles,
            'clone-node':                   c.clone,
            'contract-node':                c.contractNode,
            'contract-all':                 c.contractAllHeadlines,
            'contract-parent':              c.contractParent,
            'convert-all-blanks':           c.convertAllBlanks,
            'convert-all-tabs':             c.convertAllTabs,
            'convert-blanks':               c.convertBlanks,
            'convert-tabs':                 c.convertTabs,
            'copy-node':                    c.copyOutline,
            'copy-text':                    f.copyText,
            'cut-node':                     c.cutOutline,
            'cut-text':                     f.cutText,
            'de-hoist':                     c.dehoist,
            'delete-comments':              c.deleteComments,
            'delete-node':                  c.deleteOutline,
            'demote':                       c.demote,
            'dump-outline':                 c.dumpOutline,
            'edit-headline':                c.editHeadline,
            'end-edit-headline':            f.endEditLabelCommand,
            'equal-sized-panes':            f.equalSizedPanes,
            'execute-script':               c.executeScript,
            'exit-leo':                     g.app.onQuit,
            'expand-all':                   c.expandAllHeadlines,
            'expand-next-level':            c.expandNextLevel,
            'expand-node':                  c.expandNode,
            'expand-and-go-right':          c.expandNodeAndGoToFirstChild,
            'expand-ancestors-only':        c.expandOnlyAncestorsOfNode,
            'expand-or-go-right':           c.expandNodeOrGoToFirstChild,
            'expand-prev-level':            c.expandPrevLevel,
            'expand-to-level-1':            c.expandLevel1,
            'expand-to-level-2':            c.expandLevel2,
            'expand-to-level-3':            c.expandLevel3,
            'expand-to-level-4':            c.expandLevel4,
            'expand-to-level-5':            c.expandLevel5,
            'expand-to-level-6':            c.expandLevel6,
            'expand-to-level-7':            c.expandLevel7,
            'expand-to-level-8':            c.expandLevel8,
            'expand-to-level-9':            c.expandLevel9,
            'export-headlines':             c.exportHeadlines,
            'extract':                      c.extract,
            'extract-names':                c.extractSectionNames,
            'extract-section':              c.extractSection,
            'find-next-clone':              c.findNextClone,
            'flatten-outline':              c.flattenOutline,
            'go-back':                      c.goPrevVisitedNode,
            'go-forward':                   c.goNextVisitedNode,
            'goto-first-node':              c.goToFirstNode,
            'goto-first-visible-node':      c.goToFirstVisibleNode,
            'goto-first-sibling':           c.goToFirstSibling,
            'goto-last-node':               c.goToLastNode,
            'goto-last-sibling':            c.goToLastSibling,
            'goto-last-visible-node':       c.goToLastVisibleNode,
            'goto-line-number':             c.goToLineNumber,
            'goto-next-changed':            c.goToNextDirtyHeadline,
            'goto-next-clone':              c.goToNextClone,
            'goto-next-marked':             c.goToNextMarkedHeadline,
            'goto-next-node':               c.selectThreadNext,
            'goto-next-sibling':            c.goToNextSibling,
            'goto-next-visible':            c.selectVisNext,
            'goto-parent':                  c.goToParent,
            'goto-prev-node':               c.selectThreadBack,
            'goto-prev-sibling':            c.goToPrevSibling,
            'goto-prev-visible':            c.selectVisBack,
            'hide-invisibles':              c.hideInvisibles,
            'hoist':                        c.hoist,
            'import-at-file':               c.importAtFile,
            'import-at-root':               c.importAtRoot,
            'import-cweb-files':            c.importCWEBFiles,
            'import-derived-file':          c.importDerivedFile,
            'import-flattened-outline':     c.importFlattenedOutline,
            'import-noweb-files':           c.importNowebFiles,
            'indent-region':                c.indentBody,
            'insert-child':                 c.insertChild,
            'insert-node':                  c.insertHeadline,
            'insert-body-time':             c.insertBodyTime,
            'insert-headline-time':         f.insertHeadlineTime,
            'mark':                         c.markHeadline,
            'mark-changed-items':           c.markChangedHeadlines,
            'mark-changed-roots':           c.markChangedRoots,
            'mark-clones':                  c.markClones,
            'mark-subheads':                c.markSubheads,
            'match-brackets':               c.findMatchingBracket,
            'minimize-all':                 f.minimizeAll,
            'move-outline-down':            c.moveOutlineDown,
            'move-outline-left':            c.moveOutlineLeft,
            'move-outline-right':           c.moveOutlineRight,
            'move-outline-up':              c.moveOutlineUp,
            'new':                          c.new,
            'open-compare-window':          c.openCompareWindow,
            'open-find-dialog':             c.showFindPanel, # Deprecated.
            'open-leoDocs-leo':             c.leoDocumentation,
            'open-leoPlugins-leo':          c.openLeoPlugins,
            'open-leoSettings-leo':         c.openLeoSettings,
            'open-scripts-leo':             c.openLeoScripts,
            'open-myLeoSettings-leo':       c.openMyLeoSettings,
            'open-online-home':             c.leoHome,
            'open-online-tutorial':         c.leoTutorial,
            'open-offline-tutorial':        f.leoHelp,
            'open-outline':                 c.open,
            'open-python-window':           c.openPythonWindow,
            # 'open-test-leo':              c.openTest, # Doesn't work.
            'open-users-guide':             c.leoUsersGuide,
            'open-with':                    c.openWith,
            'outline-to-cweb':              c.outlineToCWEB,
            'outline-to-noweb':             c.outlineToNoweb,
            'paste-node':                   c.pasteOutline,
            'paste-retaining-clones':       c.pasteOutlineRetainingClones,
            'paste-text':                   f.pasteText,
            'pretty-print-all-python-code': c.prettyPrintAllPythonCode,
            'pretty-print-python-code':     c.prettyPrintPythonCode,
            'promote':                      c.promote,
            'read-at-auto-nodes':           c.readAtAutoNodes,
            'read-at-file-nodes':           c.readAtFileNodes,
            'read-outline-only':            c.readOutlineOnly,
            'read-file-into-node':          c.readFileIntoNode,
            'redo':                         c.undoer.redo,
            'reformat-paragraph':           c.reformatParagraph,
            'remove-sentinels':             c.removeSentinels,
            'resize-to-screen':             f.resizeToScreen,
            'revert':                       c.revert,
            'save-file':                    c.save,
            'save-file-as':                 c.saveAs,
            'save-file-as-unzipped':        c.saveAsUnzipped,
            'save-file-as-zipped':          c.saveAsZipped,
            'save-file-to':                 c.saveTo,
            'settings':                     c.preferences,
            'set-colors':                   c.colorPanel,
            'set-font':                     c.fontPanel,
            'show-invisibles':              c.showInvisibles,
            'sort-children':                c.sortChildren,
            'sort-siblings':                c.sortSiblings,
            'tangle':                       c.tangle,
            'tangle-all':                   c.tangleAll,
            'tangle-marked':                c.tangleMarked,
            'toggle-active-pane':           f.toggleActivePane,
            'toggle-angle-brackets':        c.toggleAngleBrackets,
            'toggle-invisibles':            c.toggleShowInvisibles,
            'toggle-sparce-move':           c.toggleSparseMove,
            'toggle-split-direction':       f.toggleSplitDirection,
            'undo':                         c.undoer.undo,
            'unindent-region':              c.dedentBody,
            'unmark-all':                   c.unmarkAll,
            'untangle':                     c.untangle,
            'untangle-all':                 c.untangleAll,
            'untangle-marked':              c.untangleMarked,
            'weave':                        c.weave,
            'write-at-auto-nodes':          c.atFileCommands.writeAtAutoNodes,
            'write-at-file-nodes':          c.fileCommands.writeAtFileNodes,
            'write-dirty-at-auto-nodes':    c.atFileCommands.writeDirtyAtAutoNodes,
            'write-dirty-at-file-nodes':    c.fileCommands.writeDirtyAtFileNodes,
            'write-missing-at-file-nodes':  c.fileCommands.writeMissingAtFileNodes,
            'write-outline-only':           c.fileCommands.writeOutlineOnly,
            'write-file-from-node':         c.writeFileFromNode,
        }
        #@-node:ekr.20050920084036.189:<< define dictionary d of names and Leo commands >>
        #@nl

        # Create a callback for each item in d.
        keys = d.keys() ; keys.sort()
        for name in keys:
            f = d.get(name)
            d2 [name] = f
            k.inverseCommandsDict [f.__name__] = name
            # g.trace('leoCommands %24s = %s' % (f.__name__,name))

        return d2
    #@-node:ekr.20050920084036.188:leoCommands.getPublicCommands
    #@-others
#@-node:ekr.20050920084036.186:leoCommandsClass (add docstrings)
#@+node:ekr.20050920084036.190:macroCommandsClass
class macroCommandsClass (baseEditCommandsClass):

    #@    @+others
    #@+node:ekr.20050920084036.191: ctor
    def __init__ (self,c):

        baseEditCommandsClass.__init__(self,c) # init the base class.

        self.lastMacro = None
        self.macs = []
        self.macro = []
        self.namedMacros = {}

        # Important: we must not interfere with k.state in startKbdMacro!
        self.recordingMacro = False
    #@-node:ekr.20050920084036.191: ctor
    #@+node:ekr.20050920084036.192: getPublicCommands
    def getPublicCommands (self):

        return {
            'call-last-keyboard-macro': self.callLastKeyboardMacro,
            'end-kbd-macro':            self.endKbdMacro,
            'name-last-kbd-macro':      self.nameLastKbdMacro,
            'load-file':                self.loadFile,
            'insert-keyboard-macro' :   self.insertKeyboardMacro,
            'start-kbd-macro':          self.startKbdMacro,
        }
    #@-node:ekr.20050920084036.192: getPublicCommands
    #@+node:ekr.20050920084036.193:Entry points
    #@+node:ekr.20050920084036.194:insertKeyboardMacro
    def insertKeyboardMacro (self,event):

        '''Save all macros to a file.'''

        k = self.k ; state = k.getState('macro-name')
        prompt = 'Macro name: '

        if state == 0:
            k.setLabelBlue(prompt,protect=True)
            k.getArg(event,'macro-name',1,self.insertKeyboardMacro)
        else:
            ch = event.keysym ; s = s = k.getLabel(ignorePrompt=True)
            g.trace(repr(ch),repr(s))
            if ch == 'Return':
                k.clearState()
                self.saveMacros(event,s)
            elif ch == 'Tab':
                k.setLabel('%s%s' % (
                    prompt,self.findFirstMatchFromList(s,self.namedMacros)),
                    prompt=prompt,protect=True)
            else:
                k.updateLabel(event)
    #@+node:ekr.20050920084036.195:findFirstMatchFromList
    def findFirstMatchFromList (self,s,aList=None):

        '''This method finds the first match it can find in a sorted list'''

        k = self.k ; c = k.c

        if aList is not None:
            aList = c.commandsDict.keys()

        pmatches = [item for item in aList if item.startswith(s)]
        pmatches.sort()
        if pmatches:
            mstring = reduce(g.longestCommonPrefix,pmatches)
            return mstring

        return s
    #@-node:ekr.20050920084036.195:findFirstMatchFromList
    #@-node:ekr.20050920084036.194:insertKeyboardMacro
    #@+node:ekr.20050920084036.196:loadFile & helpers
    def loadFile (self,event):

        '''Asks for a macro file name to load.'''

        fileName = g.app.gui.runOpenFileDialog(
            title = 'Open Macro File',
            filetypes = [("Text","*.txt"), ("All files","*")],
            defaultextension = ".txt")

        if not fileName: return

        try:
            f = open(fileName)
            self._loadMacros(f)
        except IOError:
            g.es('can not open',fileName)
    #@+node:ekr.20050920084036.197:_loadMacros
    def _loadMacros (self,f):

        '''Loads a macro file into the macros dictionary.'''

        k = self.k
        macros = cPickle.load(f)
        for z in macros:
            k.addToDoAltX(z,macros[z])
    #@-node:ekr.20050920084036.197:_loadMacros
    #@-node:ekr.20050920084036.196:loadFile & helpers
    #@+node:ekr.20050920084036.198:nameLastKbdMacro
    def nameLastKbdMacro (self,event):

        '''Prompt for the name to be given to the last recorded macro.'''

        k = self.k ; state = k.getState('name-macro')

        if state == 0:
            k.setLabelBlue('Name of macro: ',protect=True)
            k.getArg(event,'name-macro',1,self.nameLastKbdMacro)
        else:
            k.clearState()
            name = k.arg
            k.addToDoAltX(name,self.lastMacro)
            k.setLabelGrey('Macro defined: %s' % name)
    #@-node:ekr.20050920084036.198:nameLastKbdMacro
    #@+node:ekr.20050920084036.199:saveMacros & helper
    def saveMacros (self,event,macname):

        '''Asks for a file name and saves it.'''

        fileName = g.app.gui.runSaveFileDialog(
            initialfile = None,
            title='Save Macros',
            filetypes = [("Text","*.txt"), ("All files","*")],
            defaultextension = ".txt")

        if not fileName: return

        try:
            f = file(fileName,'a+')
            f.seek(0)
            if f:
                self._saveMacros(f,macname)
        except IOError:
            g.es('can not create',fileName)

    #@+node:ekr.20050920084036.200:_saveMacros
    def _saveMacros( self, f , name ):
        '''Saves the macros as a pickled dictionary'''

        fname = f.name
        try:
            macs = cPickle.load( f )
        except Exception:
            macs = {}
        f.close()
        if self.namedMacros.has_key( name ):
            macs[ name ] = self.namedMacros[ name ]
            f = file( fname, 'w' )
            cPickle.dump( macs, f )
            f.close()
    #@-node:ekr.20050920084036.200:_saveMacros
    #@-node:ekr.20050920084036.199:saveMacros & helper
    #@+node:ekr.20050920084036.204:startKbdMacro
    def startKbdMacro (self,event):

        '''Start recording a keyboard macro.'''

        k = self.k

        if not self.recordingMacro:
            self.recordingMacro = True
            k.setLabelBlue('Recording keyboard macro...',protect=True)
        else:
            stroke = k.stroke ; keysym = event.keysym
            if stroke == '<Key>' and keysym in ('Control_L','Alt_L','Shift_L'):
                return False
            g.trace('stroke',stroke,'keysym',keysym)
            if stroke == '<Key>' and keysym ==')':
                self.endKbdMacro(event)
                return True
            elif stroke == '<Key>':
                self.macro.append((event.keycode,event.keysym))
                return True
            else:
                self.macro.append((stroke,event.keycode,event.keysym,event.char))
                return True
    #@-node:ekr.20050920084036.204:startKbdMacro
    #@+node:ekr.20050920084036.206:endKbdMacro
    def endKbdMacro (self,event):

        '''Stop recording a keyboard macro.'''

        k = self.k ; self.recordingMacro = False

        if self.macro:
            self.macro = self.macro [: -4]
            self.macs.insert(0,self.macro)
            self.lastMacro = self.macro[:]
            self.macro = []
            k.setLabelGrey('Keyboard macro defined, not named')
        else:
            k.setLabelGrey('Empty keyboard macro')
    #@-node:ekr.20050920084036.206:endKbdMacro
    #@+node:ekr.20050920084036.202:callLastKeyboardMacro & helper (called from universal command)
    def callLastKeyboardMacro (self,event):

        '''Call the last recorded keyboard macro.'''

        w = event and event.widget
        # This does **not** require a text widget.

        if self.lastMacro:
            self._executeMacro(self.lastMacro,w)
    #@+node:ekr.20050920084036.203:_executeMacro (test)
    def _executeMacro (self,macro,w):

        c = self.c ; k = self.k

        for z in macro:
            if len(z) == 2:
                w.event_generate('<Key>',keycode=z[0],keysym=z[1])
            else:
                meth = g.stripBrackets(z[0])
                bunchList = k.bindingsDict.get(meth,[]) ### Probably should not strip < and >
                if bunchList:
                    b = bunchList [0]
                    # ev = Tk.Event()
                    # ev.widget = w
                    # ev.keycode = z [1]
                    # ev.keysym = z [2]
                    # ev.char = z [3]
                    event = g.Bunch(c=c,widget=w,keycode=z[1],keysym=z[2],char=z[3])
                    k.masterCommand(event,b.f,'<%s>' % meth)
    #@-node:ekr.20050920084036.203:_executeMacro (test)
    #@-node:ekr.20050920084036.202:callLastKeyboardMacro & helper (called from universal command)
    #@-node:ekr.20050920084036.193:Entry points
    #@+node:ekr.20051006065746:Common Helpers
    #@+node:ekr.20050920085536.15:addToDoAltX
    # Called from loadFile and nameLastKbdMacro.

    def addToDoAltX (self,name,macro):

        '''Adds macro to Alt-X commands.'''

        k= self ; c = k.c

        if c.commandsDict.has_key(name):
            return False

        def func (event,macro=macro):
            w = event and event.widget
            # This does **not** require a text widget.
            return self._executeMacro(macro,w)

        c.commandsDict [name] = func
        self.namedMacros [name] = macro
        return True
    #@-node:ekr.20050920085536.15:addToDoAltX
    #@-node:ekr.20051006065746:Common Helpers
    #@-others
#@-node:ekr.20050920084036.190:macroCommandsClass
#@+node:ekr.20050920084036.207:queryReplaceCommandsClass (limited to single node)
class queryReplaceCommandsClass (baseEditCommandsClass):

    '''A class to handle query replace commands.'''

    #@    @+others
    #@+node:ekr.20050920084036.208: ctor & init
    def __init__ (self,c):

        baseEditCommandsClass.__init__(self,c) # init the base class.
        self.regexp = False # True: do query-replace-regexp.  Set in stateHandler.

    def init (self):

        self.qQ = None
        self.qR = None
        self.replaced = 0 # The number of replacements.
    #@-node:ekr.20050920084036.208: ctor & init
    #@+node:ekr.20050920084036.209: getPublicCommands
    def getPublicCommands (self):

        return {
            'query-replace':        self.queryReplace,
            'query-replace-regex':  self.queryReplaceRegex,
        }
    #@-node:ekr.20050920084036.209: getPublicCommands
    #@+node:ekr.20050920084036.210:Entry points
    def queryReplace (self,event):

        '''Interactively find and replace text.
        This is not recommended: Leo's other find and change commands are more capable.'''
        self.regexp = False
        self.stateHandler(event)

    def queryReplaceRegex (self,event):
        '''Interactively find and replace text using regular expressions.
        This is not recommended: Leo's other find and change commands are more capable.'''
        self.regexp = True
        self.stateHandler(event)
    #@-node:ekr.20050920084036.210:Entry points
    #@+node:ekr.20051005151838:Helpers
    #@+node:ekr.20050920084036.212:doOneReplace
    def doOneReplace (self,event):

        w = self.editWidget(event)
        if not w: return

        i = w.tag_ranges('qR')
        w.delete(i[0],i[1])
        w.insert('insert',self.qR)
        self.replaced += 1
    #@-node:ekr.20050920084036.212:doOneReplace
    #@+node:ekr.20050920084036.219:findNextMatch (query-replace)
    def findNextMatch (self,event):

        '''Find the next match and select it.
        Return True if a match was found.
        Otherwise, call quitSearch and return False.'''

        k = self.k
        w = self.editWidget(event)
        if not w: return

        if g.app.gui.guiName() != 'tkinter':
            return g.es('command not ready yet',color='blue')

        w.tag_delete('qR')
        if self.regexp:
            #@        << handle regexp >>
            #@+node:ekr.20051005155611:<< handle regexp >>
            try:
                regex = re.compile(self.qQ)
            except Exception:
                self.quitSearch(event,'Illegal regular expression')
                return False

            txt = w.get('insert','end')
            match = regex.search(txt)

            if match:
                start = match.start()
                end = match.end()
                length = end - start
                i = w.getInsertPoint()
                w.setInsertPoint(i+start)
                w.tag_add('qR','insert','insert +%sc' % length)
                w.tag_config('qR',background='lightblue')
                txt = w.get('insert','insert +%sc' % length)
                return True
            else:
                self.quitSearch(event)
                return False
            #@-node:ekr.20051005155611:<< handle regexp >>
            #@nl
        else:
            #@        << handle plain search >>
            #@+node:ekr.20051005160923:<< handle plain search >> (tag_add & tag_config) LATER
            i = w.search(self.qQ,'insert',stopindex='end')

            if i:
                w.setInsertPoint(i)
                w.tag_add('qR','insert','insert +%sc' % len(self.qQ))
                w.tag_config('qR',background='lightblue')
                return True
            else:
                self.quitSearch(event)
                return False
            #@-node:ekr.20051005160923:<< handle plain search >> (tag_add & tag_config) LATER
            #@nl
    #@-node:ekr.20050920084036.219:findNextMatch (query-replace)
    #@+node:ekr.20050920084036.211:getUserResponse
    def getUserResponse (self,event):

        w = self.editWidget(event)
        if not w or not hasattr(event,'keysym'): return

        # g.trace(event.keysym)
        if event.keysym == 'y':
            self.doOneReplace(event)
            if not self.findNextMatch(event):
                self.quitSearch(event)
        elif event.keysym in ('q','Return'):
            self.quitSearch(event)
        elif event.keysym == '!':
            while self.findNextMatch(event):
                self.doOneReplace(event)
        elif event.keysym in ('n','Delete'):
            # Skip over the present match.
            i = w.getInsertPoint()
            w.setInsertPoint(i + len(self.qQ))
            if not self.findNextMatch(event):
                self.quitSearch(event)

        w.seeInsertPoint()
    #@-node:ekr.20050920084036.211:getUserResponse
    #@+node:ekr.20050920084036.220:quitSearch
    def quitSearch (self,event,message=None):

        k = self.k
        w = self.editWidget(event)
        if not w: return

        w.tag_delete('qR')
        k.clearState()
        if message is None:
            message = 'Replaced %d occurences' % self.replaced
        k.setLabelGrey(message)
    #@-node:ekr.20050920084036.220:quitSearch
    #@+node:ekr.20050920084036.215:stateHandler
    def stateHandler (self,event):

        k = self.k ; state = k.getState('query-replace')

        prompt = g.choose(self.regexp,'Query replace regexp','Query replace')

        if state == 0: # Get the first arg.
            self.init()
            k.setLabelBlue(prompt + ': ',protect=True)
            k.getArg(event,'query-replace',1,self.stateHandler)
        elif state == 1: # Get the second arg.
            self.qQ = k.arg
            if len(k.arg) > 0:
                prompt = '%s %s with: ' % (prompt,k.arg)
                k.setLabelBlue(prompt)
                k.getArg(event,'query-replace',2,self.stateHandler)
            else:
                k.resetLabel()
                k.clearState()
        elif state == 2: # Set the prompt and find the first match.
            self.qR = k.arg # Null replacement arg is ok.
            k.setLabelBlue('Query replacing %s with %s\n' % (self.qQ,self.qR) +
                'y: replace, (n or Delete): skip, !: replace all, (q or Return): quit',
                protect=True)
            k.setState('query-replace',3,self.stateHandler)
            self.findNextMatch(event)
        elif state == 3:
            self.getUserResponse(event)
    #@-node:ekr.20050920084036.215:stateHandler
    #@-node:ekr.20051005151838:Helpers
    #@-others
#@-node:ekr.20050920084036.207:queryReplaceCommandsClass (limited to single node)
#@+node:ekr.20050920084036.221:rectangleCommandsClass
class rectangleCommandsClass (baseEditCommandsClass):

    #@    @+others
    #@+node:ekr.20050920084036.222: ctor & finishCreate
    def __init__ (self,c):

        baseEditCommandsClass.__init__(self,c) # init the base class.

        self.theKillRectangle = [] # Do not re-init this!
        self.stringRect = None

    def finishCreate(self):

        baseEditCommandsClass.finishCreate(self)

        self.commandsDict = {
            'c': ('clear-rectangle',    self.clearRectangle),
            'd': ('delete-rectangle',   self.deleteRectangle),
            'k': ('kill-rectangle',     self.killRectangle),
            'o': ('open-rectangle',     self.openRectangle),
            'r': ('copy-rectangle-to-register',
                self.c.registerCommands.copyRectangleToRegister),
            't': ('string-rectangle',   self.stringRectangle),
            'y': ('yank-rectangle',     self.yankRectangle),
        }
    #@-node:ekr.20050920084036.222: ctor & finishCreate
    #@+node:ekr.20051004112630:check
    def check (self,event,warning='No rectangle selected'):

        '''Return True if there is a selection.
        Otherwise, return False and issue a warning.'''

        return self._chckSel(event,warning)
    #@-node:ekr.20051004112630:check
    #@+node:ekr.20050920084036.223:getPublicCommands
    def getPublicCommands (self):

        return {
            'clear-rectangle':  self.clearRectangle,
            'close-rectangle':  self.closeRectangle,
            'delete-rectangle': self.deleteRectangle,
            'kill-rectangle':   self.killRectangle,
            'open-rectangle':   self.openRectangle,
            'string-rectangle': self.stringRectangle,
            'yank-rectangle':   self.yankRectangle,
        }
    #@-node:ekr.20050920084036.223:getPublicCommands
    #@+node:ekr.20051215103053:beginCommand & beginCommandWithEvent (rectangle)
    def beginCommand (self,undoType='Typing'):

        w = baseEditCommandsClass.beginCommand(self,undoType)
        r1,r2,r3,r4 = self.getRectanglePoints(w)
        return w,r1,r2,r3,r4


    def beginCommandWithEvent (self,event,undoType='Typing'):

        '''Do the common processing at the start of each command.'''

        w = baseEditCommandsClass.beginCommandWithEvent(self,event,undoType)
        r1,r2,r3,r4 = self.getRectanglePoints(w)
        return w,r1,r2,r3,r4
    #@-node:ekr.20051215103053:beginCommand & beginCommandWithEvent (rectangle)
    #@+node:ekr.20050920084036.224:Entries (rectangleCommandsClass)
    #@+node:ekr.20050920084036.225:clearRectangle
    def clearRectangle (self,event):

        '''Clear the rectangle defined by the start and end of selected text.'''

        w = self.editWidget(event)
        if not w or not self.check(event): return

        w,r1,r2,r3,r4 = self.beginCommand('clear-rectangle')

        # Change the text.
        fill = ' ' *(r4-r2)
        for r in xrange(r1,r3+1):
            w.delete('%s.%s' % (r,r2),'%s.%s' % (r,r4))
            w.insert('%s.%s' % (r,r2),fill)

        w.setSelectionRange('%s.%s'%(r1,r2),'%s.%s'%(r3,r2+len(fill)))

        self.endCommand()
    #@-node:ekr.20050920084036.225:clearRectangle
    #@+node:ekr.20050920084036.226:closeRectangle
    def closeRectangle (self,event):

        '''Delete the rectangle if it contains nothing but whitespace..'''

        w = self.editWidget(event)
        if not w or not self.check(event): return

        w,r1,r2,r3,r4 = self.beginCommand('close-rectangle')

        # Return if any part of the selection contains something other than whitespace.
        for r in xrange(r1,r3+1):
            s = w.get('%s.%s' % (r,r2),'%s.%s' % (r,r4))
            if s.strip(): return

        # Change the text.
        for r in xrange(r1,r3+1):
            w.delete('%s.%s' % (r,r2),'%s.%s' % (r,r4))

        i = '%s.%s' % (r1,r2)
        j = '%s.%s' % (r3,r2)
        w.setSelectionRange(i,j,insert=j)

        self.endCommand()
    #@-node:ekr.20050920084036.226:closeRectangle
    #@+node:ekr.20050920084036.227:deleteRectangle
    def deleteRectangle (self,event):

        '''Delete the rectangle defined by the start and end of selected text.'''

        w = self.editWidget(event)
        if not w or not self.check(event): return

        w,r1,r2,r3,r4 = self.beginCommand('delete-rectangle')

        for r in xrange(r1,r3+1):
            w.delete('%s.%s' % (r,r2),'%s.%s' % (r,r4))

        i = '%s.%s' % (r1,r2)
        j = '%s.%s' % (r3,r2)
        w.setSelectionRange(i,j,insert=j)

        self.endCommand()
    #@-node:ekr.20050920084036.227:deleteRectangle
    #@+node:ekr.20050920084036.228:killRectangle
    def killRectangle (self,event):

        '''Kill the rectangle defined by the start and end of selected text.'''

        w = self.editWidget(event)
        if not w or not self.check(event): return

        w,r1,r2,r3,r4 = self.beginCommand('kill-rectangle')

        self.theKillRectangle = []

        for r in xrange(r1,r3+1):
            s = w.get('%s.%s' % (r,r2),'%s.%s' % (r,r4))
            self.theKillRectangle.append(s)
            w.delete('%s.%s' % (r,r2),'%s.%s' % (r,r4))

        # g.trace('killRect',repr(self.theKillRectangle))

        if self.theKillRectangle:
            ins = '%s.%s' % (r,r2)
            w.setSelectionRange(ins,ins,insert=ins)

        self.endCommand()
    #@-node:ekr.20050920084036.228:killRectangle
    #@+node:ekr.20050920084036.230:openRectangle
    def openRectangle (self,event):

        '''Insert blanks in the rectangle defined by the start and end of selected text.
        This pushes the previous contents of the rectangle rightward.'''

        w = self.editWidget(event)
        if not w or not self.check(event): return

        w,r1,r2,r3,r4 = self.beginCommand('open-rectangle')

        fill = ' ' * (r4-r2)
        for r in xrange(r1,r3+1):
            w.insert('%s.%s' % (r,r2),fill)

        i = '%s.%s' % (r1,r2)
        j = '%s.%s' % (r3,r2+len(fill))
        w.setSelectionRange(i,j,insert=j)

        self.endCommand()
    #@-node:ekr.20050920084036.230:openRectangle
    #@+node:ekr.20050920084036.232:stringRectangle
    def stringRectangle (self,event):

        '''Prompt for a string, then replace the contents of a rectangle with a string on each line.'''

        c = self.c ; k = self.k ; state = k.getState('string-rect')
        if g.app.unitTesting:
            state = 1 ; k.arg = 's...s' # This string is known to the unit test.
            w = self.editWidget(event)
            self.stringRect = self.getRectanglePoints(w)
        if state == 0:
            w = self.editWidget(event) # sets self.w
            if not w or not self.check(event): return
            self.stringRect = self.getRectanglePoints(w)
            k.setLabelBlue('String rectangle: ',protect=True)
            k.getArg(event,'string-rect',1,self.stringRectangle)
        else:
            k.clearState()
            k.resetLabel()
            c.bodyWantsFocus()
            w = self.w
            self.beginCommand('string-rectangle')
            r1, r2, r3, r4 = self.stringRect
            for r in xrange(r1,r3+1):
                w.delete('%s.%s' % (r,r2),'%s.%s' % (r,r4))
                w.insert('%s.%s' % (r,r2),k.arg)
            w.setSelectionRange('%d.%d' % (r1,r2),'%d.%d' % (r3,r2+len(k.arg)))

            self.endCommand()
    #@nonl
    #@-node:ekr.20050920084036.232:stringRectangle
    #@+node:ekr.20050920084036.229:yankRectangle
    def yankRectangle (self,event,killRect=None):

        '''Yank into the rectangle defined by the start and end of selected text.'''

        c = self.c ; k = self.k
        w = self.editWidget(event)
        if not w: return

        killRect = killRect or self.theKillRectangle
        if g.app.unitTesting:
            # This value is used by the unit test.
            killRect = ['Y1Y','Y2Y','Y3Y','Y4Y']
        elif not killRect:
            k.setLabelGrey('No kill rect') ; return

        w,r1,r2,r3,r4 = self.beginCommand('yank-rectangle')

        n = 0
        for r in xrange(r1,r3+1):
            # g.trace(n,r,killRect[n])
            if n >= len(killRect): break
            w.delete('%s.%s' % (r,r2), '%s.%s' % (r,r4))
            w.insert('%s.%s' % (r,r2), killRect[n])
            n += 1

        i = '%s.%s' % (r1,r2)
        j = '%s.%s' % (r3,r2+len(killRect[n-1]))
        w.setSelectionRange(i,j,insert=j)

        self.endCommand()
    #@-node:ekr.20050920084036.229:yankRectangle
    #@-node:ekr.20050920084036.224:Entries (rectangleCommandsClass)
    #@-others
#@-node:ekr.20050920084036.221:rectangleCommandsClass
#@+node:ekr.20050920084036.234:registerCommandsClass
class registerCommandsClass (baseEditCommandsClass):

    '''A class to represent registers a-z and the corresponding Emacs commands.'''

    #@    @+others
    #@+node:ekr.20051004095209:Birth
    #@+node:ekr.20050920084036.235: ctor, finishCreate & init
    def __init__ (self,c):

        baseEditCommandsClass.__init__(self,c) # init the base class.

        self.methodDict, self.helpDict = self.addRegisterItems()
        self.init()

    def finishCreate (self):

        baseEditCommandsClass.finishCreate(self) # finish the base class.

        if self.k.useGlobalRegisters:
            self.registers = leoKeys.keyHandlerClass.global_registers
        else:
            self.registers = {}

    def init (self):

        self.method = None 
        self.registerMode = 0 # Must be an int.
    #@-node:ekr.20050920084036.235: ctor, finishCreate & init
    #@+node:ekr.20050920084036.247: getPublicCommands
    def getPublicCommands (self):

        return {
            'append-to-register':           self.appendToRegister,
            'copy-rectangle-to-register':   self.copyRectangleToRegister,
            'copy-to-register':             self.copyToRegister,
            'increment-register':           self.incrementRegister,
            'insert-register':              self.insertRegister,
            'jump-to-register':             self.jumpToRegister,
            # 'number-to-register':           self.numberToRegister,
            'point-to-register':            self.pointToRegister,
            'prepend-to-register':          self.prependToRegister,
            'view-register':                self.viewRegister,
        }
    #@-node:ekr.20050920084036.247: getPublicCommands
    #@+node:ekr.20050920084036.252:addRegisterItems
    def addRegisterItems( self ):

        methodDict = {
            '+':        self.incrementRegister,
            ' ':        self.pointToRegister,
            'a':        self.appendToRegister,
            'i':        self.insertRegister,
            'j':        self.jumpToRegister,
            # 'n':        self.numberToRegister,
            'p':        self.prependToRegister,
            'r':        self.copyRectangleToRegister,
            's':        self.copyToRegister,
            'v' :       self.viewRegister,
        }    

        helpDict = {
            's':    'copy to register',
            'i':    'insert from register',
            '+':    'increment register',
            'n':    'number to register',
            'p':    'prepend to register',
            'a':    'append to register',
            ' ':    'point to register',
            'j':    'jump to register',
            'r':    'rectangle to register',
            'v':    'view register',
        }

        return methodDict, helpDict
    #@-node:ekr.20050920084036.252:addRegisterItems
    #@-node:ekr.20051004095209:Birth
    #@+node:ekr.20051004123217:checkBodySelection
    def checkBodySelection (self,warning='No text selected'):

        return self._chckSel(event=None,warning=warning)
    #@-node:ekr.20051004123217:checkBodySelection
    #@+node:ekr.20050920084036.236:Entries...
    #@+node:ekr.20050920084036.238:appendToRegister
    def appendToRegister (self,event):

        '''Prompt for a register name and append the selected text to the register's contents.'''

        c = self.c ; k = self.k ; state = k.getState('append-to-reg')

        if state == 0:
            k.setLabelBlue('Append to register: ',protect=True)
            k.setState('append-to-reg',1,self.appendToRegister)
        else:
            k.clearState()
            if self.checkBodySelection():
                if event.keysym.isalpha():
                    w = c.frame.body.bodyCtrl
                    c.bodyWantsFocus()
                    key = event.keysym.lower()
                    val = self.registers.get(key,'')
                    try:
                        val = val + w.get('sel.first','sel.last')
                    except Exception:
                        pass
                    self.registers[key] = val
                    k.setLabelGrey('Register %s = %s' % (key,repr(val)))
                else:
                    k.setLabelGrey('Register must be a letter')
        c.bodyWantsFocus()
    #@-node:ekr.20050920084036.238:appendToRegister
    #@+node:ekr.20050920084036.237:prependToRegister
    def prependToRegister (self,event):

        '''Prompt for a register name and prepend the selected text to the register's contents.'''

        c = self.c ; k = self.k ; state = k.getState('prepend-to-reg')

        if state == 0:
            k.setLabelBlue('Prepend to register: ',protect=True)
            k.setState('prepend-to-reg',1,self.prependToRegister)
        else:
            k.clearState()
            if self.checkBodySelection():
                if event.keysym.isalpha():
                    w = c.frame.body.bodyCtrl
                    c.bodyWantsFocus()
                    key = event.keysym.lower()
                    val = self.registers.get(key,'')
                    try:
                        val = w.get('sel.first','sel.last') + val
                    except Exception:
                        pass
                    self.registers[key] = val
                    k.setLabelGrey('Register %s = %s' % (key,repr(val)))
                else:
                    k.setLabelGrey('Register must be a letter')
        c.bodyWantsFocus()
    #@-node:ekr.20050920084036.237:prependToRegister
    #@+node:ekr.20050920084036.239:copyRectangleToRegister
    def copyRectangleToRegister (self,event):

        '''Prompt for a register name and append the rectangle defined by selected
        text to the register's contents.'''

        c = self.c ; k = self.k ; state = k.getState('copy-rect-to-reg')

        if state == 0:
            w = self.editWidget(event) # sets self.w
            if not w: return
            k.commandName = 'copy-rectangle-to-register'
            k.setLabelBlue('Copy Rectangle To Register: ',protect=True)
            k.setState('copy-rect-to-reg',1,self.copyRectangleToRegister)
        elif self.checkBodySelection('No rectangle selected'):
            k.clearState()
            if event.keysym.isalpha():
                key = event.keysym.lower()
                w = self.w
                c.widgetWantsFocusNow(w)
                r1, r2, r3, r4 = self.getRectanglePoints(w)
                rect = []
                while r1 <= r3:
                    txt = w.get('%s.%s' % (r1,r2),'%s.%s' % (r1,r4))
                    rect.append(txt)
                    r1 = r1 + 1
                self.registers [key] = rect
                k.setLabelGrey('Register %s = %s' % (key,repr(rect)))
            else:
                k.setLabelGrey('Register must be a letter')
        c.bodyWantsFocus()
    #@-node:ekr.20050920084036.239:copyRectangleToRegister
    #@+node:ekr.20050920084036.240:copyToRegister
    def copyToRegister (self,event):

        '''Prompt for a register name and append the selected text to the register's contents.'''

        c = self.c ; k = self.k ; state = k.getState('copy-to-reg')

        if state == 0:
            k.commandName = 'copy-to-register'
            k.setLabelBlue('Copy to register: ',protect=True)
            k.setState('copy-to-reg',1,self.copyToRegister)
        else:
            k.clearState()
            if self.checkBodySelection():
                if event.keysym.isalpha():
                    key = event.keysym.lower()
                    w = c.frame.body.bodyCtrl
                    c.bodyWantsFocus()
                    try:
                        val = w.get('sel.first','sel.last')
                    except Exception:
                        g.es_exception()
                        val = ''
                    self.registers[key] = val
                    k.setLabelGrey('Register %s = %s' % (key,repr(val)))
                else:
                    k.setLabelGrey('Register must be a letter')
        c.bodyWantsFocus()
    #@-node:ekr.20050920084036.240:copyToRegister
    #@+node:ekr.20050920084036.241:incrementRegister
    def incrementRegister (self,event):

        '''Prompt for a register name and increment its value if it has a numeric value.'''

        c = self.c ; k = self.k ; state = k.getState('increment-reg')

        if state == 0:
            k.setLabelBlue('Increment register: ',protect=True)
            k.setState('increment-reg',1,self.incrementRegister)
        else:
            k.clearState()
            if self._checkIfRectangle(event):
                pass # Error message is in the label.
            elif event.keysym.isalpha():
                key = event.keysym.lower()
                val = self.registers.get(key,0)
                try:
                    val = str(int(val)+1)
                    self.registers[key] = val
                    k.setLabelGrey('Register %s = %s' % (key,repr(val)))
                except ValueError:
                    k.setLabelGrey("Can't increment register %s = %s" % (key,val))
            else:
                k.setLabelGrey('Register must be a letter')
        c.bodyWantsFocus()
    #@-node:ekr.20050920084036.241:incrementRegister
    #@+node:ekr.20050920084036.242:insertRegister
    def insertRegister (self,event):

        '''Prompt for a register name and and insert the value of another register into its contents.'''

        c = self.c ; k = self.k ; state = k.getState('insert-reg')

        if state == 0:
            k.commandName = 'insert-register'
            k.setLabelBlue('Insert register: ',protect=True)
            k.setState('insert-reg',1,self.insertRegister)
        else:
            k.clearState()
            if event.keysym.isalpha():
                w = c.frame.body.bodyCtrl
                c.bodyWantsFocus()
                key = event.keysym.lower()
                val = self.registers.get(key)
                if val:
                    if type(val)==type([]):
                        c.rectangleCommands.yankRectangle(val)
                    else:
                        w.insert('insert',val)
                    k.setLabelGrey('Inserted register %s' % key)
                else:
                    k.setLabelGrey('Register %s is empty' % key)
            else:
                k.setLabelGrey('Register must be a letter')
        c.bodyWantsFocus()
    #@-node:ekr.20050920084036.242:insertRegister
    #@+node:ekr.20050920084036.243:jumpToRegister
    def jumpToRegister (self,event):

        '''Prompt for a register name and set the insert point to the value in its register.'''

        c = self.c ; k = self.k ; state = k.getState('jump-to-reg')

        if state == 0:
            k.setLabelBlue('Jump to register: ',protect=True)
            k.setState('jump-to-reg',1,self.jumpToRegister)
        else:
            k.clearState()
            if event.keysym.isalpha():
                if self._checkIfRectangle(event): return
                key = event.keysym.lower()
                val = self.registers.get(key)
                w = c.frame.body.bodyCtrl
                c.bodyWantsFocus()
                if val:
                    try:
                        w.setInsertPoint(val)
                        k.setLabelGrey('At %s' % repr(val))
                    except Exception:
                        k.setLabelGrey('Register %s is not a valid location' % key)
                else:
                    k.setLabelGrey('Register %s is empty' % key)
        c.bodyWantsFocus()
    #@-node:ekr.20050920084036.243:jumpToRegister
    #@+node:ekr.20050920084036.244:numberToRegister (not used)
    #@+at
    # C-u number C-x r n reg
    #     Store number into register reg (number-to-register).
    # C-u number C-x r + reg
    #     Increment the number in register reg by number (increment-register).
    # C-x r g reg
    #     Insert the number from register reg into the buffer.
    #@-at
    #@@c

    def numberToRegister (self,event):

        k = self.k ; state = k.getState('number-to-reg')

        if state == 0:
            k.commandName = 'number-to-register'
            k.setLabelBlue('Number to register: ',protect=True)
            k.setState('number-to-reg',1,self.numberToRegister)
        else:
            k.clearState()
            if event.keysym.isalpha():
                # self.registers[event.keysym.lower()] = str(0)
                k.setLabelGrey('number-to-register not ready yet.')
            else:
                k.setLabelGrey('Register must be a letter')
    #@-node:ekr.20050920084036.244:numberToRegister (not used)
    #@+node:ekr.20050920084036.245:pointToRegister
    def pointToRegister (self,event):

        '''Prompt for a register name and put a value indicating the insert point in the register.'''

        c = self.c ; k = self.k ; state = k.getState('point-to-reg')

        if state == 0:
            k.commandName = 'point-to-register'
            k.setLabelBlue('Point to register: ',protect=True)
            k.setState('point-to-reg',1,self.pointToRegister)
        else:
            k.clearState()
            if event.keysym.isalpha():
                w = c.frame.body.bodyCtrl
                c.bodyWantsFocus()
                key = event.keysym.lower()
                val = w.getInsertPoint()
                self.registers[key] = val
                k.setLabelGrey('Register %s = %s' % (key,repr(val)))
            else:
                k.setLabelGrey('Register must be a letter')
        c.bodyWantsFocus()
    #@-node:ekr.20050920084036.245:pointToRegister
    #@+node:ekr.20050920084036.246:viewRegister
    def viewRegister (self,event):

        '''Prompt for a register name and print its contents.'''

        c = self.c ; k = self.k ; state = k.getState('view-reg')

        if state == 0:
            k.commandName = 'view-register'
            k.setLabelBlue('View register: ',protect=True)
            k.setState('view-reg',1,self.viewRegister)
        else:
            k.clearState()
            if event.keysym.isalpha():
                key = event.keysym.lower()
                val = self.registers.get(key)
                k.setLabelGrey('Register %s = %s' % (key,repr(val)))
            else:
                k.setLabelGrey('Register must be a letter')
        c.bodyWantsFocus()
    #@-node:ekr.20050920084036.246:viewRegister
    #@-node:ekr.20050920084036.236:Entries...
    #@-others
#@-node:ekr.20050920084036.234:registerCommandsClass
#@+node:ekr.20051023094009:Search classes
#@+node:ekr.20060123125256:class minibufferFind( (the findHandler)
class minibufferFind (baseEditCommandsClass):

    '''An adapter class that implements minibuffer find commands using the (hidden) Find Tab.'''

    #@    @+others
    #@+node:ekr.20060123125317.2: ctor (minibufferFind)
    def __init__(self,c,finder):

        baseEditCommandsClass.__init__(self,c) # init the base class.

        # g.trace('minibufferFind: finder',finder)

        self.c = c
        self.k = k = c.k
        self.w = None
        self.finder = finder
        self.findTextList = []
        self.changeTextList = []

        commandName = 'replace-string'
        s = k.getShortcutForCommandName(commandName)
        s = k.prettyPrintKey(s)
        s = k.shortcutFromSetting(s)
        self.replaceStringShortcut = s
    #@-node:ekr.20060123125317.2: ctor (minibufferFind)
    #@+node:ekr.20060124140114: Options (minibufferFind)
    #@+node:ekr.20060124123133:setFindScope
    def setFindScope(self,where):

        '''Set the find-scope radio buttons.

        `where` must be in ('node-only','entire-outline','suboutline-only'). '''

        h = self.finder

        if where in ('node-only','entire-outline','suboutline-only'):
            var = h.svarDict['radio-search-scope'].get()
            if var:
                h.svarDict["radio-search-scope"].set(where)
        else:
            g.trace('oops: bad `where` value: %s' % where)
    #@-node:ekr.20060124123133:setFindScope
    #@+node:ekr.20060124122844:get/set/toggleOption (minibufferFind)
    # This redirection is required to remove gui-dependencies.

    def getOption (self,ivar):          return self.finder.getOption(ivar)
    def setOption (self,ivar,val):      self.finder.setOption(ivar,val)
    def toggleOption (self,ivar):       self.finder.toggleOption(ivar)
    #@-node:ekr.20060124122844:get/set/toggleOption (minibufferFind)
    #@+node:ekr.20060125074939:showFindOptions
    def showFindOptions (self):

        '''Show the present find options in the status line.'''

        frame = self.c.frame ; z = []
        # Set the scope field.
        head  = self.getOption('search_headline')
        body  = self.getOption('search_body')
        scope = self.getOption('radio-search-scope')
        d = {'entire-outline':'all','suboutline-only':'tree','node-only':'node'}
        scope = d.get(scope) or ''
        head = g.choose(head,'head','')
        body = g.choose(body,'body','')
        sep = g.choose(head and body,'+','')

        frame.clearStatusLine()
        s = '%s%s%s %s  ' % (head,sep,body,scope)
        frame.putStatusLine(s,color='blue')

        # Set the type field.
        script = self.getOption('script_search')
        regex  = self.getOption('pattern_match')
        change = self.getOption('script_change')
        if script:
            s1 = '*Script-find'
            s2 = g.choose(change,'-change*','*')
            z.append(s1+s2)
        elif regex: z.append('regex')

        table = (
            ('reverse',         'reverse'),
            ('ignore_case',     'noCase'),
            ('whole_word',      'word'),
            ('wrap',            'wrap'),
            ('mark_changes',    'markChg'),
            ('mark_finds',      'markFnd'),
        )

        for ivar,s in table:
            val = self.getOption(ivar)
            if val: z.append(s)

        frame.putStatusLine(' '.join(z))
    #@-node:ekr.20060125074939:showFindOptions
    #@+node:ekr.20060205105950:setupChangePattern
    def setupChangePattern (self,pattern):

        h = self.finder ; w = h.change_ctrl

        s = g.toUnicode(pattern,g.app.tkEncoding)

        w.delete(0,'end')
        w.insert(0,s)

        h.update_ivars()
    #@-node:ekr.20060205105950:setupChangePattern
    #@+node:ekr.20060125091234:setupSearchPattern
    def setupSearchPattern (self,pattern):

        h = self.finder ; w = h.find_ctrl

        s = g.toUnicode(pattern,g.app.tkEncoding)

        w.delete(0,'end')
        w.insert(0,s)

        h.update_ivars()
    #@-node:ekr.20060125091234:setupSearchPattern
    #@-node:ekr.20060124140114: Options (minibufferFind)
    #@+node:ekr.20060210180352:addChangeStringToLabel
    def addChangeStringToLabel (self,protect=True):

        c = self.c ; k = c.k ; h = self.finder ; w = h.change_ctrl

        c.frame.log.selectTab('Find')
        c.minibufferWantsFocusNow()

        s = w.getAllText()

        while s.endswith('\n') or s.endswith('\r'):
            s = s[:-1]

        k.extendLabel(s,select=True,protect=protect)
    #@-node:ekr.20060210180352:addChangeStringToLabel
    #@+node:ekr.20060210164421:addFindStringToLabel
    def addFindStringToLabel (self,protect=True):

        c = self.c ; k = c.k ; h = self.finder ; w = h.find_ctrl

        c.frame.log.selectTab('Find')
        c.minibufferWantsFocusNow()

        s = w.getAllText()
        while s.endswith('\n') or s.endswith('\r'):
            s = s[:-1]

        k.extendLabel(s,select=True,protect=protect)
    #@-node:ekr.20060210164421:addFindStringToLabel
    #@+node:ekr.20070105123800:changeAll
    def changeAll (self,event):

        k = self.k ; tag = 'change-all' ; state = k.getState(tag)

        if state == 0:
            w = self.editWidget(event) # sets self.w
            if not w: return
            self.setupArgs(forward=True,regexp=False,word=True)
            k.setLabelBlue('Change All From: ',protect=True)
            k.getArg(event,tag,1,self.changeAll)
        elif state == 1:
            self._sString = k.arg
            self.updateFindList(k.arg)
            s = 'Change All: %s With: ' % (self._sString)
            k.setLabelBlue(s,protect=True)
            self.addChangeStringToLabel()
            k.getArg(event,tag,2,self.changeAll,completion=False,prefix=s)
        elif state == 2:
            self.updateChangeList(k.arg)
            self.lastStateHelper()
            self.generalChangeHelper(self._sString,k.arg,changeAll=True)

    #@-node:ekr.20070105123800:changeAll
    #@+node:ekr.20060128080201:cloneFindAll
    def cloneFindAll (self,event):

        c = self.c ; k = self.k ; tag = 'clone-find-all'
        state = k.getState(tag)

        if state == 0:
            w = self.editWidget(event) # sets self.w
            if not w: return
            self.setupArgs(forward=None,regexp=None,word=None)
            k.setLabelBlue('Clone Find All: ',protect=True)
            k.getArg(event,tag,1,self.cloneFindAll)
        else:
            k.clearState()
            k.resetLabel()
            k.showStateAndMode()
            self.generalSearchHelper(k.arg,cloneFindAll=True)
    #@-node:ekr.20060128080201:cloneFindAll
    #@+node:ekr.20060204120158:findAgain
    def findAgain (self,event):

        f = self.finder

        f.p = self.c.currentPosition()
        f.v = self.finder.p.v

        # This handles the reverse option.
        return f.findAgainCommand()
    #@-node:ekr.20060204120158:findAgain
    #@+node:ekr.20060209064140:findAll
    def findAll (self,event):

        k = self.k ; state = k.getState('find-all')
        if state == 0:
            w = self.editWidget(event) # sets self.w
            if not w: return
            self.setupArgs(forward=True,regexp=False,word=True)
            k.setLabelBlue('Find All: ',protect=True)
            k.getArg(event,'find-all',1,self.findAll)
        else:
            k.clearState()
            k.resetLabel()
            k.showStateAndMode()
            self.generalSearchHelper(k.arg,findAll=True)
    #@-node:ekr.20060209064140:findAll
    #@+node:ekr.20060205105950.1:generalChangeHelper
    def generalChangeHelper (self,find_pattern,change_pattern,changeAll=False):

        # g.trace(repr(change_pattern))

        c = self.c

        self.setupSearchPattern(find_pattern)
        self.setupChangePattern(change_pattern)
        c.widgetWantsFocusNow(self.w)

        self.finder.p = self.c.currentPosition()
        self.finder.v = self.finder.p.v

        # Bug fix: 2007-12-14: remove call to self.finder.findNextCommand.
        # This was the cause of replaces not starting in the right place!

        if changeAll:
            self.finder.changeAllCommand()
        else:
            # This handles the reverse option.
            self.finder.findNextCommand()
    #@-node:ekr.20060205105950.1:generalChangeHelper
    #@+node:ekr.20060124181213.4:generalSearchHelper
    def generalSearchHelper (self,pattern,cloneFindAll=False,findAll=False):

        c = self.c

        self.setupSearchPattern(pattern)
        c.widgetWantsFocusNow(self.w)

        self.finder.p = self.c.currentPosition()
        self.finder.v = self.finder.p.v

        if findAll:
            self.finder.findAllCommand()
        elif cloneFindAll:
            self.finder.cloneFindAllCommand()
        else:
            # This handles the reverse option.
            self.finder.findNextCommand()
    #@-node:ekr.20060124181213.4:generalSearchHelper
    #@+node:ekr.20060210174441:lastStateHelper
    def lastStateHelper (self):

        k = self.k
        k.clearState()
        k.resetLabel()
        k.showStateAndMode()
    #@-node:ekr.20060210174441:lastStateHelper
    #@+node:ekr.20050920084036.113:replaceString
    def replaceString (self,event):

        k = self.k ; tag = 'replace-string' ; state = k.getState(tag)
        pattern_match = self.getOption ('pattern_match')
        prompt = 'Replace ' + g.choose(pattern_match,'Regex','String')
        if state == 0:
            self.setupArgs(forward=None,regexp=None,word=None)
            prefix = '%s: ' % prompt
            self.stateZeroHelper(event,tag,prefix,self.replaceString)
        elif state == 1:
            self._sString = k.arg
            self.updateFindList(k.arg)
            s = '%s: %s With: ' % (prompt,self._sString)
            k.setLabelBlue(s,protect=True)
            self.addChangeStringToLabel()
            k.getArg(event,'replace-string',2,self.replaceString,completion=False,prefix=s)
        elif state == 2:
            self.updateChangeList(k.arg)
            self.lastStateHelper()
            self.generalChangeHelper(self._sString,k.arg)
    #@-node:ekr.20050920084036.113:replaceString
    #@+node:ekr.20060124140224.3:reSearchBackward/Forward
    def reSearchBackward (self,event):

        k = self.k ; tag = 're-search-backward' ; state = k.getState(tag)

        if state == 0:
            self.setupArgs(forward=False,regexp=True,word=None)
            self.stateZeroHelper(
                event,tag,'Regexp Search Backward:',self.reSearchBackward,
                escapes=[self.replaceStringShortcut])
        elif k.getArgEscape:
            # Switch to the replace command.
            k.setState('replace-string',1,self.replaceString)
            self.replaceString(event=None)
        else:
            self.updateFindList(k.arg)
            self.lastStateHelper()
            self.generalSearchHelper(k.arg)

    def reSearchForward (self,event):

        k = self.k ; tag = 're-search-forward' ; state = k.getState(tag)
        if state == 0:
            self.setupArgs(forward=True,regexp=True,word=None)
            self.stateZeroHelper(
                event,tag,'Regexp Search:',self.reSearchForward,
                escapes=[self.replaceStringShortcut])
        elif k.getArgEscape:
            # Switch to the replace command.
            k.setState('replace-string',1,self.replaceString)
            self.replaceString(event=None)
        else:
            self.updateFindList(k.arg)
            self.lastStateHelper()
            self.generalSearchHelper(k.arg)
    #@-node:ekr.20060124140224.3:reSearchBackward/Forward
    #@+node:ekr.20060124140224.1:seachForward/Backward
    def searchBackward (self,event):

        k = self.k ; tag = 'search-backward' ; state = k.getState(tag)

        if state == 0:
            self.setupArgs(forward=False,regexp=False,word=False)
            self.stateZeroHelper(
                event,tag,'Search Backward: ',self.searchBackward,
                escapes=[self.replaceStringShortcut])
        elif k.getArgEscape:
            # Switch to the replace command.
            k.setState('replace-string',1,self.replaceString)
            self.replaceString(event=None)
        else:
            self.updateFindList(k.arg)
            self.lastStateHelper()
            self.generalSearchHelper(k.arg)

    def searchForward (self,event):

        k = self.k ; tag = 'search-forward' ; state = k.getState(tag)

        if state == 0:
            self.setupArgs(forward=True,regexp=False,word=False)
            self.stateZeroHelper(
                event,tag,'Search: ',self.searchForward,
                escapes=[self.replaceStringShortcut])
        elif k.getArgEscape:
            # Switch to the replace command.
            k.setState('replace-string',1,self.replaceString)
            self.replaceString(event=None)
        else:
            self.updateFindList(k.arg)
            self.lastStateHelper()
            self.generalSearchHelper(k.arg)
    #@-node:ekr.20060124140224.1:seachForward/Backward
    #@+node:ekr.20060125093807:searchWithPresentOptions
    def searchWithPresentOptions (self,event):

        k = self.k ; tag = 'search-with-present-options'
        state = k.getState(tag)

        if state == 0:
            self.setupArgs(forward=None,regexp=None,word=None)
            self.stateZeroHelper(
                event,tag,'Search: ',self.searchWithPresentOptions,
                escapes=[self.replaceStringShortcut])
        elif k.getArgEscape:
            # Switch to the replace command.
            k.setState('replace-string',1,self.replaceString)
            self.replaceString(event=None)
        else:
            self.updateFindList(k.arg)
            k.clearState()
            k.resetLabel()
            k.showStateAndMode()
            self.generalSearchHelper(k.arg)
    #@-node:ekr.20060125093807:searchWithPresentOptions
    #@+node:ekr.20060124134356:setupArgs
    def setupArgs (self,forward=False,regexp=False,word=False):

        h = self.finder ; k = self.k

        if forward is None:
            reverse = None
        else:
            reverse = not forward

        for ivar,val,in (
            ('reverse', reverse),
            ('pattern_match',regexp),
            ('whole_word',word),
        ):
            if val is not None:
                self.setOption(ivar,val)

        h.p = p = self.c.currentPosition()
        h.v = p.v
        h.update_ivars()
        self.showFindOptions()
    #@-node:ekr.20060124134356:setupArgs
    #@+node:ekr.20060210173041:stateZeroHelper
    def stateZeroHelper (self,event,tag,prefix,handler,escapes=None):

        k = self.k
        self.w = self.editWidget(event)
        if not self.w: return

        k.setLabelBlue(prefix,protect=True)
        self.addFindStringToLabel(protect=False)

        # g.trace(escapes,g.callers())
        if escapes is None: escapes = []
        k.getArgEscapes = escapes
        k.getArgEscape = None # k.getArg may set this.
        k.getArg(event,tag,1,handler, # enter state 1
            tabList=self.findTextList,completion=True,prefix=prefix)
    #@-node:ekr.20060210173041:stateZeroHelper
    #@+node:ekr.20060224171851:updateChange/FindList
    def updateChangeList (self,s):

        if s not in self.changeTextList:
            self.changeTextList.append(s)

    def updateFindList (self,s):

        if s not in self.findTextList:
            self.findTextList.append(s)
    #@-node:ekr.20060224171851:updateChange/FindList
    #@+node:ekr.20060124140224.2:wordSearchBackward/Forward
    def wordSearchBackward (self,event):

        k = self.k ; tag = 'word-search-backward' ; state = k.getState(tag)

        if state == 0:
            self.setupArgs(forward=False,regexp=False,word=True)
            self.stateZeroHelper(event,tag,'Word Search Backward: ',self.wordSearchBackward)
        else:
            self.lastStateHelper()
            self.generalSearchHelper(k.arg)

    def wordSearchForward (self,event):

        k = self.k ; tag = 'word-search-forward' ; state = k.getState(tag)

        if state == 0:
            self.setupArgs(forward=True,regexp=False,word=True)
            self.stateZeroHelper(event,tag,'Word Search: ',self.wordSearchForward)
        else:
            self.lastStateHelper()
            self.generalSearchHelper(k.arg)
    #@-node:ekr.20060124140224.2:wordSearchBackward/Forward
    #@-others
#@-node:ekr.20060123125256:class minibufferFind( (the findHandler)
#@+node:ekr.20050920084036.257:class searchCommandsClass
class searchCommandsClass (baseEditCommandsClass):

    '''Implements many kinds of searches.'''

    #@    @+others
    #@+node:ekr.20050920084036.258: ctor (searchCommandsClass)
    def __init__ (self,c):

        # g.trace('searchCommandsClass')

        baseEditCommandsClass.__init__(self,c) # init the base class.

        self.findTabHandler = None
        self.minibufferFindHandler = None
        self.inited = False

        try:
            self.w = c.frame.body.bodyCtrl
        except AttributeError:
            self.w = None

        # For isearch commands.
        self.ifinder = leoFind.leoFind(c,title='ifinder')
        self.isearch_v = None # vnode of last isearch.
        self.isearch_stack = [] # A stack of previous matches: entries are: (sel,insert)
        self.ignoreCase = None
        self.forward = None
        self.regexp = None
    #@-node:ekr.20050920084036.258: ctor (searchCommandsClass)
    #@+node:ekr.20050920084036.259:getPublicCommands (searchCommandsClass)
    def getPublicCommands (self):

        return {
            'clone-find-all':                       self.cloneFindAll,

            'find-all':                             self.findAll,
            'change-all':                           self.changeAll,

            # Thin wrappers on Find tab
            'change':                               self.findTabChange,
            'change-then-find':                     self.findTabChangeThenFind,
            'find-next':                            self.findTabFindNext,
            'find-prev':                            self.findTabFindPrev,

            'hide-find-tab':                        self.hideFindTab,

            'isearch-forward':                      self.isearchForward,
            'isearch-backward':                     self.isearchBackward,
            'isearch-forward-regexp':               self.isearchForwardRegexp,
            'isearch-backward-regexp':              self.isearchBackwardRegexp,
            'isearch-with-present-options':         self.isearchWithPresentOptions,

            'open-find-tab':                        self.openFindTab,

            'replace-string':                       self.replaceString,

            're-search-forward':                    self.reSearchForward,
            're-search-backward':                   self.reSearchBackward,

            'search-again':                         self.findAgain,
            # Uses existing search pattern.

            'search-forward':                       self.searchForward,
            'search-backward':                      self.searchBackward,
            'search-with-present-options':          self.searchWithPresentOptions,
            # Prompts for search pattern.

            'set-find-everywhere':                  self.setFindScopeEveryWhere,
            'set-find-node-only':                   self.setFindScopeNodeOnly,
            'set-find-suboutline-only':             self.setFindScopeSuboutlineOnly,

            'show-find-options':                    self.showFindOptions,

            'toggle-find-collapses_nodes':          self.toggleFindCollapesNodes,

            'toggle-find-ignore-case-option':       self.toggleIgnoreCaseOption,
            'toggle-find-in-body-option':           self.toggleSearchBodyOption,
            'toggle-find-in-headline-option':       self.toggleSearchHeadlineOption,
            'toggle-find-mark-changes-option':      self.toggleMarkChangesOption,
            'toggle-find-mark-finds-option':        self.toggleMarkFindsOption,
            'toggle-find-regex-option':             self.toggleRegexOption,
            'toggle-find-reverse-option':           self.toggleReverseOption,
            'toggle-find-word-option':              self.toggleWholeWordOption,
            'toggle-find-wrap-around-option':       self.toggleWrapSearchOption,

            'word-search-forward':                  self.wordSearchForward,
            'word-search-backward':                 self.wordSearchBackward,
        }
    #@-node:ekr.20050920084036.259:getPublicCommands (searchCommandsClass)
    #@+node:ekr.20060123131421:Top-level methods
    #@+node:ekr.20051020120306:openFindTab
    def openFindTab (self,event=None,show=True):

        '''Open the Find tab in the log pane.'''

        c = self.c ; log = c.frame.log ; tabName = 'Find'

        wasOpen = self.inited

        if self.inited:
            log.selectTab(tabName)
        else:
            self.inited = True
            log.selectTab(tabName,createText=False)
            f = log.frameDict.get(tabName)
            self.findTabHandler = g.app.gui.createFindTab(c,f)

        if show or wasOpen or c.config.getBool('minibufferSearchesShowFindTab'):
            pass # self.findTabHandler.bringToFront()
        else:
            log.hideTab(tabName)
    #@-node:ekr.20051020120306:openFindTab
    #@+node:ekr.20051022212004:Find Tab commands
    # Just open the Find tab if it has never been opened.
    # For minibuffer commands, it would be good to force the Find tab to be visible.
    # However, this leads to unfortunate confusion when executed from a shortcut.

    def findTabChange(self,event=None):
        '''Execute the 'Change' command with the settings shown in the Find tab.'''
        if self.findTabHandler:
            self.findTabHandler.changeCommand()
        else:
            self.openFindTab()

    def findTabChangeThenFind(self,event=None):
        '''Execute the 'Replace, Find' command with the settings shown in the Find tab.'''
        if self.findTabHandler:
            self.findTabHandler.changeThenFindCommand()
        else:
            self.openFindTab()

    def findTabFindAll(self,event=None):
        '''Execute the 'Find All' command with the settings shown in the Find tab.'''
        if self.findTabHandler:
            self.findTabHandler.findAllCommand()
        else:
            self.openFindTab()

    def findTabFindNext (self,event=None):
        '''Execute the 'Find Next' command with the settings shown in the Find tab.'''
        if self.findTabHandler:
            self.findTabHandler.findNextCommand()
        else:
            self.openFindTab()

    def findTabFindPrev (self,event=None):
        '''Execute the 'Find Previous' command with the settings shown in the Find tab.'''
        if self.findTabHandler:
            self.findTabHandler.findPrevCommand()
        else:
            self.openFindTab()

    def hideFindTab (self,event=None):
        '''Hide the Find tab.'''
        if self.findTabHandler:
            self.c.frame.log.selectTab('Log')
    #@-node:ekr.20051022212004:Find Tab commands
    #@+node:ekr.20060124115801:getHandler
    def getHandler(self,show=False):

        '''Return the minibuffer handler, creating it if necessary.'''

        c = self.c

        self.openFindTab(show=show)
            # sets self.findTabHandler,
            # but *not* minibufferFindHandler.

        if not self.minibufferFindHandler:
            self.minibufferFindHandler = minibufferFind(c,self.findTabHandler)

        return self.minibufferFindHandler
    #@-node:ekr.20060124115801:getHandler
    #@+node:ekr.20060123115459:Find options wrappers
    def setFindScopeEveryWhere (self, event):
        '''Set the 'Entire Outline' radio button in the Find tab.'''
        return self.setFindScope('entire-outline')

    def setFindScopeNodeOnly  (self, event):
        '''Set the 'Node Only' radio button in the Find tab.'''
        return self.setFindScope('node-only')

    def setFindScopeSuboutlineOnly (self, event):
        '''Set the 'Suboutline Only' radio button in the Find tab.'''
        return self.setFindScope('suboutline-only')

    def showFindOptions (self,event):
        '''Show all Find options in the minibuffer label area.'''
        self.getHandler().showFindOptions()

    def toggleFindCollapesNodes(self,event):
        '''Toggle the 'Collapse Nodes' checkbox in the find tab.'''
        # return self.toggleOption('collapse_nodes')
        c = self.c ; p = c.currentPosition()
        val = c.config.getBool('collapse_nodes_during_finds')
        c.config.set(p,'collapse_nodes_during_finds',not val)
        g.es('collapse_nodes_during_finds',c.config.getBool('collapse_nodes_during_finds'))

    def toggleIgnoreCaseOption     (self, event):
        '''Toggle the 'Ignore Case' checkbox in the Find tab.'''
        return self.toggleOption('ignore_case')

    def toggleMarkChangesOption (self, event):
        '''Toggle the 'Mark Changes' checkbox in the Find tab.'''
        return self.toggleOption('mark_changes')
    def toggleMarkFindsOption (self, event):
        '''Toggle the 'Mark Finds' checkbox in the Find tab.'''
        return self.toggleOption('mark_finds')
    def toggleRegexOption (self, event):
        '''Toggle the 'Regexp' checkbox in the Find tab.'''
        return self.toggleOption('pattern_match')
    def toggleReverseOption        (self, event):
        '''Toggle the 'Reverse' checkbox in the Find tab.'''
        return self.toggleOption('reverse')

    def toggleSearchBodyOption (self, event):
        '''Set the 'Search Body' checkbox in the Find tab.'''
        return self.toggleOption('search_body')

    def toggleSearchHeadlineOption (self, event):
        '''Toggle the 'Search Headline' checkbox in the Find tab.'''
        return self.toggleOption('search_headline')

    def toggleWholeWordOption (self, event):
        '''Toggle the 'Whole Word' checkbox in the Find tab.'''
        return self.toggleOption('whole_word')

    def toggleWrapSearchOption (self, event):
        '''Toggle the 'Wrap Around' checkbox in the Find tab.'''
        return self.toggleOption('wrap')

    def setFindScope (self, where):  self.getHandler().setFindScope(where)
    def toggleOption (self, ivar):   self.getHandler().toggleOption(ivar)
    #@-node:ekr.20060123115459:Find options wrappers
    #@+node:ekr.20060124093828:Find wrappers
    def changeAll(self,event=None):
        '''Execute the 'Change All' command with the settings shown in the Find tab.'''
        self.getHandler().changeAll(event)

    def cloneFindAll (self,event):
        '''Do search-with-present-options and print all matches in the log pane. It
        also creates a node at the beginning of the outline containing clones of all
        nodes containing the 'find' string. Only one clone is made of each node,
        regardless of how many clones the node has, or of how many matches are found
        in each node.'''
        self.getHandler().cloneFindAll(event)

    def findAll            (self,event):
        '''Do search-with-present-options and print all matches in the log pane.'''
        self.getHandler().findAll(event)

    def replaceString      (self,event):
        '''Prompts for a search string. Type <Return> to end the search string. The
        command will then prompt for the replacement string. Typing a second
        <Return> key will place both strings in the Find tab and executes a **find**
        command, that is, the search-with-present-options command.'''
        self.getHandler().replaceString(event)

    def reSearchBackward   (self,event):
        '''Set the 'Regexp' checkbox to True and the 'Reverse' checkbox to True,
        then do search-with-present-options.'''
        self.getHandler().reSearchBackward(event)

    def reSearchForward    (self,event):
        '''Set the 'Regexp' checkbox to True, then do search-with-present-options.'''
        self.getHandler().reSearchForward(event)

    def searchBackward     (self,event):
        '''Set the 'Word Search' checkbox to False and the 'Reverse' checkbox to True,
        then do search-with-present-options.'''
        self.getHandler().searchBackward(event)

    def searchForward      (self,event):
        '''Set the 'Word Search' checkbox to False, then do search-with-present-options.'''
        self.getHandler().searchForward(event)

    def wordSearchBackward (self,event):
        '''Set the 'Word Search' checkbox to True, then do search-with-present-options.'''
        self.getHandler().wordSearchBackward(event)

    def wordSearchForward  (self,event):
        '''Set the Word Search' checkbox to True and the 'Reverse' checkbox to True,
        then do search-with-present-options.'''
        self.getHandler().wordSearchForward(event)

    def searchWithPresentOptions (self,event):
        '''Prompts for a search string. Typing the <Return> key puts the search
        string in the Find tab and executes a search based on all the settings in
        the Find tab. Recommended as the default search command.'''
        self.getHandler().searchWithPresentOptions(event)
    #@-node:ekr.20060124093828:Find wrappers
    #@+node:ekr.20060204120158.2:findAgain
    def findAgain (self,event):

        '''The find-again command is the same as the find-next command
        if the search pattern in the Find tab is not '<find pattern here>'
        Otherwise, the find-again is the same as the search-with-present-options command.'''

        h = self.getHandler()

        # h.findAgain returns False if there is no search pattern.
        # In that case, we revert to search-with-present-options.
        if not h.findAgain(event):
            h.searchWithPresentOptions(event)
    #@-node:ekr.20060204120158.2:findAgain
    #@-node:ekr.20060123131421:Top-level methods
    #@+node:ekr.20050920084036.261:incremental search...
    def isearchForward (self,event):
        '''Begin a forward incremental search.'''
        self.startIncremental(event,forward=True,ignoreCase=False,regexp=False)

    def isearchBackward (self,event):
        '''Begin a backward incremental search.'''
        self.startIncremental(event,forward=False,ignoreCase=False,regexp=False)

    def isearchForwardRegexp (self,event):
        '''Begin a forward incremental regexp search.'''
        self.startIncremental(event,forward=True,ignoreCase=False,regexp=True)

    def isearchBackwardRegexp (self,event):
        '''Begin a backard incremental regexp search.'''
        self.startIncremental(event,forward=False,ignoreCase=False,regexp=True)

    def isearchWithPresentOptions (self,event):
        '''Begin an incremental regexp search using the regexp and reverse options from the find panel.'''
        self.startIncremental(event,forward=None,ignoreCase=None,regexp=None)
    #@+node:ekr.20060420144640:iSearchBackspace
    def iSearchBackspace (self):

        c = self.c ; k = self.k ; gui = g.app.gui ; w = self.w

        if not self.isearch_stack:
            ins = w.getInsertPoint()
            self.endSearch(ins,ins)
            return 

        gui.set_focus(c,w)
        pattern = k.getLabel(ignorePrompt=True)
        self.scolorizer(event=None,pattern=pattern)

        sel,ins = self.isearch_stack.pop()

        if sel:
            i,j = sel
            w.setSelectionRange(i,j,insert=ins)
        else:
            w.setInsertPoint(ins)

        w.seeInsertPoint()

        if not self.isearch_stack:
            self.endSearch(ins,ins)
    #@-node:ekr.20060420144640:iSearchBackspace
    #@+node:ekr.20050920084036.262:startIncremental
    def startIncremental (self,event,forward,ignoreCase,regexp):

        c = self.c ; k = self.k ; w = self.w

        # None is a signal to get the option from the find tab.
        if forward is None or regexp is None:
            self.openFindTab(show=False)
            if not self.minibufferFindHandler:
                self.minibufferFindHandler = minibufferFind(c,self.findTabHandler)
            getOption = self.minibufferFindHandler.getOption
            # g.trace('reverse',getOption('reverse'))
            # g.trace('pattern',getOption('pattern_match'))
        else:
            getOption = lambda a: False # The value isn't used.

        self.event = event
        self.forward    = g.choose(forward is None,not getOption('reverse'),forward)
        self.ignoreCase = g.choose(ignoreCase is None,getOption('ignore_case'),ignoreCase)
        self.regexp     = g.choose(regexp  is None,getOption('pattern_match'),regexp)
        # Note: the word option can't be used with isearches!

        self.ins1 = ins = w.getInsertPoint()
        sel = w.getSelectionRange() or (ins,ins),
        self.isearch_stack = [(sel,ins),]

        k.setLabelBlue('Isearch%s%s%s: ' % (
                g.choose(self.forward,'',' Backward'),
                g.choose(self.regexp,' Regexp',''),
                g.choose(self.ignoreCase,' NoCase',''),
            ),protect=True)
        k.setState('isearch',1,handler=self.iSearchStateHandler)
        c.minibufferWantsFocusNow()
    #@-node:ekr.20050920084036.262:startIncremental
    #@+node:ekr.20050920084036.264:iSearchStateHandler
    # Called when from the state manager when the state is 'isearch'

    def iSearchStateHandler (self,event):

        c = self.c ; k = self.k ; w = self.w

        if not event:
            g.trace('no event',g.callers())
            return
        keysym = event.keysym
        ch = event.char
        if keysym == 'Control_L': return

        c.bodyWantsFocusNow()
        if keysym == 'Return':
            i,j = w.getSelectionRange()
            if not self.forward: i,j = j,i
            self.endSearch(i,j)
        elif keysym == 'BackSpace':
            k.updateLabel(event)
            self.iSearchBackspace()
        elif ch:
            k.updateLabel(event)
            self.iSearchHelper(event)
            self.scolorizer(event)
    #@-node:ekr.20050920084036.264:iSearchStateHandler
    #@+node:ekr.20050920084036.265:scolorizer LATER
    def scolorizer (self,event,pattern=None):

        '''Colorizer for incremental searches.'''

        pass # not ready yet.   

        # k = self.k ; w = self.w
        # s = pattern or k.getLabel(ignorePrompt=True)
        # # g.trace(repr(s))
        # w.tag_delete('color','color1')
        # if not s: return
        # if g.app.gui.guiName() != 'tkinter':
            # return g.es('command not ready yet',color='blue')

        # ind = 0
        # index = w.getInsertPoint()
        # index2 = index + len(s)
        # # g.trace(index,index2)
        # # Colorize in the forward direction, regardless of the kind of search.
        # while ind:
            # try:
                # ind = w.search(s,ind,stopindex='end',regexp=self.regexp)
            # except Exception: break
            # if ind:
                # i, d = ind.split('.')
                # d = str(int(d)+len(s))
                # # g.trace(ind)
                # if ind in (index,index2):
                    # w.tag_add('color1',ind,'%s.%s' % (i,d))
                # w.tag_add('color',ind,'%s.%s' % (i,d))
                # ind = i + '.' + d

        # w.tag_config('color',foreground='red')
        # w.tag_config('color1',background='lightblue')
    #@-node:ekr.20050920084036.265:scolorizer LATER
    #@+node:ekr.20050920084036.263:iSearchHelper
    def iSearchHelper (self,event):

        '''Move the cursor to position that matches the pattern in the miniBuffer.
        isearches do not cross node boundaries.'''

        c = self.c ; gui = g.app.gui ; k = self.k ; w = self.w
        p = c.currentPosition()
        self.searchString = pattern = k.getLabel(ignorePrompt=True)
        if not pattern: return
        s = w.getAllText()

        if self.isearch_v != p.v:
            self.isearch_v = p.v
            self.isearch_stack = []

        sel = w.getSelectionRange()
        startindex = insert = w.getInsertPoint()

        if self.forward:
            i1 = startindex
            j1 = len(s)
        else:
            i1 = 0
            j1 = min(len(s),startindex + len(pattern))

        i,j = self.ifinder.searchHelper(s,i1,j1,pattern,
            backwards=not self.forward,
            nocase=self.ignoreCase,
            regexp=self.regexp,
            word=False, # Incremental word-matches are not possible!
            swapij=False)

        if i != -1:
            self.isearch_stack.append((sel,insert),)
            # g.trace(i1,j1,i,j,pos,newpos)
            gui.set_focus(c,w)
            w.setSelectionRange(i,j,insert=i)
    #@-node:ekr.20050920084036.263:iSearchHelper
    #@+node:ekr.20060203072636:endSearch
    def endSearch (self,i,j):

        w = self.w
        w.tag_delete('color','color1')

        insert = g.choose(self.forward,'sel.end','sel.start')
        w.setSelectionRange(i,j,insert=insert)

        self.k.keyboardQuit(event=None)
    #@nonl
    #@-node:ekr.20060203072636:endSearch
    #@-node:ekr.20050920084036.261:incremental search...
    #@-others
#@-node:ekr.20050920084036.257:class searchCommandsClass
<<<<<<< HEAD
#@+node:ekr.20070627082044.633:Unit tests
#@-node:ekr.20070627082044.633:Unit tests
=======
>>>>>>> f12d63c3
#@-node:ekr.20051023094009:Search classes
#@+node:ekr.20051025071455:Spell classes
#@+others
#@+node:ekr.20051025071455.1:class spellCommandsClass
class spellCommandsClass (baseEditCommandsClass):

    '''Commands to support the Spell Tab.'''

    #@    @+others
    #@+node:ekr.20051025080056:ctor
    def __init__ (self,c):

        baseEditCommandsClass.__init__(self,c) # init the base class.

        self.handler = None

        # All the work happens when we first open the frame.
    #@-node:ekr.20051025080056:ctor
    #@+node:ekr.20051025080420:getPublicCommands (searchCommandsClass)
    def getPublicCommands (self):

        return {
            'open-spell-tab':           self.openSpellTab,
            'spell-find':               self.find,
            'spell-change':             self.change,
            'spell-change-then-find':   self.changeThenFind,
            'spell-ignore':             self.ignore,
            'hide-spell-tab':           self.hide,
        }
    #@-node:ekr.20051025080420:getPublicCommands (searchCommandsClass)
    #@+node:ekr.20051025080633:openSpellTab
    def openSpellTab (self,event=None):

        '''Open the Spell Checker tab in the log pane.'''

        c = self.c ; log = c.frame.log ; tabName = 'Spell'

        if log.frameDict.get(tabName):
            log.selectTab(tabName)
        elif self.handler:
            if self.handler.loaded:
                self.handler.bringToFront()
        else:
            log.selectTab(tabName)
            self.handler = spellTabHandler(c,tabName)
            if not self.handler.loaded:
                log.deleteTab(tabName,force=True)
    #@+node:ekr.20051025080420.1:commands...
    # Just open the Spell tab if it has never been opened.
    # For minibuffer commands, we must also force the Spell tab to be visible.

    def find (self,event=None):
        '''Simulate pressing the 'Find' button in the Spell tab.'''
        if self.handler:
            self.openSpellTab()
            self.handler.find()
        else:
            self.openSpellTab()

    def change(self,event=None):
        '''Simulate pressing the 'Change' button in the Spell tab.'''
        if self.handler:
            self.openSpellTab()
            self.handler.change()
        else:
            self.openSpellTab()

    def changeAll(self,event=None):

        if self.handler:
            self.openSpellTab()
            self.handler.changeAll()
        else:
            self.openSpellTab()

    def changeThenFind (self,event=None):
        '''Simulate pressing the 'Change, Find' button in the Spell tab.'''
        if self.handler:
            self.openSpellTab()
            self.handler.changeThenFind()
        else:
            self.openSpellTab()

    def hide (self,event=None):
        '''Hide the Spell tab.'''
        if self.handler:
            self.c.frame.log.selectTab('Log')
            self.c.bodyWantsFocus()

    def ignore (self,event=None):
        '''Simulate pressing the 'Ignore' button in the Spell tab.'''
        if self.handler:
            self.openSpellTab()
            self.handler.ignore()
        else:
            self.openSpellTab()
    #@-node:ekr.20051025080420.1:commands...
    #@-node:ekr.20051025080633:openSpellTab
    #@-others
#@-node:ekr.20051025071455.1:class spellCommandsClass
#@+node:ekr.20051025071455.18:class spellTabHandler (leoFind.leoFind)
class spellTabHandler (leoFind.leoFind):

    """A class to create and manage Leo's Spell Check dialog."""

    #@    @+others
    #@+node:ekr.20051025071455.19:Birth & death
    #@+node:ekr.20051025071455.20:spellTabHandler.__init__
    def __init__(self,c,tabName):

        """Ctor for the Leo Spelling dialog."""

        leoFind.leoFind.__init__(self,c) # Call the base ctor.

        self.c = c
        self.body = c.frame.body
        self.currentWord = None
        self.suggestions = []
        self.messages = [] # List of message to be displayed when hiding the tab.
        self.outerScrolledFrame = None
        self.workCtrl = g.app.gui.plainTextWidget(c.frame.top)
            # A text widget for scanning.
            # Must have a parent frame even though it is not packed.

        self.loaded = self.init_aspell(c)
        if self.loaded:
            self.tab = g.app.gui.createSpellTab(c,self,tabName)
    #@-node:ekr.20051025071455.20:spellTabHandler.__init__
    #@+node:ekr.20051025094004:init_aspell
    def init_aspell (self,c):

        '''Init aspell and related ivars.  Return True if all went well.'''

        self.local_language_code = c.config.getString('spell_local_language_code') or 'en'

        self.dictionaryFileName = dictionaryFileName = (
            c.config.getString('spell_local_dictionary') or
            os.path.join(g.app.loadDir,"..","plugins",'spellpyx.txt'))

        if not dictionaryFileName or not g.os_path_exists(dictionaryFileName):
            g.es_print('can not open dictionary file:',dictionaryFileName, color='red')
            return False

        self.aspell = AspellClass(c,dictionaryFileName,self.local_language_code)

        if self.aspell.aspell:
            self.dictionary = self.readDictionary(dictionaryFileName)
        else:
            self.dictionary = False
            # g.es_print('can not open Aspell',color='red')

        return self.aspell.aspell
    #@-node:ekr.20051025094004:init_aspell
    #@+node:ekr.20051025071455.16:readDictionary
    def readDictionary (self,fileName):

        """Read the dictionary of words which we use as a local dictionary

        Although Aspell itself has the functionality to handle this kind of things
        we duplicate it here so that we can also use it for the "ignore" functionality
        and so that in future a Python only solution could be developed."""

        d = {}

        try:
            f = open(fileName,"r")
        except IOError:
            g.es("can not open local dictionary",fileName,"using a blank one instead")
            return d

        try:
            # Create the dictionary - there are better ways to do this
            # in later Python's but we stick with this method for compatibility
            for word in f.readlines():
                d [word.strip().lower()] = 0
        finally:
            f.close()

        return d
    #@-node:ekr.20051025071455.16:readDictionary
    #@-node:ekr.20051025071455.19:Birth & death
    #@+node:ekr.20051025071455.36:Commands
    #@+node:ekr.20051025071455.37:add
    def add(self,event=None):
        """Add the selected suggestion to the dictionary."""

        if not self.currentWord: return

        # g.trace(self.currentWord)

        try:
            f = None
            try:
                # Rewrite the dictionary in alphabetical order.
                f = open(self.dictionaryFileName, "r")
                words = f.readlines()
                f.close()
                words = [word.strip() for word in words]
                words.append(self.currentWord)
                words.sort()
                f = open(self.dictionaryFileName, "w")
                for word in words:
                    f.write("%s\n" % word)
                f.flush()
                f.close()
                if 1:
                    s = 'Spell: added %s' % self.currentWord
                    self.messages.append(s)
                else: # Too distracting.
                    g.es("adding ", color= "blue", newline= False) 
                    g.es('','%s' % self.currentWord)
            except IOError:
                g.es("can not add",self.currentWord,"to dictionary",color="red")
        finally:
            if f: f.close()

        self.dictionary[self.currentWord.lower()] = 0
        self.tab.onFindButton()
    #@-node:ekr.20051025071455.37:add
    #@+node:ekr.20051025071455.38:change (spellTab)
    def change(self,event=None):
        """Make the selected change to the text"""

        # __pychecker__ = '--no-override --no-argsused'
             # event param is not used, required, and different from base class.

        c = self.c ; body = self.body ; w = body.bodyCtrl

        selection = self.tab.getSuggestion()
        if selection:
            if hasattr(self.tab,'change_i') and self.tab.change_i is not None:
                start,end = oldSel = self.tab.change_i,self.tab.change_j
                # g.trace('using',start,end)
            else:
                start,end = oldSel = w.getSelectionRange()
            if start:
                if start > end: start,end = end,start
                w.delete(start,end)
                w.insert(start,selection)
                w.setSelectionRange(start,start+len(selection))
                c.frame.body.onBodyChanged("Change",oldSel=oldSel)
                c.invalidateFocus()
                c.bodyWantsFocusNow()
                return True

        # The focus must never leave the body pane.
        c.invalidateFocus()
        c.bodyWantsFocusNow()
        return False
    #@-node:ekr.20051025071455.38:change (spellTab)
    #@+node:ekr.20051025071455.40:find & helpers
    def find (self,event=None):
        """Find the next unknown word."""

        c = self.c ; body = c.frame.body ; w = body.bodyCtrl

        # Reload the work pane from the present node.
        s = w.getAllText().rstrip()
        self.workCtrl.delete(0,"end")
        self.workCtrl.insert("end",s)

        # Reset the insertion point of the work widget.
        ins = w.getInsertPoint()
        self.workCtrl.setInsertPoint(ins)

        alts, word = self.findNextMisspelledWord()
        self.currentWord = word # Need to remember this for 'add' and 'ignore'

        if alts:
            # Save the selection range.
            ins = w.getInsertPoint()
            i,j = w.getSelectionRange()
            self.tab.fillbox(alts,word)
            c.invalidateFocus()
            c.bodyWantsFocusNow()
            # Restore the selection range.
            w.setSelectionRange(i,j,insert=ins)
            w.see(ins)
            ### w.update() ###
        else:
            g.es("no more misspellings")
            self.tab.fillbox([])
            c.invalidateFocus()
            c.bodyWantsFocusNow()
    #@+node:ekr.20051025071455.45:findNextMisspelledWord
    def findNextMisspelledWord(self):
        """Find the next unknown word."""

        c = self.c ; p = c.currentPosition()
        w = c.frame.body.bodyCtrl
        aspell = self.aspell ; alts = None ; word = None
        trace = False
        try:
            while 1:
                i,j,p,word = self.findNextWord(p)
                if not p or not word:
                    alts = None
                    break
                #@            << Skip word if ignored or in local dictionary >>
                #@+node:ekr.20051025071455.46:<< Skip word if ignored or in local dictionary >>
                #@+at 
                #@nonl
                # We don't bother to call apell if the word is in our 
                # dictionary. The dictionary contains both locally 'allowed' 
                # words and 'ignored' words. We put the test before aspell 
                # rather than after aspell because the cost of checking aspell 
                # is higher than the cost of checking our local dictionary. 
                # For small local dictionaries this is probably not True and 
                # this code could easily be located after the aspell call
                #@-at
                #@@c

                if self.dictionary.has_key(word.lower()):
                    continue
                #@-node:ekr.20051025071455.46:<< Skip word if ignored or in local dictionary >>
                #@nl
                alts = aspell.processWord(word)
                if trace: g.trace('alts',alts and len(alts) or 0,i,j,word,p and p.headString() or 'None')
                if alts:
                    c.beginUpdate()
                    try:
                        c.frame.tree.expandAllAncestors(p)
                        c.selectPosition(p)
                    finally:
                        c.endUpdate()
                        w.setSelectionRange(i,j,insert=j)
                    break
        except Exception:
            g.es_exception()
        return alts, word
    #@-node:ekr.20051025071455.45:findNextMisspelledWord
    #@+node:ekr.20051025071455.47:findNextWord (tkSpell)
    def findNextWord(self,p):
        """Scan for the next word, leaving the result in the work widget"""

        c = self.c ; p = p.copy() ; trace = False
        while 1:
            s = self.workCtrl.getAllText()
            i = self.workCtrl.getInsertPoint()
            while i < len(s) and not g.isWordChar1(s[i]):
                i += 1
            # g.trace('p',p and p.headString(),'i',i,'len(s)',len(s))
            if i < len(s):
                # A non-empty word has been found.
                j = i
                while j < len(s) and g.isWordChar(s[j]):
                    j += 1
                word = s[i:j]
                # This trace verifies that all words have been checked.
                # g.trace(repr(word))
                for w in (self.workCtrl,c.frame.body.bodyCtrl):
                    c.widgetWantsFocusNow(w)
                    w.setSelectionRange(i,j,insert=j)
                if trace: g.trace(i,j,word,p.headString())
                return i,j,p,word
            else:
                # End of the body text.
                p.moveToThreadNext()
                if not p: break
                self.workCtrl.delete(0,'end')
                self.workCtrl.insert(0,p.bodyString())
                for w in (self.workCtrl,c.frame.body.bodyCtrl):
                    c.widgetWantsFocusNow(w)
                    w.setSelectionRange(0,0,insert=0)
                if trace: g.trace(0,0,'-->',p.headString())

        return None,None,None,None
    #@nonl
    #@-node:ekr.20051025071455.47:findNextWord (tkSpell)
    #@-node:ekr.20051025071455.40:find & helpers
    #@+node:ekr.20051025121408:hide
    def hide (self,event=None):

        self.c.frame.log.selectTab('Log')

        for message in self.messages:
            g.es(message,color='blue')

        self.messages = []
    #@-node:ekr.20051025121408:hide
    #@+node:ekr.20051025071455.41:ignore
    def ignore(self,event=None):

        """Ignore the incorrect word for the duration of this spell check session."""

        if not self.currentWord: return

        if 1: # Somewhat helpful: applies until the tab is destroyed.
            s = 'Spell: ignore %s' % self.currentWord
            self.messages.append(s)

        if 0: # Too distracting
            g.es("ignoring ",color= "blue", newline= False)
            g.es('','%s' % self.currentWord)

        self.dictionary[self.currentWord.lower()] = 0
        self.tab.onFindButton()
    #@-node:ekr.20051025071455.41:ignore
    #@-node:ekr.20051025071455.36:Commands
    #@-others
#@-node:ekr.20051025071455.18:class spellTabHandler (leoFind.leoFind)
#@+node:ekr.20051025071455.6:class AspellClass
class AspellClass:

    """A wrapper class for Aspell spell checker"""

    #@    @+others
    #@+node:ekr.20051025071455.7:Birth & death
    #@+node:ekr.20051025071455.8:__init__
    def __init__ (self,c,local_dictionary_file,local_language_code):

        """Ctor for the Aspell class."""

        self.c = c

        self.aspell_dir = g.os_path_abspath(c.config.getString('aspell_dir'))
        self.aspell_bin_dir = g.os_path_abspath(c.config.getString('aspell_bin_dir'))
        self.diagnose = c.config.getBool('diagnose-aspell-installation')

        self.local_language_code = local_language_code or 'en'
        self.local_dictionary_file = g.os_path_abspath(local_dictionary_file)
        self.local_dictionary = "%s.wl" % os.path.splitext(self.local_dictionary_file) [0]

        # g.trace('code',self.local_language_code,'dict',self.local_dictionary_file)
        # g.trace('dir',self.aspell_dir,'bin_dir',self.aspell_bin_dir)

        self.aspell = self.sc = None

        if ctypes:
            self.getAspellWithCtypes()
        else:
            self.getAspell()
    #@-node:ekr.20051025071455.8:__init__
    #@+node:ekr.20061017125710:getAspell
    def getAspell (self):

        if sys.platform.startswith('linux'):
            self.report('You must be using Python 2.5 or above to use aspell on Linux')
            return

        try:
            import aspell
        except ImportError:
            # Specify the path to the top-level Aspell directory.
            theDir = g.choose(sys.platform=='darwin',self.aspell_dir,self.aspell_bin_dir)
            aspell = g.importFromPath('aspell',theDir,pluginName=None,verbose=False)

        if not aspell:
            self.report('can not import aspell')

        self.aspell = aspell
        self.sc = aspell and aspell.spell_checker(prefix=self.aspell_dir,lang=self.local_language_code)
    #@-node:ekr.20061017125710:getAspell
    #@+node:ekr.20061018111331:getAspellWithCtypes
    def getAspellWithCtypes (self):

        try:
            c_int, c_char_p = ctypes.c_int, ctypes.c_char_p

            if sys.platform.startswith('win'):
                path = g.os_path_join(self.aspell_bin_dir, "aspell-15.dll")
                self.aspell = aspell = ctypes.CDLL(path)
            else:
                path = 'aspell'
                libname = ctypes.util.find_library(path)
                assert(libname)
                self.aspell = aspell = ctypes.CDLL(libname)
        except Exception:
            self.report('Can not load %s' % (path))
            self.aspell = self.check = self.sc = None
            return

        try:
            #@        << define and configure aspell entry points >>
            #@+node:ekr.20061018111933:<< define and configure aspell entry points >>
            # new_aspell_config
            new_aspell_config = aspell.new_aspell_config 
            new_aspell_config.restype = c_int

            # aspell_config_replace
            aspell_config_replace = aspell.aspell_config_replace 
            aspell_config_replace.argtypes = [c_int, c_char_p, c_char_p] 

            # aspell_config_retrieve
            aspell_config_retrieve = aspell.aspell_config_retrieve 
            aspell_config_retrieve.restype = c_char_p  
            aspell_config_retrieve.argtypes = [c_int, c_char_p] 

            # aspell_error_message
            aspell_error_message = aspell.aspell_error_message 
            aspell_error_message.restype = c_char_p  

            sc = new_aspell_config()
            if 0:
                print sc 
                print aspell_config_replace(sc, "prefix", self.aspell_dir) #1/0 
                print 'prefix', self.aspell_dir, `aspell_config_retrieve(sc, "prefix")`
                print aspell_config_retrieve(sc, "lang")
                print aspell_config_replace(sc, "lang",self.local_language_code)
                print aspell_config_retrieve(sc, "lang")

            possible_err = aspell.new_aspell_speller(sc)
            aspell.delete_aspell_config(c_int(sc))

            # Rudimentary error checking, needs more.  
            if aspell.aspell_error_number(possible_err) != 0:
                self.report(aspell_error_message(possible_err))
                spell_checker = None
            else: 
                spell_checker = aspell.to_aspell_speller(possible_err)

            if not spell_checker:
                raise Exception('aspell checker not enabled')

            word_list_size = aspell.aspell_word_list_size
            word_list_size.restype = c_int
            word_list_size.argtypes = [c_int,]

            # word_list_elements
            word_list_elements = aspell.aspell_word_list_elements
            word_list_elements.restype = c_int
            word_list_elements.argtypes = [c_int,]

            # string_enumeration_next
            string_enumeration_next = aspell.aspell_string_enumeration_next
            string_enumeration_next.restype = c_char_p
            string_enumeration_next.argtypes = [c_int,]

            # check
            check = aspell.aspell_speller_check
            check.restype = c_int 
            check.argtypes = [c_int, c_char_p, c_int]

            # suggest
            suggest = aspell.aspell_speller_suggest
            suggest.restype = c_int 
            suggest.argtypes = [c_int, c_char_p, c_int]
            #@nonl
            #@-node:ekr.20061018111933:<< define and configure aspell entry points >>
            #@nl
        except Exception:
            self.report('aspell checker not enabled')
            self.aspell = self.check = self.sc = None
            return

        # Remember these functions (bound methods).
        # No other ctypes data is known outside this method.
        self.check = check
        self.spell_checker = spell_checker
        self.string_enumeration_next = string_enumeration_next
        self.suggest = suggest
        self.word_list_elements = word_list_elements
        self.word_list_size = word_list_size
    #@-node:ekr.20061018111331:getAspellWithCtypes
    #@+node:ekr.20071111153009:report
    def report (self,message):

        if self.diagnose:
            g.es_print(message,color='blue')
    #@-node:ekr.20071111153009:report
    #@-node:ekr.20051025071455.7:Birth & death
    #@+node:ekr.20051025071455.10:processWord
    def processWord(self, word):
        """Pass a word to aspell and return the list of alternatives.
        OK: 
        * 
        Suggestions: 
        & «original» «count» «offset»: «miss», «miss», ... 
        None: 
        # «original» «offset» 
        simplifyed to not create the string then make a list from it
        """

        # g.trace('word',word)

        if not self.aspell:
            g.trace('aspell not installed')
            return None
        elif ctypes:
            if self.check(self.spell_checker,word,len(word)):
                return None
            else:
                return self.suggestions(word)
        else:
            if self.sc.check(word):
                return None
            else:
                return self.sc.suggest(word)
    #@-node:ekr.20051025071455.10:processWord
    #@+node:ekr.20061018101455.4:suggestions
    def suggestions(self,word):

        "return list of words found"

        aList = []
        sw = self.suggest(self.spell_checker, word, len(word))

        if self.word_list_size(sw):
            ewords = self.word_list_elements(sw)
            while 1: 
                x = self.string_enumeration_next(ewords)
                if x is None: break
                aList.append(x)
        return aList
    #@nonl
    #@-node:ekr.20061018101455.4:suggestions
    #@+node:ekr.20051025071455.11:updateDictionary
    def updateDictionary(self):

        """Update the aspell dictionary from a list of words.

        Return True if the dictionary was updated correctly."""

        try:
            # Create master list
            basename = os.path.splitext(self.local_dictionary)[0]
            cmd = (
                "%s --lang=%s create master %s.wl < %s.txt" %
                (self.aspell_bin_dir, self.local_language_code, basename,basename))
            os.popen(cmd)
            return True

        except Exception, err:
<<<<<<< HEAD
            # g.es_print("Unable to update local aspell dictionary:",err)
            print "Unable to update local aspell dictionary:",err
=======
            print "unable to update local aspell dictionary:",err
>>>>>>> f12d63c3
            return False
    #@-node:ekr.20051025071455.11:updateDictionary
    #@-others
#@-node:ekr.20051025071455.6:class AspellClass
#@-others
#@-node:ekr.20051025071455:Spell classes
#@-others

#@<< define classesList >>
#@+node:ekr.20050922104213:<< define classesList >>
classesList = [
    ('abbrevCommands',      abbrevCommandsClass),
    ('bufferCommands',      bufferCommandsClass),
    ('editCommands',        editCommandsClass),
    ('chapterCommands',     chapterCommandsClass),
    ('controlCommands',     controlCommandsClass),
    ('debugCommands',       debugCommandsClass),
    ('editFileCommands',    editFileCommandsClass),
    ('helpCommands',        helpCommandsClass),
    ('keyHandlerCommands',  keyHandlerCommandsClass),
    ('killBufferCommands',  killBufferCommandsClass),
    ('leoCommands',         leoCommandsClass),
    ('macroCommands',       macroCommandsClass),
    ('queryReplaceCommands',queryReplaceCommandsClass),
    ('rectangleCommands',   rectangleCommandsClass),
    ('registerCommands',    registerCommandsClass),
    ('searchCommands',      searchCommandsClass),
    ('spellCommands',       spellCommandsClass),
]
#@-node:ekr.20050922104213:<< define classesList >>
#@nl
#@-node:ekr.20050710142719:@thin leoEditCommands.py
#@-leo<|MERGE_RESOLUTION|>--- conflicted
+++ resolved
@@ -542,12 +542,8 @@
 
         if self.abbrevs:
             for z in self.abbrevs:
-<<<<<<< HEAD
-                g.es('','%s=%s' % (z,self.abbrevs[z]))
-=======
                 s = self.abbrevs[z]
                 g.es('','%s=%s' % (z,s))
->>>>>>> f12d63c3
     #@-node:ekr.20050920084036.19:listAbbrevs
     #@+node:ekr.20050920084036.20:readAbbreviations
     def readAbbreviations (self,event):
@@ -2289,11 +2285,7 @@
     #@-at
     #@+node:ekr.20080108092811: Helpers
     #@+node:ekr.20080108091349:appendImageDictToList
-<<<<<<< HEAD
     def appendImageDictToList(self,aList,iconDir,path,xoffset,**kargs):
-=======
-    def appendImageDictToList(self,aList,iconDir,path,xoffset):
->>>>>>> f12d63c3
 
         c = self.c
         path = g.os_path_abspath(g.os_path_join(iconDir,path))
@@ -2309,17 +2301,12 @@
         else:
             yoffset = (c.frame.tree.line_height-image_height)/2
 
-<<<<<<< HEAD
         newEntry = {
-=======
-        aList.append ({
->>>>>>> f12d63c3
             'type' : 'file',
             'file' : path,
             'relPath': relPath,
             'where' : 'beforeHeadline',
             'yoffset' : yoffset, 'xoffset' : xoffset, 'xpad' : -2,
-<<<<<<< HEAD
         }
         newEntry.update(kargs)
         aList.append (newEntry)
@@ -2352,12 +2339,6 @@
             p.v.t.unknownAttributes["lineYOffset"] = 3
     #@nonl
     #@-node:tbrown.20080119085249.1:setIconList
-=======
-        })
-        xoffset += 2
-
-        return xoffset
->>>>>>> f12d63c3
     #@-node:ekr.20080108091349:appendImageDictToList
     #@+node:ekr.20071114083142:getImage
     def getImage (self,path):
@@ -2414,32 +2395,17 @@
 
         c = self.c ; p = c.currentPosition()
 
-<<<<<<< HEAD
         aList = self.getIconList(p)
 
         if aList:
             self.setIconList(p, aList[1:])
-=======
-        if not hasattr(p.v.t,'unknownAttributes'):
-            return
-
-        aList = p.v.t.unknownAttributes.get('icons',[])
-
-        if aList:
-            p.v.t.unknownAttributes ['icons'] = aList[1:]
-            p.setDirty()
->>>>>>> f12d63c3
             c.setChanged(True)
             c.redraw()
     #@nonl
     #@-node:ekr.20071114082418:deleteFirstIcon
     #@+node:ekr.20071114092622:deleteIconByName
     def deleteIconByName (self,t,name,relPath):
-<<<<<<< HEAD
         # for use by the right-click remove icon callback
-=======
-
->>>>>>> f12d63c3
         c = self.c ; p = c.currentPosition()
 
         if not hasattr(t,'unknownAttributes'):
@@ -2474,7 +2440,6 @@
 
         c = self.c ;  p = c.currentPosition()
 
-<<<<<<< HEAD
         c = self.c ; p = c.currentPosition()
 
         aList = self.getIconList(p)
@@ -2484,18 +2449,6 @@
             c.setChanged(True)
             c.redraw()
     #@nonl
-=======
-        if not hasattr(p.v.t,'unknownAttributes'):
-            return
-
-        aList = p.v.t.unknownAttributes.get('icons',[])
-
-        if aList:
-            p.v.t.unknownAttributes ['icons'] = aList[:-1]
-            p.setDirty()
-            c.setChanged(True)
-            c.redraw()
->>>>>>> f12d63c3
     #@-node:ekr.20071114085054:deleteLastIcon
     #@+node:ekr.20071114082418.1:deleteNodeIcons
     def deleteNodeIcons (self,event=None):
@@ -2504,14 +2457,8 @@
 
         if hasattr(p.v.t,"unknownAttributes"):
             a = p.v.t.unknownAttributes
-<<<<<<< HEAD
             if dict:  # ???
                 self.setIconList(p,[])
-=======
-            iconsList = a.get("icons")
-            if dict:
-                a["icons"] = []
->>>>>>> f12d63c3
                 a["lineYOffset"] = 0
                 p.setDirty()
                 c.setChanged(True)
@@ -2537,58 +2484,28 @@
         for path in paths:
             xoffset = self.appendImageDictToList(aList,iconDir,path,xoffset)
 
-<<<<<<< HEAD
         aList2 = self.getIconList(p)
         aList2.extend(aList)
         self.setIconList(p, aList2)
-=======
-        if not hasattr(p.v.t,'unknownAttributes'):
-            p.v.t.unknownAttributes = {}
-
-        aList2 = p.v.t.unknownAttributes.get('icons',[])
-        aList2.extend(aList)
-        p.v.t.unknownAttributes ['icons'] = aList2
-        p.v.t.unknownAttributes ['lineYOffset'] = 3
-        p.setDirty()
->>>>>>> f12d63c3
         c.setChanged(True)
         c.redraw()
     #@-node:ekr.20071114081313.1:insertIcon
     #@+node:ekr.20080108090719:insertIconFromFile
-<<<<<<< HEAD
     def insertIconFromFile (self,path,p=None,pos=None,**kargs):
 
         c = self.c
         if p is None: p = c.currentPosition()
-=======
-    def insertIconFromFile (self,path):
-
-        c = self.c ; p = c.currentPosition()
->>>>>>> f12d63c3
 
         iconDir = g.os_path_abspath(g.os_path_normpath(g.os_path_join(g.app.loadDir,"..","Icons")))
         os.chdir(iconDir)
 
         aList = [] ; xoffset = 2
-<<<<<<< HEAD
         xoffset = self.appendImageDictToList(aList,iconDir,path,xoffset,**kargs)
 
         aList2 = self.getIconList(p)
         if pos is None: pos = len(aList2)
         aList2.insert(pos,aList[0])
         self.setIconList(p, aList2)
-=======
-        xoffset = self.appendImageDictToList(aList,iconDir,path,xoffset)
-
-        if not hasattr(p.v.t,'unknownAttributes'):
-            p.v.t.unknownAttributes = {}
-
-        aList2 = p.v.t.unknownAttributes.get('icons',[])
-        aList2.extend(aList)
-        p.v.t.unknownAttributes ['icons'] = aList2
-        p.v.t.unknownAttributes ['lineYOffset'] = 3
-        p.setDirty()
->>>>>>> f12d63c3
         c.setChanged(True)
         c.redraw()
     #@-node:ekr.20080108090719:insertIconFromFile
@@ -5040,11 +4957,6 @@
 
         '''Prompt for the name of a Leo outline and open it.'''
 
-<<<<<<< HEAD
-        k = self.k
-        k.setLabelBlue('Open Leo Outline: ',protect=True)
-        k.getFileName(event,handler=self.openOutlineByNameFinisher)
-=======
         c = self.c ; k = self.k ; fileName = ''.join(k.givenArgs)
 
         if fileName:
@@ -5052,7 +4964,6 @@
         else:
             k.setLabelBlue('Open Leo Outline: ',protect=True)
             k.getFileName(event,handler=self.openOutlineByNameFinisher)
->>>>>>> f12d63c3
 
     def openOutlineByNameFinisher (self,event):
 
@@ -8150,11 +8061,6 @@
     #@-node:ekr.20050920084036.261:incremental search...
     #@-others
 #@-node:ekr.20050920084036.257:class searchCommandsClass
-<<<<<<< HEAD
-#@+node:ekr.20070627082044.633:Unit tests
-#@-node:ekr.20070627082044.633:Unit tests
-=======
->>>>>>> f12d63c3
 #@-node:ekr.20051023094009:Search classes
 #@+node:ekr.20051025071455:Spell classes
 #@+others
@@ -8778,12 +8684,7 @@
             return True
 
         except Exception, err:
-<<<<<<< HEAD
-            # g.es_print("Unable to update local aspell dictionary:",err)
-            print "Unable to update local aspell dictionary:",err
-=======
             print "unable to update local aspell dictionary:",err
->>>>>>> f12d63c3
             return False
     #@-node:ekr.20051025071455.11:updateDictionary
     #@-others
