--- conflicted
+++ resolved
@@ -1,4006 +1,2001 @@
-<<<<<<< HEAD
-#@+leo-ver=4-thin
-#@+node:ekr.20041117062700:@thin leoConfig.py
-#@@language python
-#@@tabwidth -4
-#@@pagewidth 80
-
-#@<< imports >>
-#@+node:ekr.20041227063801:<< imports >>
-import leoGlobals as g
-import leoGui
-
-import sys
-#@-node:ekr.20041227063801:<< imports >>
-#@nl
-
-#@<< class parserBaseClass >>
-#@+node:ekr.20041119203941.2:<< class parserBaseClass >>
-class parserBaseClass:
-
-    """The base class for settings parsers."""
-
-    #@    << parserBaseClass data >>
-    #@+node:ekr.20041121130043:<< parserBaseClass data >>
-    # These are the canonicalized names.  Case is ignored, as are '_' and '-' characters.
-
-    basic_types = [
-        # Headlines have the form @kind name = var
-        'bool','color','directory','int','ints',
-        'float','path','ratio','shortcut','string','strings']
-
-    control_types = [
-        'abbrev','buttons','commands','data','enabledplugins','font',
-        'if','ifgui','ifhostname','ifplatform','ignore','mode',
-        'openwith','page','settings','shortcuts',
-        'buttons','menus', # New in Leo 4.4.4.
-        'popup', # New in Leo 4.4.8.
-        ]
-
-    # Keys are settings names, values are (type,value) tuples.
-    settingsDict = {}
-    #@-node:ekr.20041121130043:<< parserBaseClass data >>
-    #@nl
-
-    #@    @+others
-    #@+node:ekr.20041119204700: ctor (parserBaseClass)
-    def __init__ (self,c):
-
-        self.c = c
-        self.recentFiles = [] # List of recent files.
-        self.shortcutsDict = {}
-            # Keys are cononicalized shortcut names, values are bunches.
-        self.openWithList = []
-            # A list of dicts containing 'name','shortcut','command' keys.
-
-        # Keys are canonicalized names.
-        self.dispatchDict = {
-            'abbrev':       self.doAbbrev, # New in 4.4.1 b2.
-            'bool':         self.doBool,
-            'buttons':      self.doButtons, # New in 4.4.4
-            'color':        self.doColor,
-            'commands':     self.doCommands, # New in 4.4.8.
-            'data':         self.doData, # New in 4.4.6
-            'directory':    self.doDirectory,
-            'enabledplugins': self.doEnabledPlugins,
-            'font':         self.doFont,
-            'if':           self.doIf,
-            # 'ifgui':        self.doIfGui,  # Removed in 4.4 b3.
-            'ifhostname':   self.doIfHostname,
-            'ifplatform':   self.doIfPlatform,
-            'ignore':       self.doIgnore,
-            'int':          self.doInt,
-            'ints':         self.doInts,
-            'float':        self.doFloat,
-            'menus':        self.doMenus, # New in 4.4.4
-
-            'popup': self.doPopup, # New in 4.4.8
-
-            'mode':         self.doMode, # New in 4.4b1.
-            'openwith':     self.doOpenWith, # New in 4.4.3 b1.
-            'path':         self.doPath,
-            'page':         self.doPage,
-            'ratio':        self.doRatio,
-            # 'shortcut':     self.doShortcut, # Removed in 4.4.1 b1.
-            'shortcuts':    self.doShortcuts,
-            'string':       self.doString,
-            'strings':      self.doStrings,
-        }
-    #@-node:ekr.20041119204700: ctor (parserBaseClass)
-    #@+node:ekr.20060102103625:createModeCommand
-    def createModeCommand (self,name,modeDict):
-
-        commandName = 'enter-' + name
-        commandName = commandName.replace(' ','-')
-
-        # g.trace(name,len(modeDict.keys()))
-
-        # Save the info for k.finishCreate and k.makeAllBindings.
-        d = g.app.config.modeCommandsDict
-
-        # New in 4.4.1 b2: silently allow redefinitions of modes.
-        d [commandName] = modeDict
-    #@-node:ekr.20060102103625:createModeCommand
-    #@+node:ekr.20041120103012:error
-    def error (self,s):
-
-        print s
-
-        # Does not work at present because we are using a null Gui.
-        g.es(s,color="blue")
-    #@-node:ekr.20041120103012:error
-    #@+node:ekr.20041120094940:kind handlers (parserBaseClass)
-    #@+node:ekr.20060608221203:doAbbrev
-    def doAbbrev (self,p,kind,name,val):
-
-        d = {}
-        s = p.bodyString()
-        lines = g.splitLines(s)
-        for line in lines:
-            line = line.strip()
-            if line and not g.match(line,0,'#'):
-                name,val = self.parseAbbrevLine(line)
-                if name: d [val] = name
-
-        self.set (p,'abbrev','abbrev',d)
-    #@-node:ekr.20060608221203:doAbbrev
-    #@+node:ekr.20041120094940.1:doBool
-    def doBool (self,p,kind,name,val):
-
-        if val in ('True','true','1'):
-            self.set(p,kind,name,True)
-        elif val in ('False','false','0'):
-            self.set(p,kind,name,False)
-        else:
-            self.valueError(p,kind,name,val)
-    #@-node:ekr.20041120094940.1:doBool
-    #@+node:ekr.20070925144337:doButtons
-    def doButtons (self,p,kind,name,val):
-
-        '''Handle an @buttons tree.'''
-
-        # __pychecker__ = '--no-argsused' # kind,name,val not used.
-
-        aList = [] ; c = self.c ; tag = '@button'
-        for p in p.subtree_with_unique_tnodes_iter():
-            h = p.headString()
-            if g.match_word(h,0,tag):
-                # We can not assume that p will be valid when it is used.
-                script = g.getScript(c,p,useSelectedText=False,forcePythonSentinels=True,useSentinels=True)
-                aList.append((p.headString(),script),)
-
-        # g.trace(g.listToString([h for h,script in aList]))
-
-        # This setting is handled differently from most other settings,
-        # because the last setting must be retrieved before any commander exists.
-        g.app.config.atCommonButtonsList = aList
-        g.app.config.buttonsFileName = c and c.shortFileName() or '<no settings file>'
-
-    #@-node:ekr.20070925144337:doButtons
-    #@+node:ekr.20080312071248.6:doCommands
-    def doCommands (self,p,kind,name,val):
-
-        '''Handle an @commands tree.'''
-
-        # __pychecker__ = '--no-argsused' # kind,name,val not used.
-
-        aList = [] ; c = self.c ; tag = '@command'
-        for p in p.subtree_iter():
-            h = p.headString()
-            if g.match_word(h,0,tag):
-                # We can not assume that p will be valid when it is used.
-                script = g.getScript(c,p,useSelectedText=False,forcePythonSentinels=True,useSentinels=True)
-                aList.append((p.headString(),script),)
-
-        # g.trace(g.listToString(aList))
-
-        # This setting is handled differently from most other settings,
-        # because the last setting must be retrieved before any commander exists.
-        g.app.config.atCommonCommandsList = aList
-
-
-    #@-node:ekr.20080312071248.6:doCommands
-    #@+node:ekr.20041120094940.2:doColor
-    def doColor (self,p,kind,name,val):
-
-        # At present no checking is done.
-        val = val.lstrip('"').rstrip('"')
-        val = val.lstrip("'").rstrip("'")
-
-        self.set(p,kind,name,val)
-    #@-node:ekr.20041120094940.2:doColor
-    #@+node:ekr.20071214140900:doData
-    def doData (self,p,kind,name,val):
-
-        s = p.bodyString()
-        lines = g.splitLines(s)
-        data = [z.strip() for z in lines if z.strip() and not z.startswith('#')]
-
-        self.set(p,kind,name,data)
-    #@-node:ekr.20071214140900:doData
-    #@+node:ekr.20041120094940.3:doDirectory & doPath
-    def doDirectory (self,p,kind,name,val):
-
-        # At present no checking is done.
-        self.set(p,kind,name,val)
-
-    doPath = doDirectory
-    #@-node:ekr.20041120094940.3:doDirectory & doPath
-    #@+node:ekr.20070224075914:doEnabledPlugins
-    def doEnabledPlugins (self,p,kind,name,val):
-
-        # __pychecker__ = '--no-argsused' # kind,name,val not used.
-
-        c = self.c
-        s = p.bodyString()
-
-        # This setting is handled differently from all other settings,
-        # because the last setting must be retrieved before any commander exists.
-
-        # g.trace('len(s)',len(s))
-
-        # Set the global config ivars.
-        g.app.config.enabledPluginsString = s
-        g.app.config.enabledPluginsFileName = c and c.shortFileName() or '<no settings file>'
-    #@-node:ekr.20070224075914:doEnabledPlugins
-    #@+node:ekr.20041120094940.6:doFloat
-    def doFloat (self,p,kind,name,val):
-
-        try:
-            val = float(val)
-            self.set(p,kind,name,val)
-        except ValueError:
-            self.valueError(p,kind,name,val)
-    #@-node:ekr.20041120094940.6:doFloat
-    #@+node:ekr.20041120094940.4:doFont
-    def doFont (self,p,kind,name,val):
-
-        # __pychecker__ = '--no-argsused' # kind not used.
-
-        d = self.parseFont(p)
-
-        # Set individual settings.
-        for key in ('family','size','slant','weight'):
-            data = d.get(key)
-            if data is not None:
-                name,val = data
-                setKind = key
-                self.set(p,setKind,name,val)
-    #@-node:ekr.20041120094940.4:doFont
-    #@+node:ekr.20041120103933:doIf
-    def doIf(self,p,kind,name,val):
-
-        # __pychecker__ = '--no-argsused' # args not used.
-
-        g.trace("'if' not supported yet")
-        return None
-    #@-node:ekr.20041120103933:doIf
-    #@+node:ekr.20041121125416:doIfGui
-    #@+at 
-    #@nonl
-    # Alas, @if-gui can't be made to work. The problem is that plugins can set
-    # g.app.gui, but plugins need settings so the leoSettings.leo files must 
-    # be parsed
-    # before g.app.gui.guiName() is known.
-    #@-at
-    #@@c
-
-    if 0:
-
-        def doIfGui (self,p,kind,name,val):
-
-            # __pychecker__ = '--no-argsused' # args not used.
-
-            # g.trace(repr(name))
-
-            if not g.app.gui or not g.app.gui.guiName():
-                s = '@if-gui has no effect: g.app.gui not defined yet'
-                g.es_print(s,color='blue')
-                return "skip"
-            elif g.app.gui.guiName().lower() == name.lower():
-                return None
-            else:
-                return "skip"
-    #@-node:ekr.20041121125416:doIfGui
-    #@+node:dan.20080410121257.2:doIfHostname
-    def doIfHostname (self,p,kind,name,val):
-        """headline: @ifhostname bob,!harry,joe
-
-        Logical AND with the comma-separated list of host names, NO SPACES.
-
-        descends this node iff:
-            h = os.environ('HOSTNAME')
-            h == 'bob' and h != 'harry' and h == 'joe'"""
-
-        __pychecker__ = '--no-argsused' # args not used.
-
-        h = g.computeMachineName()
-        names = name.split(',')
-
-        for n in names:
-            if (n[0] == '!' and h == n[1:]) or (h != n):
-                # g.trace('skipping', name)
-                return 'skip'
-
-        return None
-
-    #@-node:dan.20080410121257.2:doIfHostname
-    #@+node:ekr.20041120104215:doIfPlatform
-    def doIfPlatform (self,p,kind,name,val):
-
-        # __pychecker__ = '--no-argsused' # args not used.
-
-        # g.trace(sys.platform,repr(name))
-
-        if sys.platform.lower() == name.lower():
-            return None
-        else:
-            return "skip"
-    #@-node:ekr.20041120104215:doIfPlatform
-    #@+node:ekr.20041120104215.1:doIgnore
-    def doIgnore(self,p,kind,name,val):
-
-        return "skip"
-    #@-node:ekr.20041120104215.1:doIgnore
-    #@+node:ekr.20041120094940.5:doInt
-    def doInt (self,p,kind,name,val):
-
-        try:
-            val = int(val)
-            self.set(p,kind,name,val)
-        except ValueError:
-            self.valueError(p,kind,name,val)
-    #@-node:ekr.20041120094940.5:doInt
-    #@+node:ekr.20041217132253:doInts
-    def doInts (self,p,kind,name,val):
-
-        '''We expect either:
-        @ints [val1,val2,...]aName=val
-        @ints aName[val1,val2,...]=val'''
-
-        name = name.strip() # The name indicates the valid values.
-        i = name.find('[')
-        j = name.find(']')
-
-        # g.trace(kind,name,val)
-
-        if -1 < i < j:
-            items = name[i+1:j]
-            items = items.split(',')
-            name = name[:i]+name[j+1:].strip()
-            # g.trace(name,items)
-            try:
-                items = [int(item.strip()) for item in items]
-            except ValueError:
-                items = []
-                self.valueError(p,'ints[]',name,val)
-                return
-            kind = "ints[%s]" % (','.join([str(item) for item in items]))
-            try:
-                val = int(val)
-            except ValueError:
-                self.valueError(p,'int',name,val)
-                return
-            if val not in items:
-                self.error("%d is not in %s in %s" % (val,kind,name))
-                return
-
-            # g.trace(repr(kind),repr(name),val)
-
-            # At present no checking is done.
-            self.set(p,kind,name,val)
-    #@-node:ekr.20041217132253:doInts
-    #@+node:ekr.20070925144337.2:doMenus & helper
-    def doMenus (self,p,kind,name,val):
-
-        # __pychecker__ = '--no-argsused' # kind,name,val not used.
-
-        c = self.c ; aList = [] ; tag = '@menu'
-        p = p.copy() ; after = p.nodeAfterTree()
-        while p and p != after:
-            h = p.headString()
-            if g.match_word(h,0,tag):
-                name = h[len(tag):].strip()
-                if name:
-                    for z in aList:
-                        name2,junk,junk = z
-                        if name2 == name:
-                            self.error('Replacing previous @menu %s' % (name))
-                            break
-                    aList2 = []
-                    kind = '%s %s' % (tag,name)
-                    self.doItems(p,aList2)
-                    aList.append((kind,aList2,None),)
-                    p.moveToNodeAfterTree()
-                else:
-                    p.moveToThreadNext()
-            else:
-                p.moveToThreadNext()
-
-        # This setting is handled differently from most other settings,
-        # because the last setting must be retrieved before any commander exists.
-        # self.dumpMenuList(aList)
-        # g.trace(g.listToString(aList))
-        # g.es_print('creating menu from',c.shortFileName(),color='blue')
-        g.app.config.menusList = aList
-        g.app.config.menusFileName = c and c.shortFileName() or '<no settings file>'
-    #@+node:ekr.20070926141716:doItems
-    def doItems (self,p,aList):
-
-        p = p.copy() ; after = p.nodeAfterTree()
-        p.moveToThreadNext()
-        while p and p != after:
-            h = p.headString()
-            for tag in ('@menu','@item'):
-                if g.match_word(h,0,tag):
-                    itemName = h[len(tag):].strip()
-                    if itemName:
-                        if tag == '@menu':
-                            aList2 = []
-                            kind = '%s %s' % (tag,itemName)
-                            self.doItems(p,aList2)
-                            aList.append((kind,aList2,None),)
-                            p.moveToNodeAfterTree()
-                            break
-                        else:
-                            kind = tag
-                            head = itemName
-                            body = p.bodyString()
-                            aList.append((kind,head,body),)
-                            p.moveToThreadNext()
-                            break
-            else:
-                # g.trace('***skipping***',p.headString())
-                p.moveToThreadNext()
-    #@nonl
-    #@-node:ekr.20070926141716:doItems
-    #@+node:ekr.20070926142312:dumpMenuList
-    def dumpMenuList (self,aList,level=0):
-
-        for z in aList:
-            kind,val,val2 = z
-            if kind == '@item':
-                g.trace(level,kind,val,val2)
-            else:
-                print
-                g.trace(level,kind,'...')
-                self.dumpMenuList(val,level+1)
-    #@nonl
-    #@-node:ekr.20070926142312:dumpMenuList
-    #@-node:ekr.20070925144337.2:doMenus & helper
-    #@+node:ekr.20060102103625.1:doMode (ParserBaseClass)
-    def doMode(self,p,kind,name,val):
-
-        '''Parse an @mode node and create the enter-<name>-mode command.'''
-
-        # __pychecker__ = '--no-argsused' # val not used.
-
-        c = self.c ; k = c.k
-
-        # g.trace('%20s' % (name),c.fileName())
-        #@    << Compute modeName >>
-        #@+node:ekr.20060618110649:<< Compute modeName >>
-        name = name.strip().lower()
-        j = name.find(' ')
-        if j > -1: name = name[:j]
-        if name.endswith('mode'):
-            name = name[:-4].strip()
-        if name.endswith('-'):
-            name = name[:-1]
-        modeName = name + '-mode'
-        #@-node:ekr.20060618110649:<< Compute modeName >>
-        #@nl
-
-        # Create a local shortcutsDict.
-        old_d = self.shortcutsDict
-        d = self.shortcutsDict = {}
-
-        s = p.bodyString()
-        lines = g.splitLines(s)
-        for line in lines:
-            line = line.strip()
-            if line and not g.match(line,0,'#'):
-                name,bunch = self.parseShortcutLine(line)
-                if not name:
-                    # An entry command: put it in the special *entry-commands* key.
-                    aList = d.get('*entry-commands*',[])
-                    aList.append(bunch.entryCommandName)
-                    d ['*entry-commands*'] = aList
-                elif bunch is not None:
-                    # A regular shortcut.
-                    bunch.val = k.strokeFromSetting(bunch.val)
-                    # g.trace(bunch.val)
-                    bunch.pane = modeName
-                    bunchList = d.get(name,[])
-                    # Important: use previous bindings if possible.
-                    key2,bunchList2 = c.config.getShortcut(name)
-                    bunchList3 = [b for b in bunchList2 if b.pane != modeName]
-                    if bunchList3:
-                        # g.trace('inheriting',[b.val for b in bunchList3])
-                        bunchList.extend(bunchList3)
-                    bunchList.append(bunch)
-                    d [name] = bunchList
-                    self.set(p,"shortcut",name,bunchList)
-                    self.setShortcut(name,bunchList)
-
-        # Restore the global shortcutsDict.
-        self.shortcutsDict = old_d
-
-        # Create the command, but not any bindings to it.
-        self.createModeCommand(modeName,d)
-    #@-node:ekr.20060102103625.1:doMode (ParserBaseClass)
-    #@+node:ekr.20070411101643.1:doOpenWith (ParserBaseClass)
-    def doOpenWith (self,p,kind,name,val):
-
-        # g.trace('kind',kind,'name',name,'val',val,'c',self.c)
-
-        d = self.parseOpenWith(p)
-        d['name']=name
-        d['shortcut']=val
-        name = kind = 'openwithtable'
-        self.openWithList.append(d)
-        self.set(p,kind,name,self.openWithList)
-    #@-node:ekr.20070411101643.1:doOpenWith (ParserBaseClass)
-    #@+node:ekr.20041120104215.2:doPage
-    def doPage(self,p,kind,name,val):
-
-        pass # Ignore @page this while parsing settings.
-    #@-node:ekr.20041120104215.2:doPage
-    #@+node:ekr.20041121125741:doRatio
-    def doRatio (self,p,kind,name,val):
-
-        try:
-            val = float(val)
-            if 0.0 <= val <= 1.0:
-                self.set(p,kind,name,val)
-            else:
-                self.valueError(p,kind,name,val)
-        except ValueError:
-            self.valueError(p,kind,name,val)
-    #@-node:ekr.20041121125741:doRatio
-    #@+node:ekr.20041120105609:doShortcuts (ParserBaseClass)
-    def doShortcuts(self,p,kind,name,val,s=None):
-
-        # __pychecker__ = '--no-argsused' # kind,val.
-
-        # g.trace(self.c.fileName(),name)
-
-        c = self.c ; d = self.shortcutsDict
-        if s is None: s = p.bodyString()
-        lines = g.splitLines(s)
-        for line in lines:
-            line = line.strip()
-            if line and not g.match(line,0,'#'):
-                name,bunch = self.parseShortcutLine(line)
-                if bunch is not None:
-                    # A regular shortcut.
-                    bunchList = d.get(name,[])
-                    bunchList.append(bunch)
-                    d [name] = bunchList
-                    self.set(p,"shortcut",name,bunchList)
-                    self.setShortcut(name,bunchList)
-    #@-node:ekr.20041120105609:doShortcuts (ParserBaseClass)
-    #@+node:ekr.20041217132028:doString
-    def doString (self,p,kind,name,val):
-
-        # At present no checking is done.
-        self.set(p,kind,name,val)
-    #@-node:ekr.20041217132028:doString
-    #@+node:ekr.20041120094940.8:doStrings
-    def doStrings (self,p,kind,name,val):
-
-        '''We expect one of the following:
-        @strings aName[val1,val2...]=val
-        @strings [val1,val2,...]aName=val'''
-
-        name = name.strip()
-        i = name.find('[')
-        j = name.find(']')
-
-        if -1 < i < j:
-            items = name[i+1:j]
-            items = items.split(',')
-            items = [item.strip() for item in items]
-            name = name[:i]+name[j+1:].strip()
-            kind = "strings[%s]" % (','.join(items))
-            # g.trace(repr(kind),repr(name),val)
-
-            # At present no checking is done.
-            self.set(p,kind,name,val)
-    #@-node:ekr.20041120094940.8:doStrings
-    #@+node:bobjack.20080324141020.4:doPopup & helper
-    def doPopup (self,p,kind,name,val):
-
-        """
-        Handle @popup menu items in @settings trees.
-        """
-
-        # __pychecker__ = '--no-argsused' # kind, not used.
-
-        popupName = name
-        popupType = val
-
-        c = self.c ; aList = [] ; tag = '@menu'
-
-        #g.trace(p, kind, name, val, c)
-
-        aList = []
-        p = p.copy()
-        self.doPopupItems(p,aList)
-
-
-        if not hasattr(g.app.config, 'context_menus'):
-            g.app.config.context_menus = {}
-
-        #if popupName in g.app.config.context_menus:
-            #print '*** duplicate popup ***', popupName
-
-
-        g.app.config.context_menus[popupName] = aList
-    #@+node:bobjack.20080324141020.5:doPopupItems
-    def doPopupItems (self,p,aList):
-
-        p = p.copy() ; after = p.nodeAfterTree()
-        p.moveToThreadNext()
-        while p and p != after:
-            h = p.headString()
-            for tag in ('@menu','@item'):
-                if g.match_word(h,0,tag):
-                    itemName = h[len(tag):].strip()
-                    if itemName:
-                        if tag == '@menu':
-                            aList2 = []
-                            kind = '%s' % itemName
-                            body = p.bodyString()
-                            self.doPopupItems(p,aList2)
-                            aList.append((kind + '\n' + body, aList2),)
-                            p.moveToNodeAfterTree()
-                            break
-                        else:
-                            kind = tag
-                            head = itemName
-                            body = p.bodyString()
-                            aList.append((head,body),)
-                            p.moveToThreadNext()
-                            break
-            else:
-                # g.trace('***skipping***',p.headString())
-                p.moveToThreadNext()
-    #@nonl
-    #@-node:bobjack.20080324141020.5:doPopupItems
-    #@-node:bobjack.20080324141020.4:doPopup & helper
-    #@-node:ekr.20041120094940:kind handlers (parserBaseClass)
-    #@+node:ekr.20041124063257:munge
-    def munge(self,s):
-
-        return g.app.config.canonicalizeSettingName(s)
-    #@-node:ekr.20041124063257:munge
-    #@+node:ekr.20041119204700.2:oops
-    def oops (self):
-        print ("parserBaseClass oops:",
-            g.callers(),
-            "must be overridden in subclass")
-    #@-node:ekr.20041119204700.2:oops
-    #@+node:ekr.20041213082558:parsers
-    #@+node:ekr.20041213083651:fontSettingNameToFontKind
-    def fontSettingNameToFontKind (self,name):
-
-        s = name.strip()
-        if s:
-            for tag in ('_family','_size','_slant','_weight'):
-                if s.endswith(tag):
-                    return tag[1:]
-
-        return None
-    #@-node:ekr.20041213083651:fontSettingNameToFontKind
-    #@+node:ekr.20041213082558.1:parseFont & helper
-    def parseFont (self,p):
-
-        d = {
-            'comments': [],
-            'family': None,
-            'size': None,
-            'slant': None,
-            'weight': None,
-        }
-
-        s = p.bodyString()
-        lines = g.splitLines(s)
-
-        for line in lines:
-            self.parseFontLine(line,d)
-
-        comments = d.get('comments')
-        d['comments'] = '\n'.join(comments)
-
-        return d
-    #@+node:ekr.20041213082558.2:parseFontLine
-    def parseFontLine (self,line,d):
-
-        s = line.strip()
-        if not s: return
-
-        try:
-            s = str(s)
-        except UnicodeError:
-            pass
-
-        if g.match(s,0,'#'):
-            s = s[1:].strip()
-            comments = d.get('comments')
-            comments.append(s)
-            d['comments'] = comments
-        else:
-            # name is everything up to '='
-            i = s.find('=')
-            if i == -1:
-                name = s ; val = None
-            else:
-                name = s[:i].strip()
-                val = s[i+1:].strip()
-                val = val.lstrip('"').rstrip('"')
-                val = val.lstrip("'").rstrip("'")
-
-            fontKind = self.fontSettingNameToFontKind(name)
-            if fontKind:
-                d[fontKind] = name,val # Used only by doFont.
-    #@-node:ekr.20041213082558.2:parseFontLine
-    #@-node:ekr.20041213082558.1:parseFont & helper
-    #@+node:ekr.20041119205148:parseHeadline
-    def parseHeadline (self,s):
-
-        """Parse a headline of the form @kind:name=val
-        Return (kind,name,val)."""
-
-        kind = name = val = None
-
-        if g.match(s,0,'@'):
-            i = g.skip_id(s,1,chars='-')
-            kind = s[1:i].strip()
-            if kind:
-                # name is everything up to '='
-                j = s.find('=',i)
-                if j == -1:
-                    name = s[i:].strip()
-                else:
-                    name = s[i:j].strip()
-                    # val is everything after the '='
-                    val = s[j+1:].strip()
-
-        # g.trace("%50s %10s %s" %(name,kind,val))
-        return kind,name,val
-    #@-node:ekr.20041119205148:parseHeadline
-    #@+node:ekr.20070411101643.2:parseOpenWith & helper
-    def parseOpenWith (self,p):
-
-        d = {'command': None,}
-
-        s = p.bodyString()
-        lines = g.splitLines(s)
-
-        for line in lines:
-            self.parseOpenWithLine(line,d)
-
-        return d
-    #@+node:ekr.20070411101643.4:parseOpenWithLine
-    def parseOpenWithLine (self,line,d):
-
-        s = line.strip()
-        if not s: return
-
-        try:
-            s = str(s)
-        except UnicodeError:
-            pass
-
-        if not g.match(s,0,'#'):
-            d['command'] = s
-    #@-node:ekr.20070411101643.4:parseOpenWithLine
-    #@-node:ekr.20070411101643.2:parseOpenWith & helper
-    #@+node:ekr.20041120112043:parseShortcutLine (g.app.config)
-    def parseShortcutLine (self,s):
-
-        '''Parse a shortcut line.  Valid forms:
-
-        --> entry-command
-        settingName = shortcut
-        settingName ! paneName = shortcut
-        command-name -> mode-name = binding
-        command-name -> same = binding
-        '''
-
-        name = val = nextMode = None ; nextMode = 'none'
-        i = g.skip_ws(s,0)
-
-        if g.match(s,i,'-->'): # New in 4.4.1 b1: allow mode-entry commands.
-            j = g.skip_ws(s,i+3)
-            i = g.skip_id(s,j,'-')
-            entryCommandName = s[j:i]
-            return None,g.Bunch(entryCommandName=entryCommandName)
-
-        j = i
-        i = g.skip_id(s,j,'-') # New in 4.4: allow Emacs-style shortcut names.
-        name = s[j:i]
-        if not name: return None,None
-
-        # New in Leo 4.4b2.
-        i = g.skip_ws(s,i)
-        if g.match(s,i,'->'): # New in 4.4: allow pane-specific shortcuts.
-            j = g.skip_ws(s,i+2)
-            i = g.skip_id(s,j)
-            nextMode = s[j:i]
-
-        i = g.skip_ws(s,i)
-        if g.match(s,i,'!'): # New in 4.4: allow pane-specific shortcuts.
-            j = g.skip_ws(s,i+1)
-            i = g.skip_id(s,j)
-            pane = s[j:i]
-            if not pane.strip(): pane = 'all'
-        else: pane = 'all'
-
-        i = g.skip_ws(s,i)
-        if g.match(s,i,'='):
-            i = g.skip_ws(s,i+1)
-            val = s[i:]
-
-        # New in 4.4: Allow comments after the shortcut.
-        # Comments must be preceded by whitespace.
-        comment = ''
-        if val:
-            i = val.find('#')
-            if i > 0 and val[i-1] in (' ','\t'):
-                # comment = val[i:].strip()
-                val = val[:i].strip()
-
-        # g.trace(pane,name,val,s)
-        return name,g.bunch(nextMode=nextMode,pane=pane,val=val)
-    #@-node:ekr.20041120112043:parseShortcutLine (g.app.config)
-    #@+node:ekr.20060608222828:parseAbbrevLine (g.app.config)
-    def parseAbbrevLine (self,s):
-
-        '''Parse an abbreviation line:
-        command-name = abbreviation
-        return (command-name,abbreviation)
-        '''
-
-        i = j = g.skip_ws(s,0)
-        i = g.skip_id(s,i,'-') # New in 4.4: allow Emacs-style shortcut names.
-        name = s[j:i]
-        if not name: return None,None
-
-        i = g.skip_ws(s,i)
-        if not g.match(s,i,'='): return None,None
-
-        i = g.skip_ws(s,i+1)
-        val = s[i:].strip()
-        # Ignore comments after the shortcut.
-        i = val.find('#')
-        if i > -1: val = val[:i].strip()
-
-        if val: return name,val
-        else:   return None,None
-    #@-node:ekr.20060608222828:parseAbbrevLine (g.app.config)
-    #@-node:ekr.20041213082558:parsers
-    #@+node:ekr.20041120094940.9:set (parseBaseClass)
-    def set (self,p,kind,name,val):
-
-        """Init the setting for name to val."""
-
-        # __pychecker__ = '--no-argsused' # p used in subclasses, not here.
-
-        c = self.c ; key = self.munge(name)
-        # if kind and kind.startswith('setting'): g.trace("settingsParser %10s %15s %s" %(kind,val,name))
-        d = self.settingsDict
-        bunch = d.get(key)
-        if bunch:
-            # g.trace(key,bunch.val,bunch.path)
-            path = bunch.path
-            if g.os_path_abspath(c.mFileName) != g.os_path_abspath(path):
-                g.es("over-riding setting:",name,"from",path)
-
-        # N.B.  We can't use c here: it may be destroyed!
-        d [key] = g.Bunch(path=c.mFileName,kind=kind,val=val,tag='setting')
-
-    #@-node:ekr.20041120094940.9:set (parseBaseClass)
-    #@+node:ekr.20041227071423:setShortcut (ParserBaseClass)
-    def setShortcut (self,name,bunch):
-
-        c = self.c
-
-        # None is a valid value for val.
-        key = c.frame.menu.canonicalizeMenuName(name)
-        rawKey = key.replace('&','')
-        self.set(c,rawKey,"shortcut",bunch)
-
-        # g.trace(bunch.pane,rawKey,bunch.val)
-    #@-node:ekr.20041227071423:setShortcut (ParserBaseClass)
-    #@+node:ekr.20041119204700.1:traverse (parserBaseClass)
-    def traverse (self):
-
-        c = self.c
-
-        p = g.app.config.settingsRoot(c)
-        if not p:
-            # g.trace('no settings tree for %s' % c)
-            return None
-
-        self.settingsDict = {}
-        self.shortcutsDict = {}
-        after = p.nodeAfterTree()
-        while p and p != after:
-            result = self.visitNode(p)
-            # g.trace(result,p.headString())
-            if result == "skip":
-                # g.es_print('skipping settings in',p.headString(),color='blue')
-                p.moveToNodeAfterTree()
-            else:
-                p.moveToThreadNext()
-
-        return self.settingsDict
-    #@-node:ekr.20041119204700.1:traverse (parserBaseClass)
-    #@+node:ekr.20041120094940.10:valueError
-    def valueError (self,p,kind,name,val):
-
-        """Give an error: val is not valid for kind."""
-
-        # __pychecker__ = '--no-argsused' # p not used, but needed.
-
-        self.error("%s is not a valid %s for %s" % (val,kind,name))
-    #@-node:ekr.20041120094940.10:valueError
-    #@+node:ekr.20041119204700.3:visitNode (must be overwritten in subclasses)
-    def visitNode (self,p):
-
-        # __pychecker__ = '--no-argsused' # p not used, but needed.
-
-        self.oops()
-    #@-node:ekr.20041119204700.3:visitNode (must be overwritten in subclasses)
-    #@-others
-#@-node:ekr.20041119203941.2:<< class parserBaseClass >>
-#@nl
-
-#@+others
-#@+node:ekr.20041119203941:class configClass
-class configClass:
-    """A class to manage configuration settings."""
-    #@    << class data >>
-    #@+node:ekr.20041122094813:<<  class data >>
-    #@+others
-    #@+node:ekr.20041117062717.1:defaultsDict
-    #@+at 
-    #@nonl
-    # This contains only the "interesting" defaults.
-    # Ints and bools default to 0, floats to 0.0 and strings to "".
-    #@-at
-    #@@c
-
-    defaultBodyFontSize = g.choose(sys.platform=="win32",9,12)
-    defaultLogFontSize  = g.choose(sys.platform=="win32",8,12)
-    defaultMenuFontSize = g.choose(sys.platform=="win32",9,12)
-    defaultTreeFontSize = g.choose(sys.platform=="win32",9,12)
-
-    defaultsDict = {'_hash':'defaultsDict'}
-
-    defaultsData = (
-        # compare options...
-        ("ignore_blank_lines","bool",True),
-        ("limit_count","int",9),
-        ("print_mismatching_lines","bool",True),
-        ("print_trailing_lines","bool",True),
-        # find/change options...
-        ("search_body","bool",True),
-        ("whole_word","bool",True),
-        # Prefs panel.
-        # ("default_target_language","language","python"),
-        ("target_language","language","python"), # Bug fix: 6/20,2005.
-        ("tab_width","int",-4),
-        ("page_width","int",132),
-        ("output_doc_chunks","bool",True),
-        ("tangle_outputs_header","bool",True),
-        # Syntax coloring options...
-        # Defaults for colors are handled by leoColor.py.
-        ("color_directives_in_plain_text","bool",True),
-        ("underline_undefined_section_names","bool",True),
-        # Window options...
-        ("allow_clone_drags","bool",True),
-        ("body_pane_wraps","bool",True),
-        ("body_text_font_family","family","Courier"),
-        ("body_text_font_size","size",defaultBodyFontSize),
-        ("body_text_font_slant","slant","roman"),
-        ("body_text_font_weight","weight","normal"),
-        ("enable_drag_messages","bool",True),
-        ("headline_text_font_family","string",None),
-        ("headline_text_font_size","size",defaultLogFontSize),
-        ("headline_text_font_slant","slant","roman"),
-        ("headline_text_font_weight","weight","normal"),
-        ("log_text_font_family","string",None),
-        ("log_text_font_size","size",defaultLogFontSize),
-        ("log_text_font_slant","slant","roman"),
-        ("log_text_font_weight","weight","normal"),
-        ("initial_window_height","int",600),
-        ("initial_window_width","int",800),
-        ("initial_window_left","int",10),
-        ("initial_window_top","int",10),
-        ("initial_splitter_orientation","string","vertical"),
-        ("initial_vertical_ratio","ratio",0.5),
-        ("initial_horizontal_ratio","ratio",0.3),
-        ("initial_horizontal_secondary_ratio","ratio",0.5),
-        ("initial_vertical_secondary_ratio","ratio",0.7),
-        ("outline_pane_scrolls_horizontally","bool",False),
-        ("split_bar_color","color","LightSteelBlue2"),
-        ("split_bar_relief","relief","groove"),
-        ("split_bar_width","int",7),
-    )
-    #@-node:ekr.20041117062717.1:defaultsDict
-    #@+node:ekr.20041118062709:define encodingIvarsDict
-    encodingIvarsDict = {'_hash':'encodingIvarsDict'}
-
-    encodingIvarsData = (
-        ("default_at_auto_file_encoding","string","utf-8"),
-        ("default_derived_file_encoding","string","utf-8"),
-        ("new_leo_file_encoding","string","UTF-8"),
-            # Upper case for compatibility with previous versions.
-        ("tkEncoding","string",None),
-            # Defaults to None so it doesn't override better defaults.
-    )
-    #@-node:ekr.20041118062709:define encodingIvarsDict
-    #@+node:ekr.20041117072055:ivarsDict
-    # Each of these settings sets the corresponding ivar.
-    # Also, the c.configSettings settings class inits the corresponding commander ivar.
-    ivarsDict = {'_hash':'ivarsDict'}
-
-    ivarsData = (
-        ("at_root_bodies_start_in_doc_mode","bool",True),
-            # For compatibility with previous versions.
-        ("create_nonexistent_directories","bool",False),
-        ("output_initial_comment","string",""),
-            # "" for compatibility with previous versions.
-        ("output_newline","string","nl"),
-        ("page_width","int","132"),
-        ("read_only","bool",True),
-            # Make sure we don't alter an illegal leoConfig.txt file!
-        ("redirect_execute_script_output_to_log_pane","bool",False),
-        ("relative_path_base_directory","string","!"),
-        ("remove_sentinels_extension","string",".txt"),
-        ("save_clears_undo_buffer","bool",False),
-        ("stylesheet","string",None),
-        ("tab_width","int",-4),
-        ("target_language","language","python"), # Bug fix: added: 6/20/2005.
-        ("trailing_body_newlines","string","asis"),
-        ("use_plugins","bool",True),
-            # New in 4.3: use_plugins = True by default.
-        # use_pysco can not be set by 4.3:  config processing happens too late.
-            # ("use_psyco","bool",False),
-        ("undo_granularity","string","word"),
-            # "char","word","line","node"
-        ("write_strips_blank_lines","bool",False),
-    )
-    #@-node:ekr.20041117072055:ivarsDict
-    #@-others
-
-    # List of dictionaries to search.  Order not too important.
-    dictList = [ivarsDict,encodingIvarsDict,defaultsDict]
-
-    # Keys are commanders.  Values are optionsDicts.
-    localOptionsDict = {}
-
-    localOptionsList = []
-
-    # Keys are setting names, values are type names.
-    warningsDict = {} # Used by get() or allies.
-    #@-node:ekr.20041122094813:<<  class data >>
-    #@nl
-    #@    @+others
-    #@+node:ekr.20041117083202:Birth... (g.app.config)
-    #@+node:ekr.20041117062717.2:ctor (configClass)
-    def __init__ (self):
-
-        self.atCommonButtonsList = [] # List of info for common @buttons nodes.
-        self.atCommonCommandsList = [] # List of info for common @commands nodes.
-        self.buttonsFileName = ''
-        self.configsExist = False # True when we successfully open a setting file.
-        self.defaultFont = None # Set in gui.getDefaultConfigFont.
-        self.defaultFontFamily = None # Set in gui.getDefaultConfigFont.
-        self.enabledPluginsFileName = None
-        self.enabledPluginsString = '' 
-        self.globalConfigFile = None # Set in initSettingsFiles
-        self.homeFile = None # Set in initSettingsFiles
-        self.inited = False
-        self.menusList = []
-        self.menusFileName = ''
-        self.modeCommandsDict = {} # For use by @mode logic. Keys are command names, values are g.Bunches.
-        self.myGlobalConfigFile = None
-        self.myHomeConfigFile = None
-        self.machineConfigFile = None
-        self.recentFilesFiles = [] # List of g.Bunches describing .leoRecentFiles.txt files.
-        self.write_recent_files_as_needed = False # Will be set later.
-        self.silent = g.app.silentMode
-        # g.trace('c.config.silent',self.silent)
-
-        # Inited later...
-        self.panes = None
-        self.sc = None
-        self.tree = None
-
-        self.initDicts()
-        self.initIvarsFromSettings()
-        self.initSettingsFiles()
-        self.initRecentFiles()
-    #@-node:ekr.20041117062717.2:ctor (configClass)
-    #@+node:ekr.20041227063801.2:initDicts
-    def initDicts (self):
-
-        # Only the settings parser needs to search all dicts.
-        self.dictList = [self.defaultsDict]
-
-        for key,kind,val in self.defaultsData:
-            self.defaultsDict[self.munge(key)] = g.Bunch(
-                setting=key,kind=kind,val=val,tag='defaults')
-
-        for key,kind,val in self.ivarsData:
-            self.ivarsDict[self.munge(key)] = g.Bunch(
-                ivar=key,kind=kind,val=val,tag='ivars')
-
-        for key,kind,val in self.encodingIvarsData:
-            self.encodingIvarsDict[self.munge(key)] = g.Bunch(
-                ivar=key,kind=kind,encoding=val,tag='encodings')
-    #@-node:ekr.20041227063801.2:initDicts
-    #@+node:ekr.20041117065611.2:initIvarsFromSettings & helpers
-    def initIvarsFromSettings (self):
-
-        for ivar in self.encodingIvarsDict.keys():
-            if ivar != '_hash':
-                self.initEncoding(ivar)
-
-        for ivar in self.ivarsDict.keys():
-            if ivar != '_hash':
-                self.initIvar(ivar)
-    #@+node:ekr.20041117065611.1:initEncoding
-    def initEncoding (self,key):
-
-        '''Init g.app.config encoding ivars during initialization.'''
-
-        # N.B. The key is munged.
-        bunch = self.encodingIvarsDict.get(key)
-        encoding = bunch.encoding
-        ivar = bunch.ivar
-        # g.trace('g.app.config',ivar,encoding)
-        setattr(self,ivar,encoding)
-
-        if encoding and not g.isValidEncoding(encoding):
-            g.es("g.app.config: bad encoding:","%s: %s" % (ivar,encoding))
-    #@-node:ekr.20041117065611.1:initEncoding
-    #@+node:ekr.20041117065611:initIvar
-    def initIvar(self,key):
-
-        '''Init g.app.config ivars during initialization.
-
-        This does NOT init the corresponding commander ivars.
-
-        Such initing must be done in setIvarsFromSettings.'''
-
-        # N.B. The key is munged.
-        bunch = self.ivarsDict.get(key)
-        ivar = bunch.ivar # The actual name of the ivar.
-        val = bunch.val
-
-        # g.trace('g.app.config',ivar,key,val)
-        setattr(self,ivar,val)
-    #@-node:ekr.20041117065611:initIvar
-    #@-node:ekr.20041117065611.2:initIvarsFromSettings & helpers
-    #@+node:ekr.20041117083202.2:initRecentFiles
-    def initRecentFiles (self):
-
-        self.recentFiles = []
-    #@-node:ekr.20041117083202.2:initRecentFiles
-    #@+node:ekr.20041117083857:initSettingsFiles
-    def initSettingsFiles (self):
-
-        """Set self.globalConfigFile, self.homeFile, self.myGlobalConfigFile,
-        self.myHomeConfigFile, and self.machineConfigFile."""
-
-        settingsFile = 'leoSettings.leo'
-        mySettingsFile = 'myLeoSettings.leo'
-        machineConfigFile = g.computeMachineName() + 'LeoSettings.leo'
-
-        for ivar,theDir,fileName in (
-            ('globalConfigFile',    g.app.globalConfigDir,  settingsFile),
-            ('homeFile',            g.app.homeDir,          settingsFile),
-            ('myGlobalConfigFile',  g.app.globalConfigDir,  mySettingsFile),
-            #non-prefixed names take priority over prefixed names
-            ('myHomeConfigFile',    g.app.homeDir,          g.app.homeSettingsPrefix + mySettingsFile),
-            ('myHomeConfigFile',    g.app.homeDir,          mySettingsFile),
-            ('machineConfigFile',   g.app.homeDir,          g.app.homeSettingsPrefix + machineConfigFile),
-            ('machineConfigFile',   g.app.homeDir,          machineConfigFile),
-        ):
-            # The same file may be assigned to multiple ivars:
-            # readSettingsFiles checks for such duplications.
-            path = g.os_path_join(theDir,fileName)
-            if g.os_path_exists(path):
-                setattr(self,ivar,path)
-            #else:
-                #if the path does not exist, only set to None if the ivar isn't already set.
-                #dan: IMO, it's better to set the defaults to None in configClass.__init__().
-                #     This avoids the creation of ivars in odd (non __init__) places.
-                #setattr(self,ivar, getattr(self,ivar,None))
-        if 0:
-            g.trace('global file:',self.globalConfigFile)
-            g.trace('home file:',self.homeFile)
-            g.trace('myGlobal file:',self.myGlobalConfigFile)
-            g.trace('myHome file:',self.myHomeConfigFile)
-    #@nonl
-    #@-node:ekr.20041117083857:initSettingsFiles
-    #@-node:ekr.20041117083202:Birth... (g.app.config)
-    #@+node:ekr.20041117081009:Getters... (g.app.config)
-    #@+node:ekr.20041123070429:canonicalizeSettingName (munge)
-    def canonicalizeSettingName (self,name):
-
-        if name is None:
-            return None
-
-        name = name.lower()
-        for ch in ('-','_',' ','\n'):
-            name = name.replace(ch,'')
-
-        return g.choose(name,name,None)
-
-    munge = canonicalizeSettingName
-    #@-node:ekr.20041123070429:canonicalizeSettingName (munge)
-    #@+node:ekr.20041123092357:config.findSettingsPosition
-    # This was not used prior to Leo 4.5.
-
-    def findSettingsPosition (self,c,setting):
-
-        """Return the position for the setting in the @settings tree for c."""
-
-        munge = self.munge
-
-        root = self.settingsRoot(c)
-        if not root:
-            return c.nullPosition()
-
-        setting = munge(setting)
-
-        for p in root.subtree_iter():
-            #BJ munge will return None if a headstring is empty
-            h = munge(p.headString()) or ''
-            if h.startswith(setting):
-                return p.copy()
-
-        return c.nullPosition()
-    #@-node:ekr.20041123092357:config.findSettingsPosition
-    #@+node:ekr.20041117083141:get & allies (g.app.config)
-    def get (self,c,setting,kind):
-
-        """Get the setting and make sure its type matches the expected type."""
-
-        if c:
-            d = self.localOptionsDict.get(c.hash())
-            if d:
-                val,junk = self.getValFromDict(d,setting,kind)
-                if val is not None:
-                    # if setting == 'targetlanguage':
-                        # g.trace(c.shortFileName(),setting,val,g.callers())
-                    return val
-
-        for d in self.localOptionsList:
-            val,junk = self.getValFromDict(d,setting,kind)
-            if val is not None:
-                kind = d.get('_hash','<no hash>')
-                # if setting == 'targetlanguage':
-                    # g.trace(kind,setting,val,g.callers())
-                return val
-
-        for d in self.dictList:
-            val,junk = self.getValFromDict(d,setting,kind)
-            if val is not None:
-                kind = d.get('_hash','<no hash>')
-                # if setting == 'targetlanguage':
-                    # g.trace(kind,setting,val,g.callers())
-                return val
-
-        return None
-    #@+node:ekr.20041121143823:getValFromDict
-    def getValFromDict (self,d,setting,requestedType,warn=True):
-
-        '''Look up the setting in d. If warn is True, warn if the requested type
-        does not (loosely) match the actual type.
-        returns (val,exists)'''
-
-        bunch = d.get(self.munge(setting))
-        if not bunch: return None,False
-
-        # g.trace(setting,requestedType,bunch.toString())
-        val = bunch.val
-        if not self.typesMatch(bunch.kind,requestedType):
-            # New in 4.4: make sure the types match.
-            # A serious warning: one setting may have destroyed another!
-            # Important: this is not a complete test of conflicting settings:
-            # The warning is given only if the code tries to access the setting.
-            if warn:
-                g.es_print('warning: ignoring',bunch.kind,'',setting,'is not',requestedType,color='red')
-                g.es_print('there may be conflicting settings!',color='red')
-            return None, False
-        elif val in (u'None',u'none','None','none','',None):
-            return None, True # Exists, but is None
-        else:
-            # g.trace(setting,val)
-            return val, True
-    #@-node:ekr.20041121143823:getValFromDict
-    #@+node:ekr.20051015093141:typesMatch
-    def typesMatch (self,type1,type2):
-
-        '''
-        Return True if type1, the actual type, matches type2, the requeseted type.
-
-        The following equivalences are allowed:
-
-        - None matches anything.
-        - An actual type of string or strings matches anything.
-        - Shortcut matches shortcuts.
-        '''
-
-        shortcuts = ('shortcut','shortcuts',)
-
-        return (
-            type1 == None or type2 == None or
-            type1.startswith('string') or
-            type1 == 'int' and type2 == 'size' or
-            (type1 in shortcuts and type2 in shortcuts) or
-            type1 == type2
-        )
-    #@-node:ekr.20051015093141:typesMatch
-    #@-node:ekr.20041117083141:get & allies (g.app.config)
-    #@+node:ekr.20051011105014:exists (g.app.config)
-    def exists (self,c,setting,kind):
-
-        '''Return true if a setting of the given kind exists, even if it is None.'''
-
-        if c:
-            d = self.localOptionsDict.get(c.hash())
-            if d:
-                junk,found = self.getValFromDict(d,setting,kind)
-                if found: return True
-
-        for d in self.localOptionsList:
-            junk,found = self.getValFromDict(d,setting,kind)
-            if found: return True
-
-        for d in self.dictList:
-            junk,found = self.getValFromDict(d,setting,kind)
-            if found: return True
-
-        # g.trace('does not exist',setting,kind)
-        return False
-    #@-node:ekr.20051011105014:exists (g.app.config)
-    #@+node:ekr.20060608224112:getAbbrevDict
-    def getAbbrevDict (self,c):
-
-        """Search all dictionaries for the setting & check it's type"""
-
-        d = self.get(c,'abbrev','abbrev')
-        return d or {}
-    #@-node:ekr.20060608224112:getAbbrevDict
-    #@+node:ekr.20041117081009.3:getBool
-    def getBool (self,c,setting,default=None):
-
-        '''Return the value of @bool setting, or the default if the setting is not found.'''
-
-        val = self.get(c,setting,"bool")
-
-        if val in (True,False):
-            return val
-        else:
-            return default
-    #@-node:ekr.20041117081009.3:getBool
-    #@+node:ekr.20070926082018:getButtons
-    def getButtons (self):
-
-        '''Return a list of tuples (x,y) for common @button nodes.'''
-
-        return g.app.config.atCommonButtonsList
-    #@-node:ekr.20070926082018:getButtons
-    #@+node:ekr.20080312071248.7:getCommonCommands
-    def getCommonAtCommands (self):
-
-        '''Return the list of tuples (headline,script) for common @command nodes.'''
-
-        return g.app.config.atCommonCommandsList
-    #@-node:ekr.20080312071248.7:getCommonCommands
-    #@+node:ekr.20041122070339:getColor
-    def getColor (self,c,setting):
-
-        '''Return the value of @color setting.'''
-
-        return self.get(c,setting,"color")
-    #@-node:ekr.20041122070339:getColor
-    #@+node:ekr.20071214140900.1:getData
-    def getData (self,c,setting):
-
-        '''Return a list of non-comment strings in the body text of @data setting.'''
-
-        return self.get(c,setting,"data")
-    #@-node:ekr.20071214140900.1:getData
-    #@+node:ekr.20041117093009.1:getDirectory
-    def getDirectory (self,c,setting):
-
-        '''Return the value of @directory setting, or None if the directory does not exist.'''
-
-        theDir = self.getString(c,setting)
-
-        if g.os_path_exists(theDir) and g.os_path_isdir(theDir):
-             return theDir
-        else:
-            return None
-    #@-node:ekr.20041117093009.1:getDirectory
-    #@+node:ekr.20070224075914.1:getEnabledPlugins
-    def getEnabledPlugins (self):
-
-        '''Return the body text of the @enabled-plugins node.'''
-
-        return g.app.config.enabledPluginsString
-    #@-node:ekr.20070224075914.1:getEnabledPlugins
-    #@+node:ekr.20041117082135:getFloat
-    def getFloat (self,c,setting):
-
-        '''Return the value of @float setting.'''
-
-        val = self.get(c,setting,"float")
-        try:
-            val = float(val)
-            return val
-        except TypeError:
-            return None
-    #@-node:ekr.20041117082135:getFloat
-    #@+node:ekr.20041117062717.13:getFontFromParams (config)
-    def getFontFromParams(self,c,family,size,slant,weight,defaultSize=12):
-
-        """Compute a font from font parameters.
-
-        Arguments are the names of settings to be use.
-        Default to size=12, slant="roman", weight="normal".
-
-        Return None if there is no family setting so we can use system default fonts."""
-
-        family = self.get(c,family,"family")
-        if family in (None,""):
-            family = self.defaultFontFamily
-
-        size = self.get(c,size,"size")
-        if size in (None,0): size = defaultSize
-
-        slant = self.get(c,slant,"slant")
-        if slant in (None,""): slant = "roman"
-
-        weight = self.get(c,weight,"weight")
-        if weight in (None,""): weight = "normal"
-
-        # g.trace(g.callers(3),family,size,slant,weight,g.shortFileName(c.mFileName))
-
-        return g.app.gui.getFontFromParams(family,size,slant,weight)
-    #@-node:ekr.20041117062717.13:getFontFromParams (config)
-    #@+node:ekr.20041117081513:getInt
-    def getInt (self,c,setting):
-
-        '''Return the value of @int setting.'''
-
-        val = self.get(c,setting,"int")
-        try:
-            val = int(val)
-            return val
-        except TypeError:
-            return None
-    #@-node:ekr.20041117081513:getInt
-    #@+node:ekr.20041117093009.2:getLanguage
-    def getLanguage (self,c,setting):
-
-        '''Return the setting whose value should be a language known to Leo.'''
-
-        language = self.getString(c,setting)
-        # g.trace(setting,language)
-
-        return language
-    #@-node:ekr.20041117093009.2:getLanguage
-    #@+node:ekr.20070926070412:getMenusDict
-    def getMenusList (self):
-
-        '''Return the list of entries for the @menus tree.'''
-
-        return g.app.config.menusList
-    #@-node:ekr.20070926070412:getMenusDict
-    #@+node:ekr.20070411101643:getOpenWith
-    def getOpenWith (self,c):
-
-        '''Return a list of dictionaries corresponding to @openwith nodes.'''
-
-        val = self.get(c,'openwithtable','openwithtable')
-
-        return val
-    #@-node:ekr.20070411101643:getOpenWith
-    #@+node:ekr.20041122070752:getRatio
-    def getRatio (self,c,setting):
-
-        '''Return the value of @float setting.
-
-        Warn if the value is less than 0.0 or greater than 1.0.'''
-
-        val = self.get(c,setting,"ratio")
-        try:
-            val = float(val)
-            if 0.0 <= val <= 1.0:
-                return val
-            else:
-                return None
-        except TypeError:
-            return None
-    #@-node:ekr.20041122070752:getRatio
-    #@+node:ekr.20041117062717.11:getRecentFiles
-    def getRecentFiles (self):
-
-        '''Return the list of recently opened files.'''
-
-        return self.recentFiles
-    #@-node:ekr.20041117062717.11:getRecentFiles
-    #@+node:ekr.20041117062717.14:getShortcut (config)
-    def getShortcut (self,c,shortcutName):
-
-        '''Return rawKey,accel for shortcutName'''
-
-        key = c.frame.menu.canonicalizeMenuName(shortcutName)
-        key = key.replace('&','') # Allow '&' in names.
-
-        bunchList = self.get(c,key,"shortcut")
-        if bunchList:
-            bunchList = [bunch for bunch in bunchList
-                if bunch.val and bunch.val.lower() != 'none']
-            return key,bunchList
-        else:
-            return key,[]
-    #@-node:ekr.20041117062717.14:getShortcut (config)
-    #@+node:ekr.20041117081009.4:getString
-    def getString (self,c,setting):
-
-        '''Return the value of @string setting.'''
-
-        return self.get(c,setting,"string")
-    #@-node:ekr.20041117081009.4:getString
-    #@+node:ekr.20041117062717.17:setCommandsIvars (not used) (leoConfig.py: configClass)
-    #@-node:ekr.20041117062717.17:setCommandsIvars (not used) (leoConfig.py: configClass)
-    #@+node:ekr.20041120074536:settingsRoot
-    def settingsRoot (self,c):
-
-        '''Return the position of the @settings tree.'''
-
-        # g.trace(c,c.rootPosition())
-
-        for p in c.all_positions_with_unique_tnodes_iter():
-            if p.headString().rstrip() == "@settings":
-                return p.copy()
-        else:
-            return c.nullPosition()
-    #@-node:ekr.20041120074536:settingsRoot
-    #@-node:ekr.20041117081009:Getters... (g.app.config)
-    #@+node:ekr.20041118084146:Setters (g.app.config)
-    #@+node:ekr.20041118084146.1:set (g.app.config)
-    def set (self,c,setting,kind,val):
-
-        '''Set the setting.  Not called during initialization.'''
-
-        # if kind.startswith('setting'): g.trace(val)
-
-        found = False ;  key = self.munge(setting)
-        if c:
-            d = self.localOptionsDict.get(c.hash())
-            if d: found = True
-
-        if not found:
-            theHash = c.hash()
-            for d in self.localOptionsList:
-                hash2 = d.get('_hash')
-                if theHash == hash2:
-                    found = True ; break
-
-        if not found:
-            d = self.dictList [0]
-
-        d[key] = g.Bunch(setting=setting,kind=kind,val=val,tag='setting')
-
-        if 0:
-            dkind = d.get('_hash','<no hash: %s>' % c.hash())
-            g.trace(dkind,setting,kind,val)
-    #@-node:ekr.20041118084146.1:set (g.app.config)
-    #@+node:ekr.20041118084241:setString
-    def setString (self,c,setting,val):
-
-        self.set(c,setting,"string",val)
-    #@-node:ekr.20041118084241:setString
-    #@+node:ekr.20041228042224:setIvarsFromSettings (g.app.config)
-    def setIvarsFromSettings (self,c):
-
-        '''Init g.app.config ivars or c's ivars from settings.
-
-        - Called from readSettingsFiles with c = None to init g.app.config ivars.
-        - Called from c.__init__ to init corresponding commmander ivars.'''
-
-        # Ingore temporary commanders created by readSettingsFiles.
-        if not self.inited: return
-
-        # g.trace(c)
-        d = self.ivarsDict
-        for key in d:
-            if key != '_hash':
-                bunch = d.get(key)
-                if bunch:
-                    ivar = bunch.ivar # The actual name of the ivar.
-                    kind = bunch.kind
-                    val = self.get(c,key,kind) # Don't use bunch.val!
-                    if c:
-                        # g.trace("%20s %s = %s" % (g.shortFileName(c.mFileName),ivar,val))
-                        setattr(c,ivar,val)
-                    else:
-                        # g.trace("%20s %s = %s" % ('g.app.config',ivar,val))
-                        setattr(self,ivar,val)
-    #@-node:ekr.20041228042224:setIvarsFromSettings (g.app.config)
-    #@+node:ekr.20041201080436:appendToRecentFiles (g.app.config)
-    def appendToRecentFiles (self,files):
-
-        files = [theFile.strip() for theFile in files]
-
-        # g.trace(files)
-
-        def munge(name):
-            name = name or ''
-            return g.os_path_normpath(name).lower()
-
-        for name in files:
-            # Remove all variants of name.
-            for name2 in self.recentFiles[:]:
-                if munge(name) == munge(name2):
-                    self.recentFiles.remove(name2)
-
-            self.recentFiles.append(name)
-    #@-node:ekr.20041201080436:appendToRecentFiles (g.app.config)
-    #@-node:ekr.20041118084146:Setters (g.app.config)
-    #@+node:ekr.20041117093246:Scanning @settings (g.app.config)
-    #@+node:ekr.20041120064303:g.app.config.readSettingsFiles & helpers
-    def readSettingsFiles (self,fileName,verbose=True):
-
-        seen = []
-        self.write_recent_files_as_needed = False # Will be set later.
-        #@    << define localDirectory, localConfigFile & myLocalConfigFile >>
-        #@+node:ekr.20061028082834:<< define localDirectory, localConfigFile & myLocalConfigFile >>
-        # This can't be done in initSettingsFiles because the local directory does not exits.
-        localDirectory = g.os_path_dirname(fileName)
-
-        #  Set the local leoSettings.leo file.
-        localConfigFile = g.os_path_join(localDirectory,'leoSettings.leo')
-        if not g.os_path_exists(localConfigFile):
-            localConfigFile = None
-
-        # Set the local myLeoSetting.leo file.
-        myLocalConfigFile = g.os_path_join(localDirectory,'myLeoSettings.leo')
-        if not g.os_path_exists(myLocalConfigFile):
-            myLocalConfigFile = None
-        #@nonl
-        #@-node:ekr.20061028082834:<< define localDirectory, localConfigFile & myLocalConfigFile >>
-        #@nl
-
-        # Init settings from leoSettings.leo and myLeoSettings.leo files.
-        for path,localFlag in (
-            (self.globalConfigFile,False),
-            (self.homeFile,False),
-            (localConfigFile,False),
-            (self.myGlobalConfigFile,False),
-            (self.myHomeConfigFile,False),
-            (self.machineConfigFile,False),
-            (myLocalConfigFile,False),
-            (fileName,True),
-        ):
-            if path and path.lower() not in seen:
-                seen.append(path.lower())
-                if verbose and not g.app.unitTesting and not self.silent and not g.app.batchMode:
-                    s = 'reading settings in %s' % path
-                    # This occurs early in startup, so use the following instead of g.es_print.
-                    s = g.toEncodedString(s,'ascii')
-                    print s
-                    g.app.logWaiting.append((s+'\n','blue'),)
-
-                c = self.openSettingsFile(path)
-                if c:
-                    self.updateSettings(c,localFlag)
-                    g.app.destroyWindow(c.frame)
-                    self.write_recent_files_as_needed = c.config.getBool('write_recent_files_as_needed')
-                    self.setIvarsFromSettings(c)
-        self.readRecentFiles(localConfigFile)
-        self.inited = True
-        self.setIvarsFromSettings(None)
-    #@+node:ekr.20041117085625:g.app.config.openSettingsFile
-    def openSettingsFile (self,path):
-
-        theFile,isZipped = g.openLeoOrZipFile(path)
-        if not theFile: return None
-
-        # Similar to g.openWithFileName except it uses a null gui.
-        # Changing g.app.gui here is a major hack.
-        oldGui = g.app.gui
-        g.app.gui = leoGui.nullGui("nullGui")
-        c,frame = g.app.newLeoCommanderAndFrame(
-            fileName=path,relativeFileName=None,
-            initEditCommanders=False,updateRecentFiles=False)
-        frame.log.enable(False)
-        c.setLog()
-        g.app.lockLog()
-        ok = frame.c.fileCommands.open(
-            theFile,path,readAtFileNodesFlag=False,silent=True) # closes theFile.
-        g.app.unlockLog()
-        frame.openDirectory = g.os_path_dirname(path)
-        g.app.gui = oldGui
-        return ok and c
-    #@-node:ekr.20041117085625:g.app.config.openSettingsFile
-    #@+node:ekr.20051013161232:g.app.config.updateSettings
-    def updateSettings (self,c,localFlag):
-
-        d = self.readSettings(c)
-
-        if d:
-            d['_hash'] = theHash = c.hash()
-            if localFlag:
-                self.localOptionsDict[theHash] = d
-            else:
-                self.localOptionsList.insert(0,d)
-
-        if 0: # Good trace.
-            if localFlag:
-                g.trace(c.fileName())
-                g.trace(d and d.keys())
-    #@-node:ekr.20051013161232:g.app.config.updateSettings
-    #@-node:ekr.20041120064303:g.app.config.readSettingsFiles & helpers
-    #@+node:ekr.20041117083857.1:g.app.config.readSettings
-    # Called to read all leoSettings.leo files.
-    # Also called when opening an .leo file to read @settings tree.
-
-    def readSettings (self,c):
-
-        """Read settings from a file that may contain an @settings tree."""
-
-        # g.trace(c.fileName())
-
-        # Create a settings dict for c for set()
-        if c and self.localOptionsDict.get(c.hash()) is None:
-            self.localOptionsDict[c.hash()] = {}
-
-        parser = settingsTreeParser(c)
-        d = parser.traverse()
-
-        return d
-    #@-node:ekr.20041117083857.1:g.app.config.readSettings
-    #@-node:ekr.20041117093246:Scanning @settings (g.app.config)
-    #@+node:ekr.20050424114937.1:Reading and writing .leoRecentFiles.txt (g.app.config)
-    #@+node:ekr.20070224115832:readRecentFiles & helpers
-    def readRecentFiles (self,localConfigFile):
-
-        '''Read all .leoRecentFiles.txt files.'''
-
-        # The order of files in this list affects the order of the recent files list.
-        seen = [] 
-        localConfigPath = g.os_path_dirname(localConfigFile)
-        for path in (
-            g.app.homeDir,
-            g.app.globalConfigDir,
-            localConfigPath,
-        ):
-            if path and path not in seen:
-                ok = self.readRecentFilesFile(path)
-                if ok: seen.append(path)
-        if not seen and self.write_recent_files_as_needed:
-            self.createRecentFiles()
-    #@nonl
-    #@+node:ekr.20061010121944:createRecentFiles
-    def createRecentFiles (self):
-
-        '''Trye to reate .leoRecentFiles.txt in
-        - the users home directory first,
-        - Leo's config directory second.'''
-
-        for theDir in (g.app.homeDir,g.app.globalConfigDir):
-            if theDir:
-                try:
-                    fileName = g.os_path_join(theDir,'.leoRecentFiles.txt')
-                    f = file(fileName,'w')
-                    f.close()
-                    g.es_print('created',fileName,color='red')
-                    return
-                except Exception:
-                    g.es_print('can not create',fileName,color='red')
-                    g.es_exception()
-    #@nonl
-    #@-node:ekr.20061010121944:createRecentFiles
-    #@+node:ekr.20050424115658:readRecentFilesFile
-    def readRecentFilesFile (self,path):
-
-        fileName = g.os_path_join(path,'.leoRecentFiles.txt')
-        ok = g.os_path_exists(fileName)
-        if ok:
-            if not g.unitTesting and not self.silent:
-                print ('reading %s' % fileName)
-            lines = file(fileName).readlines()
-            if lines and self.munge(lines[0])=='readonly':
-                lines = lines[1:]
-            if lines:
-                lines = [g.toUnicode(g.os_path_normpath(line),'utf-8') for line in lines]
-                self.appendToRecentFiles(lines)
-
-        return ok
-    #@nonl
-    #@-node:ekr.20050424115658:readRecentFilesFile
-    #@-node:ekr.20070224115832:readRecentFiles & helpers
-    #@+node:ekr.20050424114937.2:writeRecentFilesFile & helper
-    recentFileMessageWritten = False
-
-    def writeRecentFilesFile (self,c):
-
-        '''Write the appropriate .leoRecentFiles.txt file.'''
-
-        tag = '.leoRecentFiles.txt'
-
-        if g.app.unitTesting:
-            return
-
-        localFileName = c.fileName()
-        if localFileName:
-            localPath,junk = g.os_path_split(localFileName)
-        else:
-            localPath = None
-
-        written = False
-        for path in (localPath,g.app.globalConfigDir,g.app.homeDir):
-            if path:
-                fileName = g.os_path_join(path,tag)
-                if g.os_path_exists(fileName):
-                    if not self.recentFileMessageWritten:
-                        print ('wrote recent file: %s' % fileName)
-                        written = True
-                    self.writeRecentFilesFileHelper(fileName)
-                    # Bug fix: Leo 4.4.6: write *all* recent files.
-
-        if written:
-            self.recentFileMessageWritten = True
-        else:
-            pass # g.trace('----- not found: %s' % g.os_path_join(localPath,tag))
-    #@+node:ekr.20050424131051:writeRecentFilesFileHelper
-    def writeRecentFilesFileHelper (self,fileName):
-        # g.trace(fileName)
-
-        # Don't update the file if it begins with read-only.
-        theFile = None
-        try:
-            theFile = file(fileName)
-            lines = theFile.readlines()
-            if lines and self.munge(lines[0])=='readonly':
-                # g.trace('read-only: %s' %fileName)
-                return
-        except IOError:
-            # The user may have erased a file.  Not an error.
-            if theFile: theFile.close()
-
-        theFile = None
-        try:
-            # g.trace('writing',fileName)
-            theFile = file(fileName,'w')
-            if self.recentFiles:
-                lines = [g.toEncodedString(line,'utf-8') for line in self.recentFiles]
-                theFile.write('\n'.join(lines))
-                # g.trace(fileName,'lines\n%s' % lines)
-            else:
-                theFile.write('\n')
-
-        except IOError:
-            # The user may have erased a file.  Not an error.
-            pass
-
-        except Exception:
-            g.es('unexpected exception writing',fileName,color='red')
-            g.es_exception()
-
-        if theFile:
-            theFile.close()
-    #@-node:ekr.20050424131051:writeRecentFilesFileHelper
-    #@-node:ekr.20050424114937.2:writeRecentFilesFile & helper
-    #@-node:ekr.20050424114937.1:Reading and writing .leoRecentFiles.txt (g.app.config)
-    #@+node:ekr.20070418073400:g.app.config.printSettings & helper
-    def printSettings (self,c):
-
-        '''Prints the value of every setting, except key bindings and commands and open-with tables.
-        The following letters indicate where the active setting came from:
-
-        - D indicates default settings.
-        - F indicates the file being loaded,
-        - L indicates leoSettings.leo,
-        - M indicates myLeoSettings.leo,
-        '''
-
-        settings = {} # Keys are setting names, values are (letter,val)
-
-        if c:
-            d = self.localOptionsDict.get(c.hash())
-            self.printSettingsHelper(settings,d,letter='[F]')
-
-        for d in self.localOptionsList:
-            self.printSettingsHelper(settings,d)
-
-        for d in self.dictList:
-            self.printSettingsHelper(settings,d)
-
-        keys = settings.keys() ; keys.sort()
-        for key in keys:
-            data = settings.get(key)
-            letter,val = data
-            print '%45s = %s %s' % (key,letter,val)
-            g.es('','%s %s = %s' % (letter,key,val))
-    #@nonl
-    #@+node:ekr.20070418075804:printSettingsHelper
-    def printSettingsHelper(self,settings,d,letter=None):
-
-        suppressKind = ('shortcut','shortcuts','openwithtable')
-        suppressKeys = (None,'_hash','shortcut')
-
-        if d:
-            #@        << set letter >>
-            #@+node:ekr.20070418084502:<< set letter >>
-            theHash = d.get('_hash').lower()
-
-            if letter:
-                pass
-            elif theHash.endswith('myleosettings.leo'):
-                letter = '[M]'
-            elif theHash.endswith('leosettings.leo'):
-                letter = ' ' * 3
-            else:
-                letter = '[D]'
-
-            # g.trace(letter,theHash)
-            #@nonl
-            #@-node:ekr.20070418084502:<< set letter >>
-            #@nl
-            for key in d.keys():
-                if key not in suppressKeys and key not in settings.keys():
-                    bunch = d.get(key)
-                    if bunch.kind not in suppressKind:
-                        settings[key] = (letter,bunch.val)
-    #@nonl
-    #@-node:ekr.20070418075804:printSettingsHelper
-    #@-node:ekr.20070418073400:g.app.config.printSettings & helper
-    #@-others
-#@-node:ekr.20041119203941:class configClass
-#@+node:ekr.20041119203941.3:class settingsTreeParser (parserBaseClass)
-class settingsTreeParser (parserBaseClass):
-
-    '''A class that inits settings found in an @settings tree.
-
-    Used by read settings logic.'''
-
-    #@    @+others
-    #@+node:ekr.20041119204103:ctor
-    def __init__ (self,c):
-
-        # Init the base class.
-        parserBaseClass.__init__(self,c)
-    #@-node:ekr.20041119204103:ctor
-    #@+node:ekr.20041119204714:visitNode (settingsTreeParser)
-    def visitNode (self,p):
-
-        """Init any settings found in node p."""
-
-        # g.trace(p.headString())
-
-        munge = g.app.config.munge
-
-        kind,name,val = self.parseHeadline(p.headString())
-        kind = munge(kind)
-
-        if kind is None: # Not an @x node. (New in Leo 4.4.4)
-            pass
-        if kind == "settings":
-            pass
-        elif kind in self.basic_types and val in (u'None',u'none','None','none','',None):
-            # None is valid for all basic types.
-            self.set(p,kind,name,None)
-        elif kind in self.control_types or kind in self.basic_types:
-            f = self.dispatchDict.get(kind)
-            if f:
-                try:
-                    return f(p,kind,name,val)
-                except Exception:
-                    g.es_exception()
-            else:
-                print "*** no handler",kind
-
-        return None
-    #@-node:ekr.20041119204714:visitNode (settingsTreeParser)
-    #@-others
-#@-node:ekr.20041119203941.3:class settingsTreeParser (parserBaseClass)
-#@-others
-#@-node:ekr.20041117062700:@thin leoConfig.py
-#@-leo
-=======
-#@+leo-ver=4-thin
-#@+node:ekr.20041117062700:@thin leoConfig.py
-#@@language python
-#@@tabwidth -4
-#@@pagewidth 80
-
-#@<< imports >>
-#@+node:ekr.20041227063801:<< imports >>
-import leoGlobals as g
-import leoGui
-
-import sys
-#@-node:ekr.20041227063801:<< imports >>
-#@nl
-
-#@<< class parserBaseClass >>
-#@+node:ekr.20041119203941.2:<< class parserBaseClass >>
-class parserBaseClass:
-
-    """The base class for settings parsers."""
-
-    #@    << parserBaseClass data >>
-    #@+node:ekr.20041121130043:<< parserBaseClass data >>
-    # These are the canonicalized names.  Case is ignored, as are '_' and '-' characters.
-
-    basic_types = [
-        # Headlines have the form @kind name = var
-        'bool','color','directory','int','ints',
-        'float','path','ratio','shortcut','string','strings']
-
-    control_types = [
-        'abbrev','buttons','commands','data','enabledplugins','font',
-        'if','ifgui','ifhostname','ifplatform','ignore','mode',
-        'openwith','page','settings','shortcuts',
-        'buttons','menus', # New in Leo 4.4.4.
-        'popup', # New in Leo 4.4.8.
-        ]
-
-    # Keys are settings names, values are (type,value) tuples.
-    settingsDict = {}
-    #@-node:ekr.20041121130043:<< parserBaseClass data >>
-    #@nl
-
-    #@    @+others
-    #@+node:ekr.20041119204700: ctor (parserBaseClass)
-    def __init__ (self,c):
-
-        self.c = c
-        self.recentFiles = [] # List of recent files.
-        self.shortcutsDict = {}
-            # Keys are cononicalized shortcut names, values are bunches.
-        self.openWithList = []
-            # A list of dicts containing 'name','shortcut','command' keys.
-
-        # Keys are canonicalized names.
-        self.dispatchDict = {
-            'abbrev':       self.doAbbrev, # New in 4.4.1 b2.
-            'bool':         self.doBool,
-            'buttons':      self.doButtons, # New in 4.4.4
-            'color':        self.doColor,
-            'commands':     self.doCommands, # New in 4.4.8.
-            'data':         self.doData, # New in 4.4.6
-            'directory':    self.doDirectory,
-            'enabledplugins': self.doEnabledPlugins,
-            'font':         self.doFont,
-            'if':           self.doIf,
-            # 'ifgui':        self.doIfGui,  # Removed in 4.4 b3.
-            'ifhostname':   self.doIfHostname,
-            'ifplatform':   self.doIfPlatform,
-            'ignore':       self.doIgnore,
-            'int':          self.doInt,
-            'ints':         self.doInts,
-            'float':        self.doFloat,
-            'menus':        self.doMenus, # New in 4.4.4
-
-            'popup': self.doPopup, # New in 4.4.8
-
-            'mode':         self.doMode, # New in 4.4b1.
-            'openwith':     self.doOpenWith, # New in 4.4.3 b1.
-            'path':         self.doPath,
-            'page':         self.doPage,
-            'ratio':        self.doRatio,
-            # 'shortcut':     self.doShortcut, # Removed in 4.4.1 b1.
-            'shortcuts':    self.doShortcuts,
-            'string':       self.doString,
-            'strings':      self.doStrings,
-        }
-    #@-node:ekr.20041119204700: ctor (parserBaseClass)
-    #@+node:ekr.20060102103625:createModeCommand
-    def createModeCommand (self,name,modeDict):
-
-        commandName = 'enter-' + name
-        commandName = commandName.replace(' ','-')
-
-        # g.trace(name,len(modeDict.keys()))
-
-        # Save the info for k.finishCreate and k.makeAllBindings.
-        d = g.app.config.modeCommandsDict
-
-        # New in 4.4.1 b2: silently allow redefinitions of modes.
-        d [commandName] = modeDict
-    #@-node:ekr.20060102103625:createModeCommand
-    #@+node:ekr.20041120103012:error
-    def error (self,s):
-
-        print s
-
-        # Does not work at present because we are using a null Gui.
-        g.es(s,color="blue")
-    #@-node:ekr.20041120103012:error
-    #@+node:ekr.20041120094940:kind handlers (parserBaseClass)
-    #@+node:ekr.20060608221203:doAbbrev
-    def doAbbrev (self,p,kind,name,val):
-
-        d = {}
-        s = p.bodyString()
-        lines = g.splitLines(s)
-        for line in lines:
-            line = line.strip()
-            if line and not g.match(line,0,'#'):
-                name,val = self.parseAbbrevLine(line)
-                if name: d [val] = name
-
-        self.set (p,'abbrev','abbrev',d)
-    #@-node:ekr.20060608221203:doAbbrev
-    #@+node:ekr.20041120094940.1:doBool
-    def doBool (self,p,kind,name,val):
-
-        if val in ('True','true','1'):
-            self.set(p,kind,name,True)
-        elif val in ('False','false','0'):
-            self.set(p,kind,name,False)
-        else:
-            self.valueError(p,kind,name,val)
-    #@-node:ekr.20041120094940.1:doBool
-    #@+node:ekr.20070925144337:doButtons
-    def doButtons (self,p,kind,name,val):
-
-        '''Handle an @buttons tree.'''
-
-        # __pychecker__ = '--no-argsused' # kind,name,val not used.
-
-        aList = [] ; c = self.c ; tag = '@button'
-        for p in p.subtree_with_unique_tnodes_iter():
-            h = p.headString()
-            if g.match_word(h,0,tag):
-                # We can not assume that p will be valid when it is used.
-                script = g.getScript(c,p,useSelectedText=False,forcePythonSentinels=True,useSentinels=True)
-                aList.append((p.headString(),script),)
-
-        # g.trace(g.listToString([h for h,script in aList]))
-
-        # This setting is handled differently from most other settings,
-        # because the last setting must be retrieved before any commander exists.
-        g.app.config.atCommonButtonsList = aList
-        g.app.config.buttonsFileName = c and c.shortFileName() or '<no settings file>'
-
-    #@-node:ekr.20070925144337:doButtons
-    #@+node:ekr.20080312071248.6:doCommands
-    def doCommands (self,p,kind,name,val):
-
-        '''Handle an @commands tree.'''
-
-        # __pychecker__ = '--no-argsused' # kind,name,val not used.
-
-        aList = [] ; c = self.c ; tag = '@command'
-        for p in p.subtree_iter():
-            h = p.headString()
-            if g.match_word(h,0,tag):
-                # We can not assume that p will be valid when it is used.
-                script = g.getScript(c,p,useSelectedText=False,forcePythonSentinels=True,useSentinels=True)
-                aList.append((p.headString(),script),)
-
-        # g.trace(g.listToString(aList))
-
-        # This setting is handled differently from most other settings,
-        # because the last setting must be retrieved before any commander exists.
-        g.app.config.atCommonCommandsList = aList
-
-
-    #@-node:ekr.20080312071248.6:doCommands
-    #@+node:ekr.20041120094940.2:doColor
-    def doColor (self,p,kind,name,val):
-
-        # At present no checking is done.
-        val = val.lstrip('"').rstrip('"')
-        val = val.lstrip("'").rstrip("'")
-
-        self.set(p,kind,name,val)
-    #@-node:ekr.20041120094940.2:doColor
-    #@+node:ekr.20071214140900:doData
-    def doData (self,p,kind,name,val):
-
-        s = p.bodyString()
-        lines = g.splitLines(s)
-        data = [z.strip() for z in lines if z.strip() and not z.startswith('#')]
-
-        self.set(p,kind,name,data)
-    #@-node:ekr.20071214140900:doData
-    #@+node:ekr.20041120094940.3:doDirectory & doPath
-    def doDirectory (self,p,kind,name,val):
-
-        # At present no checking is done.
-        self.set(p,kind,name,val)
-
-    doPath = doDirectory
-    #@-node:ekr.20041120094940.3:doDirectory & doPath
-    #@+node:ekr.20070224075914:doEnabledPlugins
-    def doEnabledPlugins (self,p,kind,name,val):
-
-        # __pychecker__ = '--no-argsused' # kind,name,val not used.
-
-        c = self.c
-        s = p.bodyString()
-
-        # This setting is handled differently from all other settings,
-        # because the last setting must be retrieved before any commander exists.
-
-        # g.trace('len(s)',len(s))
-
-        # Set the global config ivars.
-        g.app.config.enabledPluginsString = s
-        g.app.config.enabledPluginsFileName = c and c.shortFileName() or '<no settings file>'
-    #@-node:ekr.20070224075914:doEnabledPlugins
-    #@+node:ekr.20041120094940.6:doFloat
-    def doFloat (self,p,kind,name,val):
-
-        try:
-            val = float(val)
-            self.set(p,kind,name,val)
-        except ValueError:
-            self.valueError(p,kind,name,val)
-    #@-node:ekr.20041120094940.6:doFloat
-    #@+node:ekr.20041120094940.4:doFont
-    def doFont (self,p,kind,name,val):
-
-        # __pychecker__ = '--no-argsused' # kind not used.
-
-        d = self.parseFont(p)
-
-        # Set individual settings.
-        for key in ('family','size','slant','weight'):
-            data = d.get(key)
-            if data is not None:
-                name,val = data
-                setKind = key
-                self.set(p,setKind,name,val)
-    #@-node:ekr.20041120094940.4:doFont
-    #@+node:ekr.20041120103933:doIf
-    def doIf(self,p,kind,name,val):
-
-        # __pychecker__ = '--no-argsused' # args not used.
-
-        g.trace("'if' not supported yet")
-        return None
-    #@-node:ekr.20041120103933:doIf
-    #@+node:ekr.20041121125416:doIfGui
-    #@+at 
-    #@nonl
-    # Alas, @if-gui can't be made to work. The problem is that plugins can set
-    # g.app.gui, but plugins need settings so the leoSettings.leo files must 
-    # be parsed
-    # before g.app.gui.guiName() is known.
-    #@-at
-    #@@c
-
-    if 0:
-
-        def doIfGui (self,p,kind,name,val):
-
-            # __pychecker__ = '--no-argsused' # args not used.
-
-            # g.trace(repr(name))
-
-            if not g.app.gui or not g.app.gui.guiName():
-                s = '@if-gui has no effect: g.app.gui not defined yet'
-                g.es_print(s,color='blue')
-                return "skip"
-            elif g.app.gui.guiName().lower() == name.lower():
-                return None
-            else:
-                return "skip"
-    #@-node:ekr.20041121125416:doIfGui
-    #@+node:dan.20080410121257.2:doIfHostname
-    def doIfHostname (self,p,kind,name,val):
-        """headline: @ifhostname bob,!harry,joe
-
-        Logical AND with the comma-separated list of host names, NO SPACES.
-
-        descends this node iff:
-            h = os.environ('HOSTNAME')
-            h == 'bob' and h != 'harry' and h == 'joe'"""
-
-        __pychecker__ = '--no-argsused' # args not used.
-
-        h = g.computeMachineName()
-        names = name.split(',')
-
-        for n in names:
-            if (n[0] == '!' and h == n[1:]) or (h != n):
-                # g.trace('skipping', name)
-                return 'skip'
-
-        return None
-
-    #@-node:dan.20080410121257.2:doIfHostname
-    #@+node:ekr.20041120104215:doIfPlatform
-    def doIfPlatform (self,p,kind,name,val):
-
-        # __pychecker__ = '--no-argsused' # args not used.
-
-        # g.trace(sys.platform,repr(name))
-
-        if sys.platform.lower() == name.lower():
-            return None
-        else:
-            return "skip"
-    #@-node:ekr.20041120104215:doIfPlatform
-    #@+node:ekr.20041120104215.1:doIgnore
-    def doIgnore(self,p,kind,name,val):
-
-        return "skip"
-    #@-node:ekr.20041120104215.1:doIgnore
-    #@+node:ekr.20041120094940.5:doInt
-    def doInt (self,p,kind,name,val):
-
-        try:
-            val = int(val)
-            self.set(p,kind,name,val)
-        except ValueError:
-            self.valueError(p,kind,name,val)
-    #@-node:ekr.20041120094940.5:doInt
-    #@+node:ekr.20041217132253:doInts
-    def doInts (self,p,kind,name,val):
-
-        '''We expect either:
-        @ints [val1,val2,...]aName=val
-        @ints aName[val1,val2,...]=val'''
-
-        name = name.strip() # The name indicates the valid values.
-        i = name.find('[')
-        j = name.find(']')
-
-        # g.trace(kind,name,val)
-
-        if -1 < i < j:
-            items = name[i+1:j]
-            items = items.split(',')
-            name = name[:i]+name[j+1:].strip()
-            # g.trace(name,items)
-            try:
-                items = [int(item.strip()) for item in items]
-            except ValueError:
-                items = []
-                self.valueError(p,'ints[]',name,val)
-                return
-            kind = "ints[%s]" % (','.join([str(item) for item in items]))
-            try:
-                val = int(val)
-            except ValueError:
-                self.valueError(p,'int',name,val)
-                return
-            if val not in items:
-                self.error("%d is not in %s in %s" % (val,kind,name))
-                return
-
-            # g.trace(repr(kind),repr(name),val)
-
-            # At present no checking is done.
-            self.set(p,kind,name,val)
-    #@-node:ekr.20041217132253:doInts
-    #@+node:ekr.20070925144337.2:doMenus & helper
-    def doMenus (self,p,kind,name,val):
-
-        # __pychecker__ = '--no-argsused' # kind,name,val not used.
-
-        c = self.c ; aList = [] ; tag = '@menu'
-        p = p.copy() ; after = p.nodeAfterTree()
-        while p and p != after:
-            h = p.headString()
-            if g.match_word(h,0,tag):
-                name = h[len(tag):].strip()
-                if name:
-                    for z in aList:
-                        name2,junk,junk = z
-                        if name2 == name:
-                            self.error('Replacing previous @menu %s' % (name))
-                            break
-                    aList2 = []
-                    kind = '%s %s' % (tag,name)
-                    self.doItems(p,aList2)
-                    aList.append((kind,aList2,None),)
-                    p.moveToNodeAfterTree()
-                else:
-                    p.moveToThreadNext()
-            else:
-                p.moveToThreadNext()
-
-        # This setting is handled differently from most other settings,
-        # because the last setting must be retrieved before any commander exists.
-        # self.dumpMenuList(aList)
-        # g.trace(g.listToString(aList))
-        # g.es_print('creating menu from',c.shortFileName(),color='blue')
-        g.app.config.menusList = aList
-        g.app.config.menusFileName = c and c.shortFileName() or '<no settings file>'
-    #@+node:ekr.20070926141716:doItems
-    def doItems (self,p,aList):
-
-        p = p.copy() ; after = p.nodeAfterTree()
-        p.moveToThreadNext()
-        while p and p != after:
-            h = p.headString()
-            for tag in ('@menu','@item'):
-                if g.match_word(h,0,tag):
-                    itemName = h[len(tag):].strip()
-                    if itemName:
-                        if tag == '@menu':
-                            aList2 = []
-                            kind = '%s %s' % (tag,itemName)
-                            self.doItems(p,aList2)
-                            aList.append((kind,aList2,None),)
-                            p.moveToNodeAfterTree()
-                            break
-                        else:
-                            kind = tag
-                            head = itemName
-                            body = p.bodyString()
-                            aList.append((kind,head,body),)
-                            p.moveToThreadNext()
-                            break
-            else:
-                # g.trace('***skipping***',p.headString())
-                p.moveToThreadNext()
-    #@nonl
-    #@-node:ekr.20070926141716:doItems
-    #@+node:ekr.20070926142312:dumpMenuList
-    def dumpMenuList (self,aList,level=0):
-
-        for z in aList:
-            kind,val,val2 = z
-            if kind == '@item':
-                g.trace(level,kind,val,val2)
-            else:
-                print
-                g.trace(level,kind,'...')
-                self.dumpMenuList(val,level+1)
-    #@nonl
-    #@-node:ekr.20070926142312:dumpMenuList
-    #@-node:ekr.20070925144337.2:doMenus & helper
-    #@+node:ekr.20060102103625.1:doMode (ParserBaseClass)
-    def doMode(self,p,kind,name,val):
-
-        '''Parse an @mode node and create the enter-<name>-mode command.'''
-
-        # __pychecker__ = '--no-argsused' # val not used.
-
-        c = self.c ; k = c.k
-
-        # g.trace('%20s' % (name),c.fileName())
-        #@    << Compute modeName >>
-        #@+node:ekr.20060618110649:<< Compute modeName >>
-        name = name.strip().lower()
-        j = name.find(' ')
-        if j > -1: name = name[:j]
-        if name.endswith('mode'):
-            name = name[:-4].strip()
-        if name.endswith('-'):
-            name = name[:-1]
-        modeName = name + '-mode'
-        #@-node:ekr.20060618110649:<< Compute modeName >>
-        #@nl
-
-        # Create a local shortcutsDict.
-        old_d = self.shortcutsDict
-        d = self.shortcutsDict = {}
-
-        s = p.bodyString()
-        lines = g.splitLines(s)
-        for line in lines:
-            line = line.strip()
-            if line and not g.match(line,0,'#'):
-                name,bunch = self.parseShortcutLine(line)
-                if not name:
-                    # An entry command: put it in the special *entry-commands* key.
-                    aList = d.get('*entry-commands*',[])
-                    aList.append(bunch.entryCommandName)
-                    d ['*entry-commands*'] = aList
-                elif bunch is not None:
-                    # A regular shortcut.
-                    bunch.val = k.strokeFromSetting(bunch.val)
-                    bunch.pane = modeName
-                    bunchList = d.get(name,[])
-                    # Important: use previous bindings if possible.
-                    key2,bunchList2 = c.config.getShortcut(name)
-                    bunchList3 = [b for b in bunchList2 if b.pane != modeName]
-                    if bunchList3:
-                        # g.trace('inheriting',[b.val for b in bunchList3])
-                        bunchList.extend(bunchList3)
-                    bunchList.append(bunch)
-                    d [name] = bunchList
-                    self.set(p,"shortcut",name,bunchList)
-                    self.setShortcut(name,bunchList)
-
-        # Restore the global shortcutsDict.
-        self.shortcutsDict = old_d
-
-        # Create the command, but not any bindings to it.
-        self.createModeCommand(modeName,d)
-    #@-node:ekr.20060102103625.1:doMode (ParserBaseClass)
-    #@+node:ekr.20070411101643.1:doOpenWith (ParserBaseClass)
-    def doOpenWith (self,p,kind,name,val):
-
-        # g.trace('kind',kind,'name',name,'val',val,'c',self.c)
-
-        d = self.parseOpenWith(p)
-        d['name']=name
-        d['shortcut']=val
-        name = kind = 'openwithtable'
-        self.openWithList.append(d)
-        self.set(p,kind,name,self.openWithList)
-    #@-node:ekr.20070411101643.1:doOpenWith (ParserBaseClass)
-    #@+node:ekr.20041120104215.2:doPage
-    def doPage(self,p,kind,name,val):
-
-        pass # Ignore @page this while parsing settings.
-    #@-node:ekr.20041120104215.2:doPage
-    #@+node:ekr.20041121125741:doRatio
-    def doRatio (self,p,kind,name,val):
-
-        try:
-            val = float(val)
-            if 0.0 <= val <= 1.0:
-                self.set(p,kind,name,val)
-            else:
-                self.valueError(p,kind,name,val)
-        except ValueError:
-            self.valueError(p,kind,name,val)
-    #@-node:ekr.20041121125741:doRatio
-    #@+node:ekr.20041120105609:doShortcuts (ParserBaseClass)
-    def doShortcuts(self,p,kind,name,val,s=None):
-
-        # __pychecker__ = '--no-argsused' # kind,val.
-
-        # g.trace(self.c.fileName(),name)
-
-        c = self.c ; d = self.shortcutsDict
-        if s is None: s = p.bodyString()
-        lines = g.splitLines(s)
-        for line in lines:
-            line = line.strip()
-            if line and not g.match(line,0,'#'):
-                name,bunch = self.parseShortcutLine(line)
-                if bunch is not None:
-                    # A regular shortcut.
-                    bunchList = d.get(name,[])
-                    bunchList.append(bunch)
-                    d [name] = bunchList
-                    self.set(p,"shortcut",name,bunchList)
-                    self.setShortcut(name,bunchList)
-    #@-node:ekr.20041120105609:doShortcuts (ParserBaseClass)
-    #@+node:ekr.20041217132028:doString
-    def doString (self,p,kind,name,val):
-
-        # At present no checking is done.
-        self.set(p,kind,name,val)
-    #@-node:ekr.20041217132028:doString
-    #@+node:ekr.20041120094940.8:doStrings
-    def doStrings (self,p,kind,name,val):
-
-        '''We expect one of the following:
-        @strings aName[val1,val2...]=val
-        @strings [val1,val2,...]aName=val'''
-
-        name = name.strip()
-        i = name.find('[')
-        j = name.find(']')
-
-        if -1 < i < j:
-            items = name[i+1:j]
-            items = items.split(',')
-            items = [item.strip() for item in items]
-            name = name[:i]+name[j+1:].strip()
-            kind = "strings[%s]" % (','.join(items))
-            # g.trace(repr(kind),repr(name),val)
-
-            # At present no checking is done.
-            self.set(p,kind,name,val)
-    #@-node:ekr.20041120094940.8:doStrings
-    #@+node:bobjack.20080324141020.4:doPopup & helper
-    def doPopup (self,p,kind,name,val):
-
-        """
-        Handle @popup menu items in @settings trees.
-        """
-
-        # __pychecker__ = '--no-argsused' # kind, not used.
-
-        popupName = name
-        popupType = val
-
-        c = self.c ; aList = [] ; tag = '@menu'
-
-        #g.trace(p, kind, name, val, c)
-
-        aList = []
-        p = p.copy()
-        self.doPopupItems(p,aList)
-
-
-        if not hasattr(g.app.config, 'context_menus'):
-            g.app.config.context_menus = {}
-
-        #if popupName in g.app.config.context_menus:
-            #print '*** duplicate popup ***', popupName
-
-
-        g.app.config.context_menus[popupName] = aList
-    #@+node:bobjack.20080324141020.5:doPopupItems
-    def doPopupItems (self,p,aList):
-
-        p = p.copy() ; after = p.nodeAfterTree()
-        p.moveToThreadNext()
-        while p and p != after:
-            h = p.headString()
-            for tag in ('@menu','@item'):
-                if g.match_word(h,0,tag):
-                    itemName = h[len(tag):].strip()
-                    if itemName:
-                        if tag == '@menu':
-                            aList2 = []
-                            kind = '%s' % itemName
-                            body = p.bodyString()
-                            self.doPopupItems(p,aList2)
-                            aList.append((kind + '\n' + body, aList2),)
-                            p.moveToNodeAfterTree()
-                            break
-                        else:
-                            kind = tag
-                            head = itemName
-                            body = p.bodyString()
-                            aList.append((head,body),)
-                            p.moveToThreadNext()
-                            break
-            else:
-                # g.trace('***skipping***',p.headString())
-                p.moveToThreadNext()
-    #@nonl
-    #@-node:bobjack.20080324141020.5:doPopupItems
-    #@-node:bobjack.20080324141020.4:doPopup & helper
-    #@-node:ekr.20041120094940:kind handlers (parserBaseClass)
-    #@+node:ekr.20041124063257:munge
-    def munge(self,s):
-
-        return g.app.config.canonicalizeSettingName(s)
-    #@-node:ekr.20041124063257:munge
-    #@+node:ekr.20041119204700.2:oops
-    def oops (self):
-        print ("parserBaseClass oops:",
-            g.callers(),
-            "must be overridden in subclass")
-    #@-node:ekr.20041119204700.2:oops
-    #@+node:ekr.20041213082558:parsers
-    #@+node:ekr.20041213083651:fontSettingNameToFontKind
-    def fontSettingNameToFontKind (self,name):
-
-        s = name.strip()
-        if s:
-            for tag in ('_family','_size','_slant','_weight'):
-                if s.endswith(tag):
-                    return tag[1:]
-
-        return None
-    #@-node:ekr.20041213083651:fontSettingNameToFontKind
-    #@+node:ekr.20041213082558.1:parseFont & helper
-    def parseFont (self,p):
-
-        d = {
-            'comments': [],
-            'family': None,
-            'size': None,
-            'slant': None,
-            'weight': None,
-        }
-
-        s = p.bodyString()
-        lines = g.splitLines(s)
-
-        for line in lines:
-            self.parseFontLine(line,d)
-
-        comments = d.get('comments')
-        d['comments'] = '\n'.join(comments)
-
-        return d
-    #@+node:ekr.20041213082558.2:parseFontLine
-    def parseFontLine (self,line,d):
-
-        s = line.strip()
-        if not s: return
-
-        try:
-            s = str(s)
-        except UnicodeError:
-            pass
-
-        if g.match(s,0,'#'):
-            s = s[1:].strip()
-            comments = d.get('comments')
-            comments.append(s)
-            d['comments'] = comments
-        else:
-            # name is everything up to '='
-            i = s.find('=')
-            if i == -1:
-                name = s ; val = None
-            else:
-                name = s[:i].strip()
-                val = s[i+1:].strip()
-                val = val.lstrip('"').rstrip('"')
-                val = val.lstrip("'").rstrip("'")
-
-            fontKind = self.fontSettingNameToFontKind(name)
-            if fontKind:
-                d[fontKind] = name,val # Used only by doFont.
-    #@-node:ekr.20041213082558.2:parseFontLine
-    #@-node:ekr.20041213082558.1:parseFont & helper
-    #@+node:ekr.20041119205148:parseHeadline
-    def parseHeadline (self,s):
-
-        """Parse a headline of the form @kind:name=val
-        Return (kind,name,val)."""
-
-        kind = name = val = None
-
-        if g.match(s,0,'@'):
-            i = g.skip_id(s,1,chars='-')
-            kind = s[1:i].strip()
-            if kind:
-                # name is everything up to '='
-                j = s.find('=',i)
-                if j == -1:
-                    name = s[i:].strip()
-                else:
-                    name = s[i:j].strip()
-                    # val is everything after the '='
-                    val = s[j+1:].strip()
-
-        # g.trace("%50s %10s %s" %(name,kind,val))
-        return kind,name,val
-    #@-node:ekr.20041119205148:parseHeadline
-    #@+node:ekr.20070411101643.2:parseOpenWith & helper
-    def parseOpenWith (self,p):
-
-        d = {'command': None,}
-
-        s = p.bodyString()
-        lines = g.splitLines(s)
-
-        for line in lines:
-            self.parseOpenWithLine(line,d)
-
-        return d
-    #@+node:ekr.20070411101643.4:parseOpenWithLine
-    def parseOpenWithLine (self,line,d):
-
-        s = line.strip()
-        if not s: return
-
-        try:
-            s = str(s)
-        except UnicodeError:
-            pass
-
-        if not g.match(s,0,'#'):
-            d['command'] = s
-    #@-node:ekr.20070411101643.4:parseOpenWithLine
-    #@-node:ekr.20070411101643.2:parseOpenWith & helper
-    #@+node:ekr.20041120112043:parseShortcutLine (g.app.config)
-    def parseShortcutLine (self,s):
-
-        '''Parse a shortcut line.  Valid forms:
-
-        --> entry-command
-        settingName = shortcut
-        settingName ! paneName = shortcut
-        command-name -> mode-name = binding
-        command-name -> same = binding
-        '''
-
-        name = val = nextMode = None ; nextMode = 'none'
-        i = g.skip_ws(s,0)
-
-        if g.match(s,i,'-->'): # New in 4.4.1 b1: allow mode-entry commands.
-            j = g.skip_ws(s,i+3)
-            i = g.skip_id(s,j,'-')
-            entryCommandName = s[j:i]
-            return None,g.Bunch(entryCommandName=entryCommandName)
-
-        j = i
-        i = g.skip_id(s,j,'-') # New in 4.4: allow Emacs-style shortcut names.
-        name = s[j:i]
-        if not name: return None,None
-
-        # New in Leo 4.4b2.
-        i = g.skip_ws(s,i)
-        if g.match(s,i,'->'): # New in 4.4: allow pane-specific shortcuts.
-            j = g.skip_ws(s,i+2)
-            i = g.skip_id(s,j)
-            nextMode = s[j:i]
-
-        i = g.skip_ws(s,i)
-        if g.match(s,i,'!'): # New in 4.4: allow pane-specific shortcuts.
-            j = g.skip_ws(s,i+1)
-            i = g.skip_id(s,j)
-            pane = s[j:i]
-            if not pane.strip(): pane = 'all'
-        else: pane = 'all'
-
-        i = g.skip_ws(s,i)
-        if g.match(s,i,'='):
-            i = g.skip_ws(s,i+1)
-            val = s[i:]
-
-        # New in 4.4: Allow comments after the shortcut.
-        # Comments must be preceded by whitespace.
-        comment = ''
-        if val:
-            i = val.find('#')
-            if i > 0 and val[i-1] in (' ','\t'):
-                # comment = val[i:].strip()
-                val = val[:i].strip()
-
-        # g.trace(pane,name,val,s)
-        return name,g.bunch(nextMode=nextMode,pane=pane,val=val)
-    #@-node:ekr.20041120112043:parseShortcutLine (g.app.config)
-    #@+node:ekr.20060608222828:parseAbbrevLine (g.app.config)
-    def parseAbbrevLine (self,s):
-
-        '''Parse an abbreviation line:
-        command-name = abbreviation
-        return (command-name,abbreviation)
-        '''
-
-        i = j = g.skip_ws(s,0)
-        i = g.skip_id(s,i,'-') # New in 4.4: allow Emacs-style shortcut names.
-        name = s[j:i]
-        if not name: return None,None
-
-        i = g.skip_ws(s,i)
-        if not g.match(s,i,'='): return None,None
-
-        i = g.skip_ws(s,i+1)
-        val = s[i:].strip()
-        # Ignore comments after the shortcut.
-        i = val.find('#')
-        if i > -1: val = val[:i].strip()
-
-        if val: return name,val
-        else:   return None,None
-    #@-node:ekr.20060608222828:parseAbbrevLine (g.app.config)
-    #@-node:ekr.20041213082558:parsers
-    #@+node:ekr.20041120094940.9:set (parseBaseClass)
-    def set (self,p,kind,name,val):
-
-        """Init the setting for name to val."""
-
-        # __pychecker__ = '--no-argsused' # p used in subclasses, not here.
-
-        c = self.c ; key = self.munge(name)
-        # if kind and kind.startswith('setting'): g.trace("settingsParser %10s %15s %s" %(kind,val,name))
-        d = self.settingsDict
-        bunch = d.get(key)
-        if bunch:
-            # g.trace(key,bunch.val,bunch.path)
-            path = bunch.path
-            if g.os_path_abspath(c.mFileName) != g.os_path_abspath(path):
-                g.es("over-riding setting:",name,"from",path)
-
-        # N.B.  We can't use c here: it may be destroyed!
-        d [key] = g.Bunch(path=c.mFileName,kind=kind,val=val,tag='setting')
-
-    #@-node:ekr.20041120094940.9:set (parseBaseClass)
-    #@+node:ekr.20041227071423:setShortcut (ParserBaseClass)
-    def setShortcut (self,name,bunch):
-
-        c = self.c
-
-        # None is a valid value for val.
-        key = c.frame.menu.canonicalizeMenuName(name)
-        rawKey = key.replace('&','')
-        self.set(c,rawKey,"shortcut",bunch)
-
-        # g.trace(bunch.pane,rawKey,bunch.val)
-    #@-node:ekr.20041227071423:setShortcut (ParserBaseClass)
-    #@+node:ekr.20041119204700.1:traverse (parserBaseClass)
-    def traverse (self):
-
-        c = self.c
-
-        p = g.app.config.settingsRoot(c)
-        if not p:
-            # g.trace('no settings tree for %s' % c)
-            return None
-
-        self.settingsDict = {}
-        self.shortcutsDict = {}
-        after = p.nodeAfterTree()
-        while p and p != after:
-            result = self.visitNode(p)
-            # g.trace(result,p.headString())
-            if result == "skip":
-                # g.es_print('skipping settings in',p.headString(),color='blue')
-                p.moveToNodeAfterTree()
-            else:
-                p.moveToThreadNext()
-
-        return self.settingsDict
-    #@-node:ekr.20041119204700.1:traverse (parserBaseClass)
-    #@+node:ekr.20041120094940.10:valueError
-    def valueError (self,p,kind,name,val):
-
-        """Give an error: val is not valid for kind."""
-
-        # __pychecker__ = '--no-argsused' # p not used, but needed.
-
-        self.error("%s is not a valid %s for %s" % (val,kind,name))
-    #@-node:ekr.20041120094940.10:valueError
-    #@+node:ekr.20041119204700.3:visitNode (must be overwritten in subclasses)
-    def visitNode (self,p):
-
-        # __pychecker__ = '--no-argsused' # p not used, but needed.
-
-        self.oops()
-    #@-node:ekr.20041119204700.3:visitNode (must be overwritten in subclasses)
-    #@-others
-#@-node:ekr.20041119203941.2:<< class parserBaseClass >>
-#@nl
-
-#@+others
-#@+node:ekr.20041119203941:class configClass
-class configClass:
-    """A class to manage configuration settings."""
-    #@    << class data >>
-    #@+node:ekr.20041122094813:<<  class data >>
-    #@+others
-    #@+node:ekr.20041117062717.1:defaultsDict
-    #@+at 
-    #@nonl
-    # This contains only the "interesting" defaults.
-    # Ints and bools default to 0, floats to 0.0 and strings to "".
-    #@-at
-    #@@c
-
-    defaultBodyFontSize = g.choose(sys.platform=="win32",9,12)
-    defaultLogFontSize  = g.choose(sys.platform=="win32",8,12)
-    defaultMenuFontSize = g.choose(sys.platform=="win32",9,12)
-    defaultTreeFontSize = g.choose(sys.platform=="win32",9,12)
-
-    defaultsDict = {'_hash':'defaultsDict'}
-
-    defaultsData = (
-        # compare options...
-        ("ignore_blank_lines","bool",True),
-        ("limit_count","int",9),
-        ("print_mismatching_lines","bool",True),
-        ("print_trailing_lines","bool",True),
-        # find/change options...
-        ("search_body","bool",True),
-        ("whole_word","bool",True),
-        # Prefs panel.
-        # ("default_target_language","language","python"),
-        ("target_language","language","python"), # Bug fix: 6/20,2005.
-        ("tab_width","int",-4),
-        ("page_width","int",132),
-        ("output_doc_chunks","bool",True),
-        ("tangle_outputs_header","bool",True),
-        # Syntax coloring options...
-        # Defaults for colors are handled by leoColor.py.
-        ("color_directives_in_plain_text","bool",True),
-        ("underline_undefined_section_names","bool",True),
-        # Window options...
-        ("allow_clone_drags","bool",True),
-        ("body_pane_wraps","bool",True),
-        ("body_text_font_family","family","Courier"),
-        ("body_text_font_size","size",defaultBodyFontSize),
-        ("body_text_font_slant","slant","roman"),
-        ("body_text_font_weight","weight","normal"),
-        ("enable_drag_messages","bool",True),
-        ("headline_text_font_family","string",None),
-        ("headline_text_font_size","size",defaultLogFontSize),
-        ("headline_text_font_slant","slant","roman"),
-        ("headline_text_font_weight","weight","normal"),
-        ("log_text_font_family","string",None),
-        ("log_text_font_size","size",defaultLogFontSize),
-        ("log_text_font_slant","slant","roman"),
-        ("log_text_font_weight","weight","normal"),
-        ("initial_window_height","int",600),
-        ("initial_window_width","int",800),
-        ("initial_window_left","int",10),
-        ("initial_window_top","int",10),
-        ("initial_splitter_orientation","string","vertical"),
-        ("initial_vertical_ratio","ratio",0.5),
-        ("initial_horizontal_ratio","ratio",0.3),
-        ("initial_horizontal_secondary_ratio","ratio",0.5),
-        ("initial_vertical_secondary_ratio","ratio",0.7),
-        ("outline_pane_scrolls_horizontally","bool",False),
-        ("split_bar_color","color","LightSteelBlue2"),
-        ("split_bar_relief","relief","groove"),
-        ("split_bar_width","int",7),
-    )
-    #@-node:ekr.20041117062717.1:defaultsDict
-    #@+node:ekr.20041118062709:define encodingIvarsDict
-    encodingIvarsDict = {'_hash':'encodingIvarsDict'}
-
-    encodingIvarsData = (
-        ("default_at_auto_file_encoding","string","utf-8"),
-        ("default_derived_file_encoding","string","utf-8"),
-        ("new_leo_file_encoding","string","UTF-8"),
-            # Upper case for compatibility with previous versions.
-        ("tkEncoding","string",None),
-            # Defaults to None so it doesn't override better defaults.
-    )
-    #@-node:ekr.20041118062709:define encodingIvarsDict
-    #@+node:ekr.20041117072055:ivarsDict
-    # Each of these settings sets the corresponding ivar.
-    # Also, the c.configSettings settings class inits the corresponding commander ivar.
-    ivarsDict = {'_hash':'ivarsDict'}
-
-    ivarsData = (
-        ("at_root_bodies_start_in_doc_mode","bool",True),
-            # For compatibility with previous versions.
-        ("create_nonexistent_directories","bool",False),
-        ("output_initial_comment","string",""),
-            # "" for compatibility with previous versions.
-        ("output_newline","string","nl"),
-        ("page_width","int","132"),
-        ("read_only","bool",True),
-            # Make sure we don't alter an illegal leoConfig.txt file!
-        ("redirect_execute_script_output_to_log_pane","bool",False),
-        ("relative_path_base_directory","string","!"),
-        ("remove_sentinels_extension","string",".txt"),
-        ("save_clears_undo_buffer","bool",False),
-        ("stylesheet","string",None),
-        ("tab_width","int",-4),
-        ("target_language","language","python"), # Bug fix: added: 6/20/2005.
-        ("trailing_body_newlines","string","asis"),
-        ("use_plugins","bool",True),
-            # New in 4.3: use_plugins = True by default.
-        # use_pysco can not be set by 4.3:  config processing happens too late.
-            # ("use_psyco","bool",False),
-        ("undo_granularity","string","word"),
-            # "char","word","line","node"
-        ("write_strips_blank_lines","bool",False),
-    )
-    #@-node:ekr.20041117072055:ivarsDict
-    #@-others
-
-    # List of dictionaries to search.  Order not too important.
-    dictList = [ivarsDict,encodingIvarsDict,defaultsDict]
-
-    # Keys are commanders.  Values are optionsDicts.
-    localOptionsDict = {}
-
-    localOptionsList = []
-
-    # Keys are setting names, values are type names.
-    warningsDict = {} # Used by get() or allies.
-    #@-node:ekr.20041122094813:<<  class data >>
-    #@nl
-    #@    @+others
-    #@+node:ekr.20041117083202:Birth... (g.app.config)
-    #@+node:ekr.20041117062717.2:ctor (configClass)
-    def __init__ (self):
-
-        self.atCommonButtonsList = [] # List of info for common @buttons nodes.
-        self.atCommonCommandsList = [] # List of info for common @commands nodes.
-        self.buttonsFileName = ''
-        self.configsExist = False # True when we successfully open a setting file.
-        self.defaultFont = None # Set in gui.getDefaultConfigFont.
-        self.defaultFontFamily = None # Set in gui.getDefaultConfigFont.
-        self.enabledPluginsFileName = None
-        self.enabledPluginsString = '' 
-        self.globalConfigFile = None # Set in initSettingsFiles
-        self.homeFile = None # Set in initSettingsFiles
-        self.inited = False
-        self.menusList = []
-        self.menusFileName = ''
-        self.modeCommandsDict = {} # For use by @mode logic. Keys are command names, values are g.Bunches.
-        self.myGlobalConfigFile = None
-        self.myHomeConfigFile = None
-        self.machineConfigFile = None
-        self.recentFilesFiles = [] # List of g.Bunches describing .leoRecentFiles.txt files.
-        self.write_recent_files_as_needed = False # Will be set later.
-        self.silent = g.app.silentMode
-        # g.trace('c.config.silent',self.silent)
-
-        # Inited later...
-        self.panes = None
-        self.sc = None
-        self.tree = None
-
-        self.initDicts()
-        self.initIvarsFromSettings()
-        self.initSettingsFiles()
-        self.initRecentFiles()
-    #@-node:ekr.20041117062717.2:ctor (configClass)
-    #@+node:ekr.20041227063801.2:initDicts
-    def initDicts (self):
-
-        # Only the settings parser needs to search all dicts.
-        self.dictList = [self.defaultsDict]
-
-        for key,kind,val in self.defaultsData:
-            self.defaultsDict[self.munge(key)] = g.Bunch(
-                setting=key,kind=kind,val=val,tag='defaults')
-
-        for key,kind,val in self.ivarsData:
-            self.ivarsDict[self.munge(key)] = g.Bunch(
-                ivar=key,kind=kind,val=val,tag='ivars')
-
-        for key,kind,val in self.encodingIvarsData:
-            self.encodingIvarsDict[self.munge(key)] = g.Bunch(
-                ivar=key,kind=kind,encoding=val,tag='encodings')
-    #@-node:ekr.20041227063801.2:initDicts
-    #@+node:ekr.20041117065611.2:initIvarsFromSettings & helpers
-    def initIvarsFromSettings (self):
-
-        for ivar in self.encodingIvarsDict.keys():
-            if ivar != '_hash':
-                self.initEncoding(ivar)
-
-        for ivar in self.ivarsDict.keys():
-            if ivar != '_hash':
-                self.initIvar(ivar)
-    #@+node:ekr.20041117065611.1:initEncoding
-    def initEncoding (self,key):
-
-        '''Init g.app.config encoding ivars during initialization.'''
-
-        # N.B. The key is munged.
-        bunch = self.encodingIvarsDict.get(key)
-        encoding = bunch.encoding
-        ivar = bunch.ivar
-        # g.trace('g.app.config',ivar,encoding)
-        setattr(self,ivar,encoding)
-
-        if encoding and not g.isValidEncoding(encoding):
-            g.es("g.app.config: bad encoding:","%s: %s" % (ivar,encoding))
-    #@-node:ekr.20041117065611.1:initEncoding
-    #@+node:ekr.20041117065611:initIvar
-    def initIvar(self,key):
-
-        '''Init g.app.config ivars during initialization.
-
-        This does NOT init the corresponding commander ivars.
-
-        Such initing must be done in setIvarsFromSettings.'''
-
-        # N.B. The key is munged.
-        bunch = self.ivarsDict.get(key)
-        ivar = bunch.ivar # The actual name of the ivar.
-        val = bunch.val
-
-        # g.trace('g.app.config',ivar,key,val)
-        setattr(self,ivar,val)
-    #@-node:ekr.20041117065611:initIvar
-    #@-node:ekr.20041117065611.2:initIvarsFromSettings & helpers
-    #@+node:ekr.20041117083202.2:initRecentFiles
-    def initRecentFiles (self):
-
-        self.recentFiles = []
-    #@-node:ekr.20041117083202.2:initRecentFiles
-    #@+node:ekr.20041117083857:initSettingsFiles
-    def initSettingsFiles (self):
-
-        """Set self.globalConfigFile, self.homeFile, self.myGlobalConfigFile,
-        self.myHomeConfigFile, and self.machineConfigFile."""
-
-        settingsFile = 'leoSettings.leo'
-        mySettingsFile = 'myLeoSettings.leo'
-        machineConfigFile = g.computeMachineName() + 'LeoSettings.leo'
-
-        for ivar,theDir,fileName in (
-            ('globalConfigFile',    g.app.globalConfigDir,  settingsFile),
-            ('homeFile',            g.app.homeDir,          settingsFile),
-            ('myGlobalConfigFile',  g.app.globalConfigDir,  mySettingsFile),
-            #non-prefixed names take priority over prefixed names
-            ('myHomeConfigFile',    g.app.homeDir,          g.app.homeSettingsPrefix + mySettingsFile),
-            ('myHomeConfigFile',    g.app.homeDir,          mySettingsFile),
-            ('machineConfigFile',   g.app.homeDir,          g.app.homeSettingsPrefix + machineConfigFile),
-            ('machineConfigFile',   g.app.homeDir,          machineConfigFile),
-        ):
-            # The same file may be assigned to multiple ivars:
-            # readSettingsFiles checks for such duplications.
-            path = g.os_path_join(theDir,fileName)
-            if g.os_path_exists(path):
-                setattr(self,ivar,path)
-            #else:
-                #if the path does not exist, only set to None if the ivar isn't already set.
-                #dan: IMO, it's better to set the defaults to None in configClass.__init__().
-                #     This avoids the creation of ivars in odd (non __init__) places.
-                #setattr(self,ivar, getattr(self,ivar,None))
-        if 0:
-            g.trace('global file:',self.globalConfigFile)
-            g.trace('home file:',self.homeFile)
-            g.trace('myGlobal file:',self.myGlobalConfigFile)
-            g.trace('myHome file:',self.myHomeConfigFile)
-    #@nonl
-    #@-node:ekr.20041117083857:initSettingsFiles
-    #@-node:ekr.20041117083202:Birth... (g.app.config)
-    #@+node:ekr.20041117081009:Getters... (g.app.config)
-    #@+node:ekr.20041123070429:canonicalizeSettingName (munge)
-    def canonicalizeSettingName (self,name):
-
-        if name is None:
-            return None
-
-        name = name.lower()
-        for ch in ('-','_',' ','\n'):
-            name = name.replace(ch,'')
-
-        return g.choose(name,name,None)
-
-    munge = canonicalizeSettingName
-    #@-node:ekr.20041123070429:canonicalizeSettingName (munge)
-    #@+node:ekr.20041123092357:config.findSettingsPosition
-    # This was not used prior to Leo 4.5.
-
-    def findSettingsPosition (self,c,setting):
-
-        """Return the position for the setting in the @settings tree for c."""
-
-        munge = self.munge
-
-        root = self.settingsRoot(c)
-        if not root:
-            return c.nullPosition()
-
-        setting = munge(setting)
-
-        for p in root.subtree_iter():
-            #BJ munge will return None if a headstring is empty
-            h = munge(p.headString()) or ''
-            if h.startswith(setting):
-                return p.copy()
-
-        return c.nullPosition()
-    #@-node:ekr.20041123092357:config.findSettingsPosition
-    #@+node:ekr.20041117083141:get & allies (g.app.config)
-    def get (self,c,setting,kind):
-
-        """Get the setting and make sure its type matches the expected type."""
-
-        if c:
-            d = self.localOptionsDict.get(c.hash())
-            if d:
-                val,junk = self.getValFromDict(d,setting,kind)
-                if val is not None:
-                    # if setting == 'targetlanguage':
-                        # g.trace(c.shortFileName(),setting,val,g.callers())
-                    return val
-
-        for d in self.localOptionsList:
-            val,junk = self.getValFromDict(d,setting,kind)
-            if val is not None:
-                kind = d.get('_hash','<no hash>')
-                # if setting == 'targetlanguage':
-                    # g.trace(kind,setting,val,g.callers())
-                return val
-
-        for d in self.dictList:
-            val,junk = self.getValFromDict(d,setting,kind)
-            if val is not None:
-                kind = d.get('_hash','<no hash>')
-                # if setting == 'targetlanguage':
-                    # g.trace(kind,setting,val,g.callers())
-                return val
-
-        return None
-    #@+node:ekr.20041121143823:getValFromDict
-    def getValFromDict (self,d,setting,requestedType,warn=True):
-
-        '''Look up the setting in d. If warn is True, warn if the requested type
-        does not (loosely) match the actual type.
-        returns (val,exists)'''
-
-        bunch = d.get(self.munge(setting))
-        if not bunch: return None,False
-
-        # g.trace(setting,requestedType,bunch.toString())
-        val = bunch.val
-        if not self.typesMatch(bunch.kind,requestedType):
-            # New in 4.4: make sure the types match.
-            # A serious warning: one setting may have destroyed another!
-            # Important: this is not a complete test of conflicting settings:
-            # The warning is given only if the code tries to access the setting.
-            if warn:
-                g.es_print('warning: ignoring',bunch.kind,'',setting,'is not',requestedType,color='red')
-                g.es_print('there may be conflicting settings!',color='red')
-            return None, False
-        elif val in (u'None',u'none','None','none','',None):
-            return None, True # Exists, but is None
-        else:
-            # g.trace(setting,val)
-            return val, True
-    #@-node:ekr.20041121143823:getValFromDict
-    #@+node:ekr.20051015093141:typesMatch
-    def typesMatch (self,type1,type2):
-
-        '''
-        Return True if type1, the actual type, matches type2, the requeseted type.
-
-        The following equivalences are allowed:
-
-        - None matches anything.
-        - An actual type of string or strings matches anything.
-        - Shortcut matches shortcuts.
-        '''
-
-        shortcuts = ('shortcut','shortcuts',)
-
-        return (
-            type1 == None or type2 == None or
-            type1.startswith('string') or
-            type1 == 'int' and type2 == 'size' or
-            (type1 in shortcuts and type2 in shortcuts) or
-            type1 == type2
-        )
-    #@-node:ekr.20051015093141:typesMatch
-    #@-node:ekr.20041117083141:get & allies (g.app.config)
-    #@+node:ekr.20051011105014:exists (g.app.config)
-    def exists (self,c,setting,kind):
-
-        '''Return true if a setting of the given kind exists, even if it is None.'''
-
-        if c:
-            d = self.localOptionsDict.get(c.hash())
-            if d:
-                junk,found = self.getValFromDict(d,setting,kind)
-                if found: return True
-
-        for d in self.localOptionsList:
-            junk,found = self.getValFromDict(d,setting,kind)
-            if found: return True
-
-        for d in self.dictList:
-            junk,found = self.getValFromDict(d,setting,kind)
-            if found: return True
-
-        # g.trace('does not exist',setting,kind)
-        return False
-    #@-node:ekr.20051011105014:exists (g.app.config)
-    #@+node:ekr.20060608224112:getAbbrevDict
-    def getAbbrevDict (self,c):
-
-        """Search all dictionaries for the setting & check it's type"""
-
-        d = self.get(c,'abbrev','abbrev')
-        return d or {}
-    #@-node:ekr.20060608224112:getAbbrevDict
-    #@+node:ekr.20041117081009.3:getBool
-    def getBool (self,c,setting,default=None):
-
-        '''Return the value of @bool setting, or the default if the setting is not found.'''
-
-        val = self.get(c,setting,"bool")
-
-        if val in (True,False):
-            return val
-        else:
-            return default
-    #@-node:ekr.20041117081009.3:getBool
-    #@+node:ekr.20070926082018:getButtons
-    def getButtons (self):
-
-        '''Return a list of tuples (x,y) for common @button nodes.'''
-
-        return g.app.config.atCommonButtonsList
-    #@-node:ekr.20070926082018:getButtons
-    #@+node:ekr.20080312071248.7:getCommonCommands
-    def getCommonAtCommands (self):
-
-        '''Return the list of tuples (headline,script) for common @command nodes.'''
-
-        return g.app.config.atCommonCommandsList
-    #@-node:ekr.20080312071248.7:getCommonCommands
-    #@+node:ekr.20041122070339:getColor
-    def getColor (self,c,setting):
-
-        '''Return the value of @color setting.'''
-
-        return self.get(c,setting,"color")
-    #@-node:ekr.20041122070339:getColor
-    #@+node:ekr.20071214140900.1:getData
-    def getData (self,c,setting):
-
-        '''Return a list of non-comment strings in the body text of @data setting.'''
-
-        return self.get(c,setting,"data")
-    #@-node:ekr.20071214140900.1:getData
-    #@+node:ekr.20041117093009.1:getDirectory
-    def getDirectory (self,c,setting):
-
-        '''Return the value of @directory setting, or None if the directory does not exist.'''
-
-        theDir = self.getString(c,setting)
-
-        if g.os_path_exists(theDir) and g.os_path_isdir(theDir):
-             return theDir
-        else:
-            return None
-    #@-node:ekr.20041117093009.1:getDirectory
-    #@+node:ekr.20070224075914.1:getEnabledPlugins
-    def getEnabledPlugins (self):
-
-        '''Return the body text of the @enabled-plugins node.'''
-
-        return g.app.config.enabledPluginsString
-    #@-node:ekr.20070224075914.1:getEnabledPlugins
-    #@+node:ekr.20041117082135:getFloat
-    def getFloat (self,c,setting):
-
-        '''Return the value of @float setting.'''
-
-        val = self.get(c,setting,"float")
-        try:
-            val = float(val)
-            return val
-        except TypeError:
-            return None
-    #@-node:ekr.20041117082135:getFloat
-    #@+node:ekr.20041117062717.13:getFontFromParams (config)
-    def getFontFromParams(self,c,family,size,slant,weight,defaultSize=12):
-
-        """Compute a font from font parameters.
-
-        Arguments are the names of settings to be use.
-        Default to size=12, slant="roman", weight="normal".
-
-        Return None if there is no family setting so we can use system default fonts."""
-
-        family = self.get(c,family,"family")
-        if family in (None,""):
-            family = self.defaultFontFamily
-
-        size = self.get(c,size,"size")
-        if size in (None,0): size = defaultSize
-
-        slant = self.get(c,slant,"slant")
-        if slant in (None,""): slant = "roman"
-
-        weight = self.get(c,weight,"weight")
-        if weight in (None,""): weight = "normal"
-
-        # g.trace(g.callers(3),family,size,slant,weight,g.shortFileName(c.mFileName))
-
-        return g.app.gui.getFontFromParams(family,size,slant,weight)
-    #@-node:ekr.20041117062717.13:getFontFromParams (config)
-    #@+node:ekr.20041117081513:getInt
-    def getInt (self,c,setting):
-
-        '''Return the value of @int setting.'''
-
-        val = self.get(c,setting,"int")
-        try:
-            val = int(val)
-            return val
-        except TypeError:
-            return None
-    #@-node:ekr.20041117081513:getInt
-    #@+node:ekr.20041117093009.2:getLanguage
-    def getLanguage (self,c,setting):
-
-        '''Return the setting whose value should be a language known to Leo.'''
-
-        language = self.getString(c,setting)
-        # g.trace(setting,language)
-
-        return language
-    #@-node:ekr.20041117093009.2:getLanguage
-    #@+node:ekr.20070926070412:getMenusDict
-    def getMenusList (self):
-
-        '''Return the list of entries for the @menus tree.'''
-
-        return g.app.config.menusList
-    #@-node:ekr.20070926070412:getMenusDict
-    #@+node:ekr.20070411101643:getOpenWith
-    def getOpenWith (self,c):
-
-        '''Return a list of dictionaries corresponding to @openwith nodes.'''
-
-        val = self.get(c,'openwithtable','openwithtable')
-
-        return val
-    #@-node:ekr.20070411101643:getOpenWith
-    #@+node:ekr.20041122070752:getRatio
-    def getRatio (self,c,setting):
-
-        '''Return the value of @float setting.
-
-        Warn if the value is less than 0.0 or greater than 1.0.'''
-
-        val = self.get(c,setting,"ratio")
-        try:
-            val = float(val)
-            if 0.0 <= val <= 1.0:
-                return val
-            else:
-                return None
-        except TypeError:
-            return None
-    #@-node:ekr.20041122070752:getRatio
-    #@+node:ekr.20041117062717.11:getRecentFiles
-    def getRecentFiles (self):
-
-        '''Return the list of recently opened files.'''
-
-        return self.recentFiles
-    #@-node:ekr.20041117062717.11:getRecentFiles
-    #@+node:ekr.20041117062717.14:getShortcut (config)
-    def getShortcut (self,c,shortcutName):
-
-        '''Return rawKey,accel for shortcutName'''
-
-        key = c.frame.menu.canonicalizeMenuName(shortcutName)
-        key = key.replace('&','') # Allow '&' in names.
-
-        bunchList = self.get(c,key,"shortcut")
-        if bunchList:
-            bunchList = [bunch for bunch in bunchList
-                if bunch.val and bunch.val.lower() != 'none']
-            return key,bunchList
-        else:
-            return key,[]
-    #@-node:ekr.20041117062717.14:getShortcut (config)
-    #@+node:ekr.20041117081009.4:getString
-    def getString (self,c,setting):
-
-        '''Return the value of @string setting.'''
-
-        return self.get(c,setting,"string")
-    #@-node:ekr.20041117081009.4:getString
-    #@+node:ekr.20041117062717.17:setCommandsIvars (not used) (leoConfig.py: configClass)
-    #@-node:ekr.20041117062717.17:setCommandsIvars (not used) (leoConfig.py: configClass)
-    #@+node:ekr.20041120074536:settingsRoot
-    def settingsRoot (self,c):
-
-        '''Return the position of the @settings tree.'''
-
-        # g.trace(c,c.rootPosition())
-
-        for p in c.all_positions_with_unique_tnodes_iter():
-            if p.headString().rstrip() == "@settings":
-                return p.copy()
-        else:
-            return c.nullPosition()
-    #@-node:ekr.20041120074536:settingsRoot
-    #@-node:ekr.20041117081009:Getters... (g.app.config)
-    #@+node:ekr.20041118084146:Setters (g.app.config)
-    #@+node:ekr.20041118084146.1:set (g.app.config)
-    def set (self,c,setting,kind,val):
-
-        '''Set the setting.  Not called during initialization.'''
-
-        # if kind.startswith('setting'): g.trace(val)
-
-        found = False ;  key = self.munge(setting)
-        if c:
-            d = self.localOptionsDict.get(c.hash())
-            if d: found = True
-
-        if not found:
-            theHash = c.hash()
-            for d in self.localOptionsList:
-                hash2 = d.get('_hash')
-                if theHash == hash2:
-                    found = True ; break
-
-        if not found:
-            d = self.dictList [0]
-
-        d[key] = g.Bunch(setting=setting,kind=kind,val=val,tag='setting')
-
-        if 0:
-            dkind = d.get('_hash','<no hash: %s>' % c.hash())
-            g.trace(dkind,setting,kind,val)
-    #@-node:ekr.20041118084146.1:set (g.app.config)
-    #@+node:ekr.20041118084241:setString
-    def setString (self,c,setting,val):
-
-        self.set(c,setting,"string",val)
-    #@-node:ekr.20041118084241:setString
-    #@+node:ekr.20041228042224:setIvarsFromSettings (g.app.config)
-    def setIvarsFromSettings (self,c):
-
-        '''Init g.app.config ivars or c's ivars from settings.
-
-        - Called from readSettingsFiles with c = None to init g.app.config ivars.
-        - Called from c.__init__ to init corresponding commmander ivars.'''
-
-        # Ingore temporary commanders created by readSettingsFiles.
-        if not self.inited: return
-
-        # g.trace(c)
-        d = self.ivarsDict
-        for key in d:
-            if key != '_hash':
-                bunch = d.get(key)
-                if bunch:
-                    ivar = bunch.ivar # The actual name of the ivar.
-                    kind = bunch.kind
-                    val = self.get(c,key,kind) # Don't use bunch.val!
-                    if c:
-                        # g.trace("%20s %s = %s" % (g.shortFileName(c.mFileName),ivar,val))
-                        setattr(c,ivar,val)
-                    else:
-                        # g.trace("%20s %s = %s" % ('g.app.config',ivar,val))
-                        setattr(self,ivar,val)
-    #@-node:ekr.20041228042224:setIvarsFromSettings (g.app.config)
-    #@+node:ekr.20041201080436:appendToRecentFiles (g.app.config)
-    def appendToRecentFiles (self,files):
-
-        files = [theFile.strip() for theFile in files]
-
-        # g.trace(files)
-
-        def munge(name):
-            name = name or ''
-            return g.os_path_normpath(name).lower()
-
-        for name in files:
-            # Remove all variants of name.
-            for name2 in self.recentFiles[:]:
-                if munge(name) == munge(name2):
-                    self.recentFiles.remove(name2)
-
-            self.recentFiles.append(name)
-    #@-node:ekr.20041201080436:appendToRecentFiles (g.app.config)
-    #@-node:ekr.20041118084146:Setters (g.app.config)
-    #@+node:ekr.20041117093246:Scanning @settings (g.app.config)
-    #@+node:ekr.20041120064303:g.app.config.readSettingsFiles & helpers
-    def readSettingsFiles (self,fileName,verbose=True):
-
-        seen = []
-        self.write_recent_files_as_needed = False # Will be set later.
-        #@    << define localDirectory, localConfigFile & myLocalConfigFile >>
-        #@+node:ekr.20061028082834:<< define localDirectory, localConfigFile & myLocalConfigFile >>
-        # This can't be done in initSettingsFiles because the local directory does not exits.
-        localDirectory = g.os_path_dirname(fileName)
-
-        #  Set the local leoSettings.leo file.
-        localConfigFile = g.os_path_join(localDirectory,'leoSettings.leo')
-        if not g.os_path_exists(localConfigFile):
-            localConfigFile = None
-
-        # Set the local myLeoSetting.leo file.
-        myLocalConfigFile = g.os_path_join(localDirectory,'myLeoSettings.leo')
-        if not g.os_path_exists(myLocalConfigFile):
-            myLocalConfigFile = None
-        #@nonl
-        #@-node:ekr.20061028082834:<< define localDirectory, localConfigFile & myLocalConfigFile >>
-        #@nl
-
-        # Init settings from leoSettings.leo and myLeoSettings.leo files.
-        for path,localFlag in (
-            (self.globalConfigFile,False),
-            (self.homeFile,False),
-            (localConfigFile,False),
-            (self.myGlobalConfigFile,False),
-            (self.myHomeConfigFile,False),
-            (self.machineConfigFile,False),
-            (myLocalConfigFile,False),
-            (fileName,True),
-        ):
-            if path and path.lower() not in seen:
-                seen.append(path.lower())
-                if verbose and not g.app.unitTesting and not self.silent and not g.app.batchMode:
-                    s = 'reading settings in %s' % path
-                    # This occurs early in startup, so use the following instead of g.es_print.
-                    s = g.toEncodedString(s,'ascii')
-                    print s
-                    g.app.logWaiting.append((s+'\n','blue'),)
-
-                c = self.openSettingsFile(path)
-                if c:
-                    self.updateSettings(c,localFlag)
-                    g.app.destroyWindow(c.frame)
-                    self.write_recent_files_as_needed = c.config.getBool('write_recent_files_as_needed')
-                    self.setIvarsFromSettings(c)
-        self.readRecentFiles(localConfigFile)
-        self.inited = True
-        self.setIvarsFromSettings(None)
-    #@+node:ekr.20041117085625:g.app.config.openSettingsFile
-    def openSettingsFile (self,path):
-
-        theFile,isZipped = g.openLeoOrZipFile(path)
-        if not theFile: return None
-
-        # Similar to g.openWithFileName except it uses a null gui.
-        # Changing g.app.gui here is a major hack.
-        oldGui = g.app.gui
-        g.app.gui = leoGui.nullGui("nullGui")
-        c,frame = g.app.newLeoCommanderAndFrame(
-            fileName=path,relativeFileName=None,
-            initEditCommanders=False,updateRecentFiles=False)
-        frame.log.enable(False)
-        c.setLog()
-        g.app.lockLog()
-        ok = frame.c.fileCommands.open(
-            theFile,path,readAtFileNodesFlag=False,silent=True) # closes theFile.
-        g.app.unlockLog()
-        frame.openDirectory = g.os_path_dirname(path)
-        g.app.gui = oldGui
-        return ok and c
-    #@-node:ekr.20041117085625:g.app.config.openSettingsFile
-    #@+node:ekr.20051013161232:g.app.config.updateSettings
-    def updateSettings (self,c,localFlag):
-
-        d = self.readSettings(c)
-
-        if d:
-            d['_hash'] = theHash = c.hash()
-            if localFlag:
-                self.localOptionsDict[theHash] = d
-            else:
-                self.localOptionsList.insert(0,d)
-
-        if 0: # Good trace.
-            if localFlag:
-                g.trace(c.fileName())
-                g.trace(d and d.keys())
-    #@-node:ekr.20051013161232:g.app.config.updateSettings
-    #@-node:ekr.20041120064303:g.app.config.readSettingsFiles & helpers
-    #@+node:ekr.20041117083857.1:g.app.config.readSettings
-    # Called to read all leoSettings.leo files.
-    # Also called when opening an .leo file to read @settings tree.
-
-    def readSettings (self,c):
-
-        """Read settings from a file that may contain an @settings tree."""
-
-        # g.trace(c.fileName())
-
-        # Create a settings dict for c for set()
-        if c and self.localOptionsDict.get(c.hash()) is None:
-            self.localOptionsDict[c.hash()] = {}
-
-        parser = settingsTreeParser(c)
-        d = parser.traverse()
-
-        return d
-    #@-node:ekr.20041117083857.1:g.app.config.readSettings
-    #@-node:ekr.20041117093246:Scanning @settings (g.app.config)
-    #@+node:ekr.20050424114937.1:Reading and writing .leoRecentFiles.txt (g.app.config)
-    #@+node:ekr.20070224115832:readRecentFiles & helpers
-    def readRecentFiles (self,localConfigFile):
-
-        '''Read all .leoRecentFiles.txt files.'''
-
-        # The order of files in this list affects the order of the recent files list.
-        seen = [] 
-        localConfigPath = g.os_path_dirname(localConfigFile)
-        for path in (
-            g.app.homeDir,
-            g.app.globalConfigDir,
-            localConfigPath,
-        ):
-            if path and path not in seen:
-                ok = self.readRecentFilesFile(path)
-                if ok: seen.append(path)
-        if not seen and self.write_recent_files_as_needed:
-            self.createRecentFiles()
-    #@nonl
-    #@+node:ekr.20061010121944:createRecentFiles
-    def createRecentFiles (self):
-
-        '''Trye to reate .leoRecentFiles.txt in
-        - the users home directory first,
-        - Leo's config directory second.'''
-
-        for theDir in (g.app.homeDir,g.app.globalConfigDir):
-            if theDir:
-                try:
-                    fileName = g.os_path_join(theDir,'.leoRecentFiles.txt')
-                    f = file(fileName,'w')
-                    f.close()
-                    g.es_print('created',fileName,color='red')
-                    return
-                except Exception:
-                    g.es_print('can not create',fileName,color='red')
-                    g.es_exception()
-    #@nonl
-    #@-node:ekr.20061010121944:createRecentFiles
-    #@+node:ekr.20050424115658:readRecentFilesFile
-    def readRecentFilesFile (self,path):
-
-        fileName = g.os_path_join(path,'.leoRecentFiles.txt')
-        ok = g.os_path_exists(fileName)
-        if ok:
-            if not g.unitTesting and not self.silent:
-                print ('reading %s' % fileName)
-            lines = file(fileName).readlines()
-            if lines and self.munge(lines[0])=='readonly':
-                lines = lines[1:]
-            if lines:
-                lines = [g.toUnicode(g.os_path_normpath(line),'utf-8') for line in lines]
-                self.appendToRecentFiles(lines)
-
-        return ok
-    #@nonl
-    #@-node:ekr.20050424115658:readRecentFilesFile
-    #@-node:ekr.20070224115832:readRecentFiles & helpers
-    #@+node:ekr.20050424114937.2:writeRecentFilesFile & helper
-    recentFileMessageWritten = False
-
-    def writeRecentFilesFile (self,c):
-
-        '''Write the appropriate .leoRecentFiles.txt file.'''
-
-        tag = '.leoRecentFiles.txt'
-
-        if g.app.unitTesting:
-            return
-
-        localFileName = c.fileName()
-        if localFileName:
-            localPath,junk = g.os_path_split(localFileName)
-        else:
-            localPath = None
-
-        written = False
-        for path in (localPath,g.app.globalConfigDir,g.app.homeDir):
-            if path:
-                fileName = g.os_path_join(path,tag)
-                if g.os_path_exists(fileName):
-                    if not self.recentFileMessageWritten:
-                        print ('wrote recent file: %s' % fileName)
-                        written = True
-                    self.writeRecentFilesFileHelper(fileName)
-                    # Bug fix: Leo 4.4.6: write *all* recent files.
-
-        if written:
-            self.recentFileMessageWritten = True
-        else:
-            pass # g.trace('----- not found: %s' % g.os_path_join(localPath,tag))
-    #@+node:ekr.20050424131051:writeRecentFilesFileHelper
-    def writeRecentFilesFileHelper (self,fileName):
-        # g.trace(fileName)
-
-        # Don't update the file if it begins with read-only.
-        theFile = None
-        try:
-            theFile = file(fileName)
-            lines = theFile.readlines()
-            if lines and self.munge(lines[0])=='readonly':
-                # g.trace('read-only: %s' %fileName)
-                return
-        except IOError:
-            # The user may have erased a file.  Not an error.
-            if theFile: theFile.close()
-
-        theFile = None
-        try:
-            # g.trace('writing',fileName)
-            theFile = file(fileName,'w')
-            if self.recentFiles:
-                lines = [g.toEncodedString(line,'utf-8') for line in self.recentFiles]
-                theFile.write('\n'.join(lines))
-                # g.trace(fileName,'lines\n%s' % lines)
-            else:
-                theFile.write('\n')
-
-        except IOError:
-            # The user may have erased a file.  Not an error.
-            pass
-
-        except Exception:
-            g.es('unexpected exception writing',fileName,color='red')
-            g.es_exception()
-
-        if theFile:
-            theFile.close()
-    #@-node:ekr.20050424131051:writeRecentFilesFileHelper
-    #@-node:ekr.20050424114937.2:writeRecentFilesFile & helper
-    #@-node:ekr.20050424114937.1:Reading and writing .leoRecentFiles.txt (g.app.config)
-    #@+node:ekr.20070418073400:g.app.config.printSettings & helper
-    def printSettings (self,c):
-
-        '''Prints the value of every setting, except key bindings and commands and open-with tables.
-        The following letters indicate where the active setting came from:
-
-        - D indicates default settings.
-        - F indicates the file being loaded,
-        - L indicates leoSettings.leo,
-        - M indicates myLeoSettings.leo,
-        '''
-
-        settings = {} # Keys are setting names, values are (letter,val)
-
-        if c:
-            d = self.localOptionsDict.get(c.hash())
-            self.printSettingsHelper(settings,d,letter='[F]')
-
-        for d in self.localOptionsList:
-            self.printSettingsHelper(settings,d)
-
-        for d in self.dictList:
-            self.printSettingsHelper(settings,d)
-
-        keys = settings.keys() ; keys.sort()
-        for key in keys:
-            data = settings.get(key)
-            letter,val = data
-            print '%45s = %s %s' % (key,letter,val)
-            g.es('','%s %s = %s' % (letter,key,val))
-    #@nonl
-    #@+node:ekr.20070418075804:printSettingsHelper
-    def printSettingsHelper(self,settings,d,letter=None):
-
-        suppressKind = ('shortcut','shortcuts','openwithtable')
-        suppressKeys = (None,'_hash','shortcut')
-
-        if d:
-            #@        << set letter >>
-            #@+node:ekr.20070418084502:<< set letter >>
-            theHash = d.get('_hash').lower()
-
-            if letter:
-                pass
-            elif theHash.endswith('myleosettings.leo'):
-                letter = '[M]'
-            elif theHash.endswith('leosettings.leo'):
-                letter = ' ' * 3
-            else:
-                letter = '[D]'
-
-            # g.trace(letter,theHash)
-            #@nonl
-            #@-node:ekr.20070418084502:<< set letter >>
-            #@nl
-            for key in d.keys():
-                if key not in suppressKeys and key not in settings.keys():
-                    bunch = d.get(key)
-                    if bunch.kind not in suppressKind:
-                        settings[key] = (letter,bunch.val)
-    #@nonl
-    #@-node:ekr.20070418075804:printSettingsHelper
-    #@-node:ekr.20070418073400:g.app.config.printSettings & helper
-    #@-others
-#@-node:ekr.20041119203941:class configClass
-#@+node:ekr.20041119203941.3:class settingsTreeParser (parserBaseClass)
-class settingsTreeParser (parserBaseClass):
-
-    '''A class that inits settings found in an @settings tree.
-
-    Used by read settings logic.'''
-
-    #@    @+others
-    #@+node:ekr.20041119204103:ctor
-    def __init__ (self,c):
-
-        # Init the base class.
-        parserBaseClass.__init__(self,c)
-    #@-node:ekr.20041119204103:ctor
-    #@+node:ekr.20041119204714:visitNode (settingsTreeParser)
-    def visitNode (self,p):
-
-        """Init any settings found in node p."""
-
-        # g.trace(p.headString())
-
-        munge = g.app.config.munge
-
-        kind,name,val = self.parseHeadline(p.headString())
-        kind = munge(kind)
-
-        if kind is None: # Not an @x node. (New in Leo 4.4.4)
-            pass
-        if kind == "settings":
-            pass
-        elif kind in self.basic_types and val in (u'None',u'none','None','none','',None):
-            # None is valid for all basic types.
-            self.set(p,kind,name,None)
-        elif kind in self.control_types or kind in self.basic_types:
-            f = self.dispatchDict.get(kind)
-            if f:
-                try:
-                    return f(p,kind,name,val)
-                except Exception:
-                    g.es_exception()
-            else:
-                print "*** no handler",kind
-
-        return None
-    #@-node:ekr.20041119204714:visitNode (settingsTreeParser)
-    #@-others
-#@-node:ekr.20041119203941.3:class settingsTreeParser (parserBaseClass)
-#@-others
-#@-node:ekr.20041117062700:@thin leoConfig.py
-#@-leo
->>>>>>> cd6dcbf8
+#@+leo-ver=4-thin
+#@+node:ekr.20041117062700:@thin leoConfig.py
+#@@language python
+#@@tabwidth -4
+#@@pagewidth 80
+
+#@<< imports >>
+#@+node:ekr.20041227063801:<< imports >>
+import leoGlobals as g
+import leoGui
+
+import sys
+#@-node:ekr.20041227063801:<< imports >>
+#@nl
+
+#@<< class parserBaseClass >>
+#@+node:ekr.20041119203941.2:<< class parserBaseClass >>
+class parserBaseClass:
+
+    """The base class for settings parsers."""
+
+    #@    << parserBaseClass data >>
+    #@+node:ekr.20041121130043:<< parserBaseClass data >>
+    # These are the canonicalized names.  Case is ignored, as are '_' and '-' characters.
+
+    basic_types = [
+        # Headlines have the form @kind name = var
+        'bool','color','directory','int','ints',
+        'float','path','ratio','shortcut','string','strings']
+
+    control_types = [
+        'abbrev','buttons','commands','data','enabledplugins','font',
+        'if','ifgui','ifhostname','ifplatform','ignore','mode',
+        'openwith','page','settings','shortcuts',
+        'buttons','menus', # New in Leo 4.4.4.
+        'popup', # New in Leo 4.4.8.
+        ]
+
+    # Keys are settings names, values are (type,value) tuples.
+    settingsDict = {}
+    #@-node:ekr.20041121130043:<< parserBaseClass data >>
+    #@nl
+
+    #@    @+others
+    #@+node:ekr.20041119204700: ctor (parserBaseClass)
+    def __init__ (self,c):
+
+        self.c = c
+        self.recentFiles = [] # List of recent files.
+        self.shortcutsDict = {}
+            # Keys are cononicalized shortcut names, values are bunches.
+        self.openWithList = []
+            # A list of dicts containing 'name','shortcut','command' keys.
+
+        # Keys are canonicalized names.
+        self.dispatchDict = {
+            'abbrev':       self.doAbbrev, # New in 4.4.1 b2.
+            'bool':         self.doBool,
+            'buttons':      self.doButtons, # New in 4.4.4
+            'color':        self.doColor,
+            'commands':     self.doCommands, # New in 4.4.8.
+            'data':         self.doData, # New in 4.4.6
+            'directory':    self.doDirectory,
+            'enabledplugins': self.doEnabledPlugins,
+            'font':         self.doFont,
+            'if':           self.doIf,
+            # 'ifgui':        self.doIfGui,  # Removed in 4.4 b3.
+            'ifhostname':   self.doIfHostname,
+            'ifplatform':   self.doIfPlatform,
+            'ignore':       self.doIgnore,
+            'int':          self.doInt,
+            'ints':         self.doInts,
+            'float':        self.doFloat,
+            'menus':        self.doMenus, # New in 4.4.4
+
+            'popup': self.doPopup, # New in 4.4.8
+
+            'mode':         self.doMode, # New in 4.4b1.
+            'openwith':     self.doOpenWith, # New in 4.4.3 b1.
+            'path':         self.doPath,
+            'page':         self.doPage,
+            'ratio':        self.doRatio,
+            # 'shortcut':     self.doShortcut, # Removed in 4.4.1 b1.
+            'shortcuts':    self.doShortcuts,
+            'string':       self.doString,
+            'strings':      self.doStrings,
+        }
+    #@-node:ekr.20041119204700: ctor (parserBaseClass)
+    #@+node:ekr.20060102103625:createModeCommand
+    def createModeCommand (self,name,modeDict):
+
+        commandName = 'enter-' + name
+        commandName = commandName.replace(' ','-')
+
+        # g.trace(name,len(modeDict.keys()))
+
+        # Save the info for k.finishCreate and k.makeAllBindings.
+        d = g.app.config.modeCommandsDict
+
+        # New in 4.4.1 b2: silently allow redefinitions of modes.
+        d [commandName] = modeDict
+    #@-node:ekr.20060102103625:createModeCommand
+    #@+node:ekr.20041120103012:error
+    def error (self,s):
+
+        print s
+
+        # Does not work at present because we are using a null Gui.
+        g.es(s,color="blue")
+    #@-node:ekr.20041120103012:error
+    #@+node:ekr.20041120094940:kind handlers (parserBaseClass)
+    #@+node:ekr.20060608221203:doAbbrev
+    def doAbbrev (self,p,kind,name,val):
+
+        d = {}
+        s = p.bodyString()
+        lines = g.splitLines(s)
+        for line in lines:
+            line = line.strip()
+            if line and not g.match(line,0,'#'):
+                name,val = self.parseAbbrevLine(line)
+                if name: d [val] = name
+
+        self.set (p,'abbrev','abbrev',d)
+    #@-node:ekr.20060608221203:doAbbrev
+    #@+node:ekr.20041120094940.1:doBool
+    def doBool (self,p,kind,name,val):
+
+        if val in ('True','true','1'):
+            self.set(p,kind,name,True)
+        elif val in ('False','false','0'):
+            self.set(p,kind,name,False)
+        else:
+            self.valueError(p,kind,name,val)
+    #@-node:ekr.20041120094940.1:doBool
+    #@+node:ekr.20070925144337:doButtons
+    def doButtons (self,p,kind,name,val):
+
+        '''Handle an @buttons tree.'''
+
+        # __pychecker__ = '--no-argsused' # kind,name,val not used.
+
+        aList = [] ; c = self.c ; tag = '@button'
+        for p in p.subtree_with_unique_tnodes_iter():
+            h = p.headString()
+            if g.match_word(h,0,tag):
+                # We can not assume that p will be valid when it is used.
+                script = g.getScript(c,p,useSelectedText=False,forcePythonSentinels=True,useSentinels=True)
+                aList.append((p.headString(),script),)
+
+        # g.trace(g.listToString([h for h,script in aList]))
+
+        # This setting is handled differently from most other settings,
+        # because the last setting must be retrieved before any commander exists.
+        g.app.config.atCommonButtonsList = aList
+        g.app.config.buttonsFileName = c and c.shortFileName() or '<no settings file>'
+
+    #@-node:ekr.20070925144337:doButtons
+    #@+node:ekr.20080312071248.6:doCommands
+    def doCommands (self,p,kind,name,val):
+
+        '''Handle an @commands tree.'''
+
+        # __pychecker__ = '--no-argsused' # kind,name,val not used.
+
+        aList = [] ; c = self.c ; tag = '@command'
+        for p in p.subtree_iter():
+            h = p.headString()
+            if g.match_word(h,0,tag):
+                # We can not assume that p will be valid when it is used.
+                script = g.getScript(c,p,useSelectedText=False,forcePythonSentinels=True,useSentinels=True)
+                aList.append((p.headString(),script),)
+
+        # g.trace(g.listToString(aList))
+
+        # This setting is handled differently from most other settings,
+        # because the last setting must be retrieved before any commander exists.
+        g.app.config.atCommonCommandsList = aList
+
+
+    #@-node:ekr.20080312071248.6:doCommands
+    #@+node:ekr.20041120094940.2:doColor
+    def doColor (self,p,kind,name,val):
+
+        # At present no checking is done.
+        val = val.lstrip('"').rstrip('"')
+        val = val.lstrip("'").rstrip("'")
+
+        self.set(p,kind,name,val)
+    #@-node:ekr.20041120094940.2:doColor
+    #@+node:ekr.20071214140900:doData
+    def doData (self,p,kind,name,val):
+
+        s = p.bodyString()
+        lines = g.splitLines(s)
+        data = [z.strip() for z in lines if z.strip() and not z.startswith('#')]
+
+        self.set(p,kind,name,data)
+    #@-node:ekr.20071214140900:doData
+    #@+node:ekr.20041120094940.3:doDirectory & doPath
+    def doDirectory (self,p,kind,name,val):
+
+        # At present no checking is done.
+        self.set(p,kind,name,val)
+
+    doPath = doDirectory
+    #@-node:ekr.20041120094940.3:doDirectory & doPath
+    #@+node:ekr.20070224075914:doEnabledPlugins
+    def doEnabledPlugins (self,p,kind,name,val):
+
+        # __pychecker__ = '--no-argsused' # kind,name,val not used.
+
+        c = self.c
+        s = p.bodyString()
+
+        # This setting is handled differently from all other settings,
+        # because the last setting must be retrieved before any commander exists.
+
+        # g.trace('len(s)',len(s))
+
+        # Set the global config ivars.
+        g.app.config.enabledPluginsString = s
+        g.app.config.enabledPluginsFileName = c and c.shortFileName() or '<no settings file>'
+    #@-node:ekr.20070224075914:doEnabledPlugins
+    #@+node:ekr.20041120094940.6:doFloat
+    def doFloat (self,p,kind,name,val):
+
+        try:
+            val = float(val)
+            self.set(p,kind,name,val)
+        except ValueError:
+            self.valueError(p,kind,name,val)
+    #@-node:ekr.20041120094940.6:doFloat
+    #@+node:ekr.20041120094940.4:doFont
+    def doFont (self,p,kind,name,val):
+
+        # __pychecker__ = '--no-argsused' # kind not used.
+
+        d = self.parseFont(p)
+
+        # Set individual settings.
+        for key in ('family','size','slant','weight'):
+            data = d.get(key)
+            if data is not None:
+                name,val = data
+                setKind = key
+                self.set(p,setKind,name,val)
+    #@-node:ekr.20041120094940.4:doFont
+    #@+node:ekr.20041120103933:doIf
+    def doIf(self,p,kind,name,val):
+
+        # __pychecker__ = '--no-argsused' # args not used.
+
+        g.trace("'if' not supported yet")
+        return None
+    #@-node:ekr.20041120103933:doIf
+    #@+node:ekr.20041121125416:doIfGui
+    #@+at 
+    #@nonl
+    # Alas, @if-gui can't be made to work. The problem is that plugins can set
+    # g.app.gui, but plugins need settings so the leoSettings.leo files must 
+    # be parsed
+    # before g.app.gui.guiName() is known.
+    #@-at
+    #@@c
+
+    if 0:
+
+        def doIfGui (self,p,kind,name,val):
+
+            # __pychecker__ = '--no-argsused' # args not used.
+
+            # g.trace(repr(name))
+
+            if not g.app.gui or not g.app.gui.guiName():
+                s = '@if-gui has no effect: g.app.gui not defined yet'
+                g.es_print(s,color='blue')
+                return "skip"
+            elif g.app.gui.guiName().lower() == name.lower():
+                return None
+            else:
+                return "skip"
+    #@-node:ekr.20041121125416:doIfGui
+    #@+node:dan.20080410121257.2:doIfHostname
+    def doIfHostname (self,p,kind,name,val):
+        """headline: @ifhostname bob,!harry,joe
+
+        Logical AND with the comma-separated list of host names, NO SPACES.
+
+        descends this node iff:
+            h = os.environ('HOSTNAME')
+            h == 'bob' and h != 'harry' and h == 'joe'"""
+
+        __pychecker__ = '--no-argsused' # args not used.
+
+        h = g.computeMachineName()
+        names = name.split(',')
+
+        for n in names:
+            if (n[0] == '!' and h == n[1:]) or (h != n):
+                # g.trace('skipping', name)
+                return 'skip'
+
+        return None
+
+    #@-node:dan.20080410121257.2:doIfHostname
+    #@+node:ekr.20041120104215:doIfPlatform
+    def doIfPlatform (self,p,kind,name,val):
+
+        # __pychecker__ = '--no-argsused' # args not used.
+
+        # g.trace(sys.platform,repr(name))
+
+        if sys.platform.lower() == name.lower():
+            return None
+        else:
+            return "skip"
+    #@-node:ekr.20041120104215:doIfPlatform
+    #@+node:ekr.20041120104215.1:doIgnore
+    def doIgnore(self,p,kind,name,val):
+
+        return "skip"
+    #@-node:ekr.20041120104215.1:doIgnore
+    #@+node:ekr.20041120094940.5:doInt
+    def doInt (self,p,kind,name,val):
+
+        try:
+            val = int(val)
+            self.set(p,kind,name,val)
+        except ValueError:
+            self.valueError(p,kind,name,val)
+    #@-node:ekr.20041120094940.5:doInt
+    #@+node:ekr.20041217132253:doInts
+    def doInts (self,p,kind,name,val):
+
+        '''We expect either:
+        @ints [val1,val2,...]aName=val
+        @ints aName[val1,val2,...]=val'''
+
+        name = name.strip() # The name indicates the valid values.
+        i = name.find('[')
+        j = name.find(']')
+
+        # g.trace(kind,name,val)
+
+        if -1 < i < j:
+            items = name[i+1:j]
+            items = items.split(',')
+            name = name[:i]+name[j+1:].strip()
+            # g.trace(name,items)
+            try:
+                items = [int(item.strip()) for item in items]
+            except ValueError:
+                items = []
+                self.valueError(p,'ints[]',name,val)
+                return
+            kind = "ints[%s]" % (','.join([str(item) for item in items]))
+            try:
+                val = int(val)
+            except ValueError:
+                self.valueError(p,'int',name,val)
+                return
+            if val not in items:
+                self.error("%d is not in %s in %s" % (val,kind,name))
+                return
+
+            # g.trace(repr(kind),repr(name),val)
+
+            # At present no checking is done.
+            self.set(p,kind,name,val)
+    #@-node:ekr.20041217132253:doInts
+    #@+node:ekr.20070925144337.2:doMenus & helper
+    def doMenus (self,p,kind,name,val):
+
+        # __pychecker__ = '--no-argsused' # kind,name,val not used.
+
+        c = self.c ; aList = [] ; tag = '@menu'
+        p = p.copy() ; after = p.nodeAfterTree()
+        while p and p != after:
+            h = p.headString()
+            if g.match_word(h,0,tag):
+                name = h[len(tag):].strip()
+                if name:
+                    for z in aList:
+                        name2,junk,junk = z
+                        if name2 == name:
+                            self.error('Replacing previous @menu %s' % (name))
+                            break
+                    aList2 = []
+                    kind = '%s %s' % (tag,name)
+                    self.doItems(p,aList2)
+                    aList.append((kind,aList2,None),)
+                    p.moveToNodeAfterTree()
+                else:
+                    p.moveToThreadNext()
+            else:
+                p.moveToThreadNext()
+
+        # This setting is handled differently from most other settings,
+        # because the last setting must be retrieved before any commander exists.
+        # self.dumpMenuList(aList)
+        # g.trace(g.listToString(aList))
+        # g.es_print('creating menu from',c.shortFileName(),color='blue')
+        g.app.config.menusList = aList
+        g.app.config.menusFileName = c and c.shortFileName() or '<no settings file>'
+    #@+node:ekr.20070926141716:doItems
+    def doItems (self,p,aList):
+
+        p = p.copy() ; after = p.nodeAfterTree()
+        p.moveToThreadNext()
+        while p and p != after:
+            h = p.headString()
+            for tag in ('@menu','@item'):
+                if g.match_word(h,0,tag):
+                    itemName = h[len(tag):].strip()
+                    if itemName:
+                        if tag == '@menu':
+                            aList2 = []
+                            kind = '%s %s' % (tag,itemName)
+                            self.doItems(p,aList2)
+                            aList.append((kind,aList2,None),)
+                            p.moveToNodeAfterTree()
+                            break
+                        else:
+                            kind = tag
+                            head = itemName
+                            body = p.bodyString()
+                            aList.append((kind,head,body),)
+                            p.moveToThreadNext()
+                            break
+            else:
+                # g.trace('***skipping***',p.headString())
+                p.moveToThreadNext()
+    #@nonl
+    #@-node:ekr.20070926141716:doItems
+    #@+node:ekr.20070926142312:dumpMenuList
+    def dumpMenuList (self,aList,level=0):
+
+        for z in aList:
+            kind,val,val2 = z
+            if kind == '@item':
+                g.trace(level,kind,val,val2)
+            else:
+                print
+                g.trace(level,kind,'...')
+                self.dumpMenuList(val,level+1)
+    #@nonl
+    #@-node:ekr.20070926142312:dumpMenuList
+    #@-node:ekr.20070925144337.2:doMenus & helper
+    #@+node:ekr.20060102103625.1:doMode (ParserBaseClass)
+    def doMode(self,p,kind,name,val):
+
+        '''Parse an @mode node and create the enter-<name>-mode command.'''
+
+        # __pychecker__ = '--no-argsused' # val not used.
+
+        c = self.c ; k = c.k
+
+        # g.trace('%20s' % (name),c.fileName())
+        #@    << Compute modeName >>
+        #@+node:ekr.20060618110649:<< Compute modeName >>
+        name = name.strip().lower()
+        j = name.find(' ')
+        if j > -1: name = name[:j]
+        if name.endswith('mode'):
+            name = name[:-4].strip()
+        if name.endswith('-'):
+            name = name[:-1]
+        modeName = name + '-mode'
+        #@-node:ekr.20060618110649:<< Compute modeName >>
+        #@nl
+
+        # Create a local shortcutsDict.
+        old_d = self.shortcutsDict
+        d = self.shortcutsDict = {}
+
+        s = p.bodyString()
+        lines = g.splitLines(s)
+        for line in lines:
+            line = line.strip()
+            if line and not g.match(line,0,'#'):
+                name,bunch = self.parseShortcutLine(line)
+                if not name:
+                    # An entry command: put it in the special *entry-commands* key.
+                    aList = d.get('*entry-commands*',[])
+                    aList.append(bunch.entryCommandName)
+                    d ['*entry-commands*'] = aList
+                elif bunch is not None:
+                    # A regular shortcut.
+                    bunch.val = k.strokeFromSetting(bunch.val)
+                    bunch.pane = modeName
+                    bunchList = d.get(name,[])
+                    # Important: use previous bindings if possible.
+                    key2,bunchList2 = c.config.getShortcut(name)
+                    bunchList3 = [b for b in bunchList2 if b.pane != modeName]
+                    if bunchList3:
+                        # g.trace('inheriting',[b.val for b in bunchList3])
+                        bunchList.extend(bunchList3)
+                    bunchList.append(bunch)
+                    d [name] = bunchList
+                    self.set(p,"shortcut",name,bunchList)
+                    self.setShortcut(name,bunchList)
+
+        # Restore the global shortcutsDict.
+        self.shortcutsDict = old_d
+
+        # Create the command, but not any bindings to it.
+        self.createModeCommand(modeName,d)
+    #@-node:ekr.20060102103625.1:doMode (ParserBaseClass)
+    #@+node:ekr.20070411101643.1:doOpenWith (ParserBaseClass)
+    def doOpenWith (self,p,kind,name,val):
+
+        # g.trace('kind',kind,'name',name,'val',val,'c',self.c)
+
+        d = self.parseOpenWith(p)
+        d['name']=name
+        d['shortcut']=val
+        name = kind = 'openwithtable'
+        self.openWithList.append(d)
+        self.set(p,kind,name,self.openWithList)
+    #@-node:ekr.20070411101643.1:doOpenWith (ParserBaseClass)
+    #@+node:ekr.20041120104215.2:doPage
+    def doPage(self,p,kind,name,val):
+
+        pass # Ignore @page this while parsing settings.
+    #@-node:ekr.20041120104215.2:doPage
+    #@+node:ekr.20041121125741:doRatio
+    def doRatio (self,p,kind,name,val):
+
+        try:
+            val = float(val)
+            if 0.0 <= val <= 1.0:
+                self.set(p,kind,name,val)
+            else:
+                self.valueError(p,kind,name,val)
+        except ValueError:
+            self.valueError(p,kind,name,val)
+    #@-node:ekr.20041121125741:doRatio
+    #@+node:ekr.20041120105609:doShortcuts (ParserBaseClass)
+    def doShortcuts(self,p,kind,name,val,s=None):
+
+        # __pychecker__ = '--no-argsused' # kind,val.
+
+        # g.trace(self.c.fileName(),name)
+
+        c = self.c ; d = self.shortcutsDict
+        if s is None: s = p.bodyString()
+        lines = g.splitLines(s)
+        for line in lines:
+            line = line.strip()
+            if line and not g.match(line,0,'#'):
+                name,bunch = self.parseShortcutLine(line)
+                if bunch is not None:
+                    # A regular shortcut.
+                    bunchList = d.get(name,[])
+                    bunchList.append(bunch)
+                    d [name] = bunchList
+                    self.set(p,"shortcut",name,bunchList)
+                    self.setShortcut(name,bunchList)
+    #@-node:ekr.20041120105609:doShortcuts (ParserBaseClass)
+    #@+node:ekr.20041217132028:doString
+    def doString (self,p,kind,name,val):
+
+        # At present no checking is done.
+        self.set(p,kind,name,val)
+    #@-node:ekr.20041217132028:doString
+    #@+node:ekr.20041120094940.8:doStrings
+    def doStrings (self,p,kind,name,val):
+
+        '''We expect one of the following:
+        @strings aName[val1,val2...]=val
+        @strings [val1,val2,...]aName=val'''
+
+        name = name.strip()
+        i = name.find('[')
+        j = name.find(']')
+
+        if -1 < i < j:
+            items = name[i+1:j]
+            items = items.split(',')
+            items = [item.strip() for item in items]
+            name = name[:i]+name[j+1:].strip()
+            kind = "strings[%s]" % (','.join(items))
+            # g.trace(repr(kind),repr(name),val)
+
+            # At present no checking is done.
+            self.set(p,kind,name,val)
+    #@-node:ekr.20041120094940.8:doStrings
+    #@+node:bobjack.20080324141020.4:doPopup & helper
+    def doPopup (self,p,kind,name,val):
+
+        """
+        Handle @popup menu items in @settings trees.
+        """
+
+        # __pychecker__ = '--no-argsused' # kind, not used.
+
+        popupName = name
+        popupType = val
+
+        c = self.c ; aList = [] ; tag = '@menu'
+
+        #g.trace(p, kind, name, val, c)
+
+        aList = []
+        p = p.copy()
+        self.doPopupItems(p,aList)
+
+
+        if not hasattr(g.app.config, 'context_menus'):
+            g.app.config.context_menus = {}
+
+        #if popupName in g.app.config.context_menus:
+            #print '*** duplicate popup ***', popupName
+
+
+        g.app.config.context_menus[popupName] = aList
+    #@+node:bobjack.20080324141020.5:doPopupItems
+    def doPopupItems (self,p,aList):
+
+        p = p.copy() ; after = p.nodeAfterTree()
+        p.moveToThreadNext()
+        while p and p != after:
+            h = p.headString()
+            for tag in ('@menu','@item'):
+                if g.match_word(h,0,tag):
+                    itemName = h[len(tag):].strip()
+                    if itemName:
+                        if tag == '@menu':
+                            aList2 = []
+                            kind = '%s' % itemName
+                            body = p.bodyString()
+                            self.doPopupItems(p,aList2)
+                            aList.append((kind + '\n' + body, aList2),)
+                            p.moveToNodeAfterTree()
+                            break
+                        else:
+                            kind = tag
+                            head = itemName
+                            body = p.bodyString()
+                            aList.append((head,body),)
+                            p.moveToThreadNext()
+                            break
+            else:
+                # g.trace('***skipping***',p.headString())
+                p.moveToThreadNext()
+    #@nonl
+    #@-node:bobjack.20080324141020.5:doPopupItems
+    #@-node:bobjack.20080324141020.4:doPopup & helper
+    #@-node:ekr.20041120094940:kind handlers (parserBaseClass)
+    #@+node:ekr.20041124063257:munge
+    def munge(self,s):
+
+        return g.app.config.canonicalizeSettingName(s)
+    #@-node:ekr.20041124063257:munge
+    #@+node:ekr.20041119204700.2:oops
+    def oops (self):
+        print ("parserBaseClass oops:",
+            g.callers(),
+            "must be overridden in subclass")
+    #@-node:ekr.20041119204700.2:oops
+    #@+node:ekr.20041213082558:parsers
+    #@+node:ekr.20041213083651:fontSettingNameToFontKind
+    def fontSettingNameToFontKind (self,name):
+
+        s = name.strip()
+        if s:
+            for tag in ('_family','_size','_slant','_weight'):
+                if s.endswith(tag):
+                    return tag[1:]
+
+        return None
+    #@-node:ekr.20041213083651:fontSettingNameToFontKind
+    #@+node:ekr.20041213082558.1:parseFont & helper
+    def parseFont (self,p):
+
+        d = {
+            'comments': [],
+            'family': None,
+            'size': None,
+            'slant': None,
+            'weight': None,
+        }
+
+        s = p.bodyString()
+        lines = g.splitLines(s)
+
+        for line in lines:
+            self.parseFontLine(line,d)
+
+        comments = d.get('comments')
+        d['comments'] = '\n'.join(comments)
+
+        return d
+    #@+node:ekr.20041213082558.2:parseFontLine
+    def parseFontLine (self,line,d):
+
+        s = line.strip()
+        if not s: return
+
+        try:
+            s = str(s)
+        except UnicodeError:
+            pass
+
+        if g.match(s,0,'#'):
+            s = s[1:].strip()
+            comments = d.get('comments')
+            comments.append(s)
+            d['comments'] = comments
+        else:
+            # name is everything up to '='
+            i = s.find('=')
+            if i == -1:
+                name = s ; val = None
+            else:
+                name = s[:i].strip()
+                val = s[i+1:].strip()
+                val = val.lstrip('"').rstrip('"')
+                val = val.lstrip("'").rstrip("'")
+
+            fontKind = self.fontSettingNameToFontKind(name)
+            if fontKind:
+                d[fontKind] = name,val # Used only by doFont.
+    #@-node:ekr.20041213082558.2:parseFontLine
+    #@-node:ekr.20041213082558.1:parseFont & helper
+    #@+node:ekr.20041119205148:parseHeadline
+    def parseHeadline (self,s):
+
+        """Parse a headline of the form @kind:name=val
+        Return (kind,name,val)."""
+
+        kind = name = val = None
+
+        if g.match(s,0,'@'):
+            i = g.skip_id(s,1,chars='-')
+            kind = s[1:i].strip()
+            if kind:
+                # name is everything up to '='
+                j = s.find('=',i)
+                if j == -1:
+                    name = s[i:].strip()
+                else:
+                    name = s[i:j].strip()
+                    # val is everything after the '='
+                    val = s[j+1:].strip()
+
+        # g.trace("%50s %10s %s" %(name,kind,val))
+        return kind,name,val
+    #@-node:ekr.20041119205148:parseHeadline
+    #@+node:ekr.20070411101643.2:parseOpenWith & helper
+    def parseOpenWith (self,p):
+
+        d = {'command': None,}
+
+        s = p.bodyString()
+        lines = g.splitLines(s)
+
+        for line in lines:
+            self.parseOpenWithLine(line,d)
+
+        return d
+    #@+node:ekr.20070411101643.4:parseOpenWithLine
+    def parseOpenWithLine (self,line,d):
+
+        s = line.strip()
+        if not s: return
+
+        try:
+            s = str(s)
+        except UnicodeError:
+            pass
+
+        if not g.match(s,0,'#'):
+            d['command'] = s
+    #@-node:ekr.20070411101643.4:parseOpenWithLine
+    #@-node:ekr.20070411101643.2:parseOpenWith & helper
+    #@+node:ekr.20041120112043:parseShortcutLine (g.app.config)
+    def parseShortcutLine (self,s):
+
+        '''Parse a shortcut line.  Valid forms:
+
+        --> entry-command
+        settingName = shortcut
+        settingName ! paneName = shortcut
+        command-name -> mode-name = binding
+        command-name -> same = binding
+        '''
+
+        name = val = nextMode = None ; nextMode = 'none'
+        i = g.skip_ws(s,0)
+
+        if g.match(s,i,'-->'): # New in 4.4.1 b1: allow mode-entry commands.
+            j = g.skip_ws(s,i+3)
+            i = g.skip_id(s,j,'-')
+            entryCommandName = s[j:i]
+            return None,g.Bunch(entryCommandName=entryCommandName)
+
+        j = i
+        i = g.skip_id(s,j,'-') # New in 4.4: allow Emacs-style shortcut names.
+        name = s[j:i]
+        if not name: return None,None
+
+        # New in Leo 4.4b2.
+        i = g.skip_ws(s,i)
+        if g.match(s,i,'->'): # New in 4.4: allow pane-specific shortcuts.
+            j = g.skip_ws(s,i+2)
+            i = g.skip_id(s,j)
+            nextMode = s[j:i]
+
+        i = g.skip_ws(s,i)
+        if g.match(s,i,'!'): # New in 4.4: allow pane-specific shortcuts.
+            j = g.skip_ws(s,i+1)
+            i = g.skip_id(s,j)
+            pane = s[j:i]
+            if not pane.strip(): pane = 'all'
+        else: pane = 'all'
+
+        i = g.skip_ws(s,i)
+        if g.match(s,i,'='):
+            i = g.skip_ws(s,i+1)
+            val = s[i:]
+
+        # New in 4.4: Allow comments after the shortcut.
+        # Comments must be preceded by whitespace.
+        comment = ''
+        if val:
+            i = val.find('#')
+            if i > 0 and val[i-1] in (' ','\t'):
+                # comment = val[i:].strip()
+                val = val[:i].strip()
+
+        # g.trace(pane,name,val,s)
+        return name,g.bunch(nextMode=nextMode,pane=pane,val=val)
+    #@-node:ekr.20041120112043:parseShortcutLine (g.app.config)
+    #@+node:ekr.20060608222828:parseAbbrevLine (g.app.config)
+    def parseAbbrevLine (self,s):
+
+        '''Parse an abbreviation line:
+        command-name = abbreviation
+        return (command-name,abbreviation)
+        '''
+
+        i = j = g.skip_ws(s,0)
+        i = g.skip_id(s,i,'-') # New in 4.4: allow Emacs-style shortcut names.
+        name = s[j:i]
+        if not name: return None,None
+
+        i = g.skip_ws(s,i)
+        if not g.match(s,i,'='): return None,None
+
+        i = g.skip_ws(s,i+1)
+        val = s[i:].strip()
+        # Ignore comments after the shortcut.
+        i = val.find('#')
+        if i > -1: val = val[:i].strip()
+
+        if val: return name,val
+        else:   return None,None
+    #@-node:ekr.20060608222828:parseAbbrevLine (g.app.config)
+    #@-node:ekr.20041213082558:parsers
+    #@+node:ekr.20041120094940.9:set (parseBaseClass)
+    def set (self,p,kind,name,val):
+
+        """Init the setting for name to val."""
+
+        # __pychecker__ = '--no-argsused' # p used in subclasses, not here.
+
+        c = self.c ; key = self.munge(name)
+        # if kind and kind.startswith('setting'): g.trace("settingsParser %10s %15s %s" %(kind,val,name))
+        d = self.settingsDict
+        bunch = d.get(key)
+        if bunch:
+            # g.trace(key,bunch.val,bunch.path)
+            path = bunch.path
+            if g.os_path_abspath(c.mFileName) != g.os_path_abspath(path):
+                g.es("over-riding setting:",name,"from",path)
+
+        # N.B.  We can't use c here: it may be destroyed!
+        d [key] = g.Bunch(path=c.mFileName,kind=kind,val=val,tag='setting')
+
+    #@-node:ekr.20041120094940.9:set (parseBaseClass)
+    #@+node:ekr.20041227071423:setShortcut (ParserBaseClass)
+    def setShortcut (self,name,bunch):
+
+        c = self.c
+
+        # None is a valid value for val.
+        key = c.frame.menu.canonicalizeMenuName(name)
+        rawKey = key.replace('&','')
+        self.set(c,rawKey,"shortcut",bunch)
+
+        # g.trace(bunch.pane,rawKey,bunch.val)
+    #@-node:ekr.20041227071423:setShortcut (ParserBaseClass)
+    #@+node:ekr.20041119204700.1:traverse (parserBaseClass)
+    def traverse (self):
+
+        c = self.c
+
+        p = g.app.config.settingsRoot(c)
+        if not p:
+            # g.trace('no settings tree for %s' % c)
+            return None
+
+        self.settingsDict = {}
+        self.shortcutsDict = {}
+        after = p.nodeAfterTree()
+        while p and p != after:
+            result = self.visitNode(p)
+            # g.trace(result,p.headString())
+            if result == "skip":
+                # g.es_print('skipping settings in',p.headString(),color='blue')
+                p.moveToNodeAfterTree()
+            else:
+                p.moveToThreadNext()
+
+        return self.settingsDict
+    #@-node:ekr.20041119204700.1:traverse (parserBaseClass)
+    #@+node:ekr.20041120094940.10:valueError
+    def valueError (self,p,kind,name,val):
+
+        """Give an error: val is not valid for kind."""
+
+        # __pychecker__ = '--no-argsused' # p not used, but needed.
+
+        self.error("%s is not a valid %s for %s" % (val,kind,name))
+    #@-node:ekr.20041120094940.10:valueError
+    #@+node:ekr.20041119204700.3:visitNode (must be overwritten in subclasses)
+    def visitNode (self,p):
+
+        # __pychecker__ = '--no-argsused' # p not used, but needed.
+
+        self.oops()
+    #@-node:ekr.20041119204700.3:visitNode (must be overwritten in subclasses)
+    #@-others
+#@-node:ekr.20041119203941.2:<< class parserBaseClass >>
+#@nl
+
+#@+others
+#@+node:ekr.20041119203941:class configClass
+class configClass:
+    """A class to manage configuration settings."""
+    #@    << class data >>
+    #@+node:ekr.20041122094813:<<  class data >>
+    #@+others
+    #@+node:ekr.20041117062717.1:defaultsDict
+    #@+at 
+    #@nonl
+    # This contains only the "interesting" defaults.
+    # Ints and bools default to 0, floats to 0.0 and strings to "".
+    #@-at
+    #@@c
+
+    defaultBodyFontSize = g.choose(sys.platform=="win32",9,12)
+    defaultLogFontSize  = g.choose(sys.platform=="win32",8,12)
+    defaultMenuFontSize = g.choose(sys.platform=="win32",9,12)
+    defaultTreeFontSize = g.choose(sys.platform=="win32",9,12)
+
+    defaultsDict = {'_hash':'defaultsDict'}
+
+    defaultsData = (
+        # compare options...
+        ("ignore_blank_lines","bool",True),
+        ("limit_count","int",9),
+        ("print_mismatching_lines","bool",True),
+        ("print_trailing_lines","bool",True),
+        # find/change options...
+        ("search_body","bool",True),
+        ("whole_word","bool",True),
+        # Prefs panel.
+        # ("default_target_language","language","python"),
+        ("target_language","language","python"), # Bug fix: 6/20,2005.
+        ("tab_width","int",-4),
+        ("page_width","int",132),
+        ("output_doc_chunks","bool",True),
+        ("tangle_outputs_header","bool",True),
+        # Syntax coloring options...
+        # Defaults for colors are handled by leoColor.py.
+        ("color_directives_in_plain_text","bool",True),
+        ("underline_undefined_section_names","bool",True),
+        # Window options...
+        ("allow_clone_drags","bool",True),
+        ("body_pane_wraps","bool",True),
+        ("body_text_font_family","family","Courier"),
+        ("body_text_font_size","size",defaultBodyFontSize),
+        ("body_text_font_slant","slant","roman"),
+        ("body_text_font_weight","weight","normal"),
+        ("enable_drag_messages","bool",True),
+        ("headline_text_font_family","string",None),
+        ("headline_text_font_size","size",defaultLogFontSize),
+        ("headline_text_font_slant","slant","roman"),
+        ("headline_text_font_weight","weight","normal"),
+        ("log_text_font_family","string",None),
+        ("log_text_font_size","size",defaultLogFontSize),
+        ("log_text_font_slant","slant","roman"),
+        ("log_text_font_weight","weight","normal"),
+        ("initial_window_height","int",600),
+        ("initial_window_width","int",800),
+        ("initial_window_left","int",10),
+        ("initial_window_top","int",10),
+        ("initial_splitter_orientation","string","vertical"),
+        ("initial_vertical_ratio","ratio",0.5),
+        ("initial_horizontal_ratio","ratio",0.3),
+        ("initial_horizontal_secondary_ratio","ratio",0.5),
+        ("initial_vertical_secondary_ratio","ratio",0.7),
+        ("outline_pane_scrolls_horizontally","bool",False),
+        ("split_bar_color","color","LightSteelBlue2"),
+        ("split_bar_relief","relief","groove"),
+        ("split_bar_width","int",7),
+    )
+    #@-node:ekr.20041117062717.1:defaultsDict
+    #@+node:ekr.20041118062709:define encodingIvarsDict
+    encodingIvarsDict = {'_hash':'encodingIvarsDict'}
+
+    encodingIvarsData = (
+        ("default_at_auto_file_encoding","string","utf-8"),
+        ("default_derived_file_encoding","string","utf-8"),
+        ("new_leo_file_encoding","string","UTF-8"),
+            # Upper case for compatibility with previous versions.
+        ("tkEncoding","string",None),
+            # Defaults to None so it doesn't override better defaults.
+    )
+    #@-node:ekr.20041118062709:define encodingIvarsDict
+    #@+node:ekr.20041117072055:ivarsDict
+    # Each of these settings sets the corresponding ivar.
+    # Also, the c.configSettings settings class inits the corresponding commander ivar.
+    ivarsDict = {'_hash':'ivarsDict'}
+
+    ivarsData = (
+        ("at_root_bodies_start_in_doc_mode","bool",True),
+            # For compatibility with previous versions.
+        ("create_nonexistent_directories","bool",False),
+        ("output_initial_comment","string",""),
+            # "" for compatibility with previous versions.
+        ("output_newline","string","nl"),
+        ("page_width","int","132"),
+        ("read_only","bool",True),
+            # Make sure we don't alter an illegal leoConfig.txt file!
+        ("redirect_execute_script_output_to_log_pane","bool",False),
+        ("relative_path_base_directory","string","!"),
+        ("remove_sentinels_extension","string",".txt"),
+        ("save_clears_undo_buffer","bool",False),
+        ("stylesheet","string",None),
+        ("tab_width","int",-4),
+        ("target_language","language","python"), # Bug fix: added: 6/20/2005.
+        ("trailing_body_newlines","string","asis"),
+        ("use_plugins","bool",True),
+            # New in 4.3: use_plugins = True by default.
+        # use_pysco can not be set by 4.3:  config processing happens too late.
+            # ("use_psyco","bool",False),
+        ("undo_granularity","string","word"),
+            # "char","word","line","node"
+        ("write_strips_blank_lines","bool",False),
+    )
+    #@-node:ekr.20041117072055:ivarsDict
+    #@-others
+
+    # List of dictionaries to search.  Order not too important.
+    dictList = [ivarsDict,encodingIvarsDict,defaultsDict]
+
+    # Keys are commanders.  Values are optionsDicts.
+    localOptionsDict = {}
+
+    localOptionsList = []
+
+    # Keys are setting names, values are type names.
+    warningsDict = {} # Used by get() or allies.
+    #@-node:ekr.20041122094813:<<  class data >>
+    #@nl
+    #@    @+others
+    #@+node:ekr.20041117083202:Birth... (g.app.config)
+    #@+node:ekr.20041117062717.2:ctor (configClass)
+    def __init__ (self):
+
+        self.atCommonButtonsList = [] # List of info for common @buttons nodes.
+        self.atCommonCommandsList = [] # List of info for common @commands nodes.
+        self.buttonsFileName = ''
+        self.configsExist = False # True when we successfully open a setting file.
+        self.defaultFont = None # Set in gui.getDefaultConfigFont.
+        self.defaultFontFamily = None # Set in gui.getDefaultConfigFont.
+        self.enabledPluginsFileName = None
+        self.enabledPluginsString = '' 
+        self.globalConfigFile = None # Set in initSettingsFiles
+        self.homeFile = None # Set in initSettingsFiles
+        self.inited = False
+        self.menusList = []
+        self.menusFileName = ''
+        self.modeCommandsDict = {} # For use by @mode logic. Keys are command names, values are g.Bunches.
+        self.myGlobalConfigFile = None
+        self.myHomeConfigFile = None
+        self.machineConfigFile = None
+        self.recentFilesFiles = [] # List of g.Bunches describing .leoRecentFiles.txt files.
+        self.write_recent_files_as_needed = False # Will be set later.
+        self.silent = g.app.silentMode
+        # g.trace('c.config.silent',self.silent)
+
+        # Inited later...
+        self.panes = None
+        self.sc = None
+        self.tree = None
+
+        self.initDicts()
+        self.initIvarsFromSettings()
+        self.initSettingsFiles()
+        self.initRecentFiles()
+    #@-node:ekr.20041117062717.2:ctor (configClass)
+    #@+node:ekr.20041227063801.2:initDicts
+    def initDicts (self):
+
+        # Only the settings parser needs to search all dicts.
+        self.dictList = [self.defaultsDict]
+
+        for key,kind,val in self.defaultsData:
+            self.defaultsDict[self.munge(key)] = g.Bunch(
+                setting=key,kind=kind,val=val,tag='defaults')
+
+        for key,kind,val in self.ivarsData:
+            self.ivarsDict[self.munge(key)] = g.Bunch(
+                ivar=key,kind=kind,val=val,tag='ivars')
+
+        for key,kind,val in self.encodingIvarsData:
+            self.encodingIvarsDict[self.munge(key)] = g.Bunch(
+                ivar=key,kind=kind,encoding=val,tag='encodings')
+    #@-node:ekr.20041227063801.2:initDicts
+    #@+node:ekr.20041117065611.2:initIvarsFromSettings & helpers
+    def initIvarsFromSettings (self):
+
+        for ivar in self.encodingIvarsDict.keys():
+            if ivar != '_hash':
+                self.initEncoding(ivar)
+
+        for ivar in self.ivarsDict.keys():
+            if ivar != '_hash':
+                self.initIvar(ivar)
+    #@+node:ekr.20041117065611.1:initEncoding
+    def initEncoding (self,key):
+
+        '''Init g.app.config encoding ivars during initialization.'''
+
+        # N.B. The key is munged.
+        bunch = self.encodingIvarsDict.get(key)
+        encoding = bunch.encoding
+        ivar = bunch.ivar
+        # g.trace('g.app.config',ivar,encoding)
+        setattr(self,ivar,encoding)
+
+        if encoding and not g.isValidEncoding(encoding):
+            g.es("g.app.config: bad encoding:","%s: %s" % (ivar,encoding))
+    #@-node:ekr.20041117065611.1:initEncoding
+    #@+node:ekr.20041117065611:initIvar
+    def initIvar(self,key):
+
+        '''Init g.app.config ivars during initialization.
+
+        This does NOT init the corresponding commander ivars.
+
+        Such initing must be done in setIvarsFromSettings.'''
+
+        # N.B. The key is munged.
+        bunch = self.ivarsDict.get(key)
+        ivar = bunch.ivar # The actual name of the ivar.
+        val = bunch.val
+
+        # g.trace('g.app.config',ivar,key,val)
+        setattr(self,ivar,val)
+    #@-node:ekr.20041117065611:initIvar
+    #@-node:ekr.20041117065611.2:initIvarsFromSettings & helpers
+    #@+node:ekr.20041117083202.2:initRecentFiles
+    def initRecentFiles (self):
+
+        self.recentFiles = []
+    #@-node:ekr.20041117083202.2:initRecentFiles
+    #@+node:ekr.20041117083857:initSettingsFiles
+    def initSettingsFiles (self):
+
+        """Set self.globalConfigFile, self.homeFile, self.myGlobalConfigFile,
+        self.myHomeConfigFile, and self.machineConfigFile."""
+
+        settingsFile = 'leoSettings.leo'
+        mySettingsFile = 'myLeoSettings.leo'
+        machineConfigFile = g.computeMachineName() + 'LeoSettings.leo'
+
+        for ivar,theDir,fileName in (
+            ('globalConfigFile',    g.app.globalConfigDir,  settingsFile),
+            ('homeFile',            g.app.homeDir,          settingsFile),
+            ('myGlobalConfigFile',  g.app.globalConfigDir,  mySettingsFile),
+            #non-prefixed names take priority over prefixed names
+            ('myHomeConfigFile',    g.app.homeDir,          g.app.homeSettingsPrefix + mySettingsFile),
+            ('myHomeConfigFile',    g.app.homeDir,          mySettingsFile),
+            ('machineConfigFile',   g.app.homeDir,          g.app.homeSettingsPrefix + machineConfigFile),
+            ('machineConfigFile',   g.app.homeDir,          machineConfigFile),
+        ):
+            # The same file may be assigned to multiple ivars:
+            # readSettingsFiles checks for such duplications.
+            path = g.os_path_join(theDir,fileName)
+            if g.os_path_exists(path):
+                setattr(self,ivar,path)
+            #else:
+                #if the path does not exist, only set to None if the ivar isn't already set.
+                #dan: IMO, it's better to set the defaults to None in configClass.__init__().
+                #     This avoids the creation of ivars in odd (non __init__) places.
+                #setattr(self,ivar, getattr(self,ivar,None))
+        if 0:
+            g.trace('global file:',self.globalConfigFile)
+            g.trace('home file:',self.homeFile)
+            g.trace('myGlobal file:',self.myGlobalConfigFile)
+            g.trace('myHome file:',self.myHomeConfigFile)
+    #@nonl
+    #@-node:ekr.20041117083857:initSettingsFiles
+    #@-node:ekr.20041117083202:Birth... (g.app.config)
+    #@+node:ekr.20041117081009:Getters... (g.app.config)
+    #@+node:ekr.20041123070429:canonicalizeSettingName (munge)
+    def canonicalizeSettingName (self,name):
+
+        if name is None:
+            return None
+
+        name = name.lower()
+        for ch in ('-','_',' ','\n'):
+            name = name.replace(ch,'')
+
+        return g.choose(name,name,None)
+
+    munge = canonicalizeSettingName
+    #@-node:ekr.20041123070429:canonicalizeSettingName (munge)
+    #@+node:ekr.20041123092357:config.findSettingsPosition
+    # This was not used prior to Leo 4.5.
+
+    def findSettingsPosition (self,c,setting):
+
+        """Return the position for the setting in the @settings tree for c."""
+
+        munge = self.munge
+
+        root = self.settingsRoot(c)
+        if not root:
+            return c.nullPosition()
+
+        setting = munge(setting)
+
+        for p in root.subtree_iter():
+            #BJ munge will return None if a headstring is empty
+            h = munge(p.headString()) or ''
+            if h.startswith(setting):
+                return p.copy()
+
+        return c.nullPosition()
+    #@-node:ekr.20041123092357:config.findSettingsPosition
+    #@+node:ekr.20041117083141:get & allies (g.app.config)
+    def get (self,c,setting,kind):
+
+        """Get the setting and make sure its type matches the expected type."""
+
+        if c:
+            d = self.localOptionsDict.get(c.hash())
+            if d:
+                val,junk = self.getValFromDict(d,setting,kind)
+                if val is not None:
+                    # if setting == 'targetlanguage':
+                        # g.trace(c.shortFileName(),setting,val,g.callers())
+                    return val
+
+        for d in self.localOptionsList:
+            val,junk = self.getValFromDict(d,setting,kind)
+            if val is not None:
+                kind = d.get('_hash','<no hash>')
+                # if setting == 'targetlanguage':
+                    # g.trace(kind,setting,val,g.callers())
+                return val
+
+        for d in self.dictList:
+            val,junk = self.getValFromDict(d,setting,kind)
+            if val is not None:
+                kind = d.get('_hash','<no hash>')
+                # if setting == 'targetlanguage':
+                    # g.trace(kind,setting,val,g.callers())
+                return val
+
+        return None
+    #@+node:ekr.20041121143823:getValFromDict
+    def getValFromDict (self,d,setting,requestedType,warn=True):
+
+        '''Look up the setting in d. If warn is True, warn if the requested type
+        does not (loosely) match the actual type.
+        returns (val,exists)'''
+
+        bunch = d.get(self.munge(setting))
+        if not bunch: return None,False
+
+        # g.trace(setting,requestedType,bunch.toString())
+        val = bunch.val
+        if not self.typesMatch(bunch.kind,requestedType):
+            # New in 4.4: make sure the types match.
+            # A serious warning: one setting may have destroyed another!
+            # Important: this is not a complete test of conflicting settings:
+            # The warning is given only if the code tries to access the setting.
+            if warn:
+                g.es_print('warning: ignoring',bunch.kind,'',setting,'is not',requestedType,color='red')
+                g.es_print('there may be conflicting settings!',color='red')
+            return None, False
+        elif val in (u'None',u'none','None','none','',None):
+            return None, True # Exists, but is None
+        else:
+            # g.trace(setting,val)
+            return val, True
+    #@-node:ekr.20041121143823:getValFromDict
+    #@+node:ekr.20051015093141:typesMatch
+    def typesMatch (self,type1,type2):
+
+        '''
+        Return True if type1, the actual type, matches type2, the requeseted type.
+
+        The following equivalences are allowed:
+
+        - None matches anything.
+        - An actual type of string or strings matches anything.
+        - Shortcut matches shortcuts.
+        '''
+
+        shortcuts = ('shortcut','shortcuts',)
+
+        return (
+            type1 == None or type2 == None or
+            type1.startswith('string') or
+            type1 == 'int' and type2 == 'size' or
+            (type1 in shortcuts and type2 in shortcuts) or
+            type1 == type2
+        )
+    #@-node:ekr.20051015093141:typesMatch
+    #@-node:ekr.20041117083141:get & allies (g.app.config)
+    #@+node:ekr.20051011105014:exists (g.app.config)
+    def exists (self,c,setting,kind):
+
+        '''Return true if a setting of the given kind exists, even if it is None.'''
+
+        if c:
+            d = self.localOptionsDict.get(c.hash())
+            if d:
+                junk,found = self.getValFromDict(d,setting,kind)
+                if found: return True
+
+        for d in self.localOptionsList:
+            junk,found = self.getValFromDict(d,setting,kind)
+            if found: return True
+
+        for d in self.dictList:
+            junk,found = self.getValFromDict(d,setting,kind)
+            if found: return True
+
+        # g.trace('does not exist',setting,kind)
+        return False
+    #@-node:ekr.20051011105014:exists (g.app.config)
+    #@+node:ekr.20060608224112:getAbbrevDict
+    def getAbbrevDict (self,c):
+
+        """Search all dictionaries for the setting & check it's type"""
+
+        d = self.get(c,'abbrev','abbrev')
+        return d or {}
+    #@-node:ekr.20060608224112:getAbbrevDict
+    #@+node:ekr.20041117081009.3:getBool
+    def getBool (self,c,setting,default=None):
+
+        '''Return the value of @bool setting, or the default if the setting is not found.'''
+
+        val = self.get(c,setting,"bool")
+
+        if val in (True,False):
+            return val
+        else:
+            return default
+    #@-node:ekr.20041117081009.3:getBool
+    #@+node:ekr.20070926082018:getButtons
+    def getButtons (self):
+
+        '''Return a list of tuples (x,y) for common @button nodes.'''
+
+        return g.app.config.atCommonButtonsList
+    #@-node:ekr.20070926082018:getButtons
+    #@+node:ekr.20080312071248.7:getCommonCommands
+    def getCommonAtCommands (self):
+
+        '''Return the list of tuples (headline,script) for common @command nodes.'''
+
+        return g.app.config.atCommonCommandsList
+    #@-node:ekr.20080312071248.7:getCommonCommands
+    #@+node:ekr.20041122070339:getColor
+    def getColor (self,c,setting):
+
+        '''Return the value of @color setting.'''
+
+        return self.get(c,setting,"color")
+    #@-node:ekr.20041122070339:getColor
+    #@+node:ekr.20071214140900.1:getData
+    def getData (self,c,setting):
+
+        '''Return a list of non-comment strings in the body text of @data setting.'''
+
+        return self.get(c,setting,"data")
+    #@-node:ekr.20071214140900.1:getData
+    #@+node:ekr.20041117093009.1:getDirectory
+    def getDirectory (self,c,setting):
+
+        '''Return the value of @directory setting, or None if the directory does not exist.'''
+
+        theDir = self.getString(c,setting)
+
+        if g.os_path_exists(theDir) and g.os_path_isdir(theDir):
+             return theDir
+        else:
+            return None
+    #@-node:ekr.20041117093009.1:getDirectory
+    #@+node:ekr.20070224075914.1:getEnabledPlugins
+    def getEnabledPlugins (self):
+
+        '''Return the body text of the @enabled-plugins node.'''
+
+        return g.app.config.enabledPluginsString
+    #@-node:ekr.20070224075914.1:getEnabledPlugins
+    #@+node:ekr.20041117082135:getFloat
+    def getFloat (self,c,setting):
+
+        '''Return the value of @float setting.'''
+
+        val = self.get(c,setting,"float")
+        try:
+            val = float(val)
+            return val
+        except TypeError:
+            return None
+    #@-node:ekr.20041117082135:getFloat
+    #@+node:ekr.20041117062717.13:getFontFromParams (config)
+    def getFontFromParams(self,c,family,size,slant,weight,defaultSize=12):
+
+        """Compute a font from font parameters.
+
+        Arguments are the names of settings to be use.
+        Default to size=12, slant="roman", weight="normal".
+
+        Return None if there is no family setting so we can use system default fonts."""
+
+        family = self.get(c,family,"family")
+        if family in (None,""):
+            family = self.defaultFontFamily
+
+        size = self.get(c,size,"size")
+        if size in (None,0): size = defaultSize
+
+        slant = self.get(c,slant,"slant")
+        if slant in (None,""): slant = "roman"
+
+        weight = self.get(c,weight,"weight")
+        if weight in (None,""): weight = "normal"
+
+        # g.trace(g.callers(3),family,size,slant,weight,g.shortFileName(c.mFileName))
+
+        return g.app.gui.getFontFromParams(family,size,slant,weight)
+    #@-node:ekr.20041117062717.13:getFontFromParams (config)
+    #@+node:ekr.20041117081513:getInt
+    def getInt (self,c,setting):
+
+        '''Return the value of @int setting.'''
+
+        val = self.get(c,setting,"int")
+        try:
+            val = int(val)
+            return val
+        except TypeError:
+            return None
+    #@-node:ekr.20041117081513:getInt
+    #@+node:ekr.20041117093009.2:getLanguage
+    def getLanguage (self,c,setting):
+
+        '''Return the setting whose value should be a language known to Leo.'''
+
+        language = self.getString(c,setting)
+        # g.trace(setting,language)
+
+        return language
+    #@-node:ekr.20041117093009.2:getLanguage
+    #@+node:ekr.20070926070412:getMenusDict
+    def getMenusList (self):
+
+        '''Return the list of entries for the @menus tree.'''
+
+        return g.app.config.menusList
+    #@-node:ekr.20070926070412:getMenusDict
+    #@+node:ekr.20070411101643:getOpenWith
+    def getOpenWith (self,c):
+
+        '''Return a list of dictionaries corresponding to @openwith nodes.'''
+
+        val = self.get(c,'openwithtable','openwithtable')
+
+        return val
+    #@-node:ekr.20070411101643:getOpenWith
+    #@+node:ekr.20041122070752:getRatio
+    def getRatio (self,c,setting):
+
+        '''Return the value of @float setting.
+
+        Warn if the value is less than 0.0 or greater than 1.0.'''
+
+        val = self.get(c,setting,"ratio")
+        try:
+            val = float(val)
+            if 0.0 <= val <= 1.0:
+                return val
+            else:
+                return None
+        except TypeError:
+            return None
+    #@-node:ekr.20041122070752:getRatio
+    #@+node:ekr.20041117062717.11:getRecentFiles
+    def getRecentFiles (self):
+
+        '''Return the list of recently opened files.'''
+
+        return self.recentFiles
+    #@-node:ekr.20041117062717.11:getRecentFiles
+    #@+node:ekr.20041117062717.14:getShortcut (config)
+    def getShortcut (self,c,shortcutName):
+
+        '''Return rawKey,accel for shortcutName'''
+
+        key = c.frame.menu.canonicalizeMenuName(shortcutName)
+        key = key.replace('&','') # Allow '&' in names.
+
+        bunchList = self.get(c,key,"shortcut")
+        if bunchList:
+            bunchList = [bunch for bunch in bunchList
+                if bunch.val and bunch.val.lower() != 'none']
+            return key,bunchList
+        else:
+            return key,[]
+    #@-node:ekr.20041117062717.14:getShortcut (config)
+    #@+node:ekr.20041117081009.4:getString
+    def getString (self,c,setting):
+
+        '''Return the value of @string setting.'''
+
+        return self.get(c,setting,"string")
+    #@-node:ekr.20041117081009.4:getString
+    #@+node:ekr.20041117062717.17:setCommandsIvars (not used) (leoConfig.py: configClass)
+    #@-node:ekr.20041117062717.17:setCommandsIvars (not used) (leoConfig.py: configClass)
+    #@+node:ekr.20041120074536:settingsRoot
+    def settingsRoot (self,c):
+
+        '''Return the position of the @settings tree.'''
+
+        # g.trace(c,c.rootPosition())
+
+        for p in c.all_positions_with_unique_tnodes_iter():
+            if p.headString().rstrip() == "@settings":
+                return p.copy()
+        else:
+            return c.nullPosition()
+    #@-node:ekr.20041120074536:settingsRoot
+    #@-node:ekr.20041117081009:Getters... (g.app.config)
+    #@+node:ekr.20041118084146:Setters (g.app.config)
+    #@+node:ekr.20041118084146.1:set (g.app.config)
+    def set (self,c,setting,kind,val):
+
+        '''Set the setting.  Not called during initialization.'''
+
+        # if kind.startswith('setting'): g.trace(val)
+
+        found = False ;  key = self.munge(setting)
+        if c:
+            d = self.localOptionsDict.get(c.hash())
+            if d: found = True
+
+        if not found:
+            theHash = c.hash()
+            for d in self.localOptionsList:
+                hash2 = d.get('_hash')
+                if theHash == hash2:
+                    found = True ; break
+
+        if not found:
+            d = self.dictList [0]
+
+        d[key] = g.Bunch(setting=setting,kind=kind,val=val,tag='setting')
+
+        if 0:
+            dkind = d.get('_hash','<no hash: %s>' % c.hash())
+            g.trace(dkind,setting,kind,val)
+    #@-node:ekr.20041118084146.1:set (g.app.config)
+    #@+node:ekr.20041118084241:setString
+    def setString (self,c,setting,val):
+
+        self.set(c,setting,"string",val)
+    #@-node:ekr.20041118084241:setString
+    #@+node:ekr.20041228042224:setIvarsFromSettings (g.app.config)
+    def setIvarsFromSettings (self,c):
+
+        '''Init g.app.config ivars or c's ivars from settings.
+
+        - Called from readSettingsFiles with c = None to init g.app.config ivars.
+        - Called from c.__init__ to init corresponding commmander ivars.'''
+
+        # Ingore temporary commanders created by readSettingsFiles.
+        if not self.inited: return
+
+        # g.trace(c)
+        d = self.ivarsDict
+        for key in d:
+            if key != '_hash':
+                bunch = d.get(key)
+                if bunch:
+                    ivar = bunch.ivar # The actual name of the ivar.
+                    kind = bunch.kind
+                    val = self.get(c,key,kind) # Don't use bunch.val!
+                    if c:
+                        # g.trace("%20s %s = %s" % (g.shortFileName(c.mFileName),ivar,val))
+                        setattr(c,ivar,val)
+                    else:
+                        # g.trace("%20s %s = %s" % ('g.app.config',ivar,val))
+                        setattr(self,ivar,val)
+    #@-node:ekr.20041228042224:setIvarsFromSettings (g.app.config)
+    #@+node:ekr.20041201080436:appendToRecentFiles (g.app.config)
+    def appendToRecentFiles (self,files):
+
+        files = [theFile.strip() for theFile in files]
+
+        # g.trace(files)
+
+        def munge(name):
+            name = name or ''
+            return g.os_path_normpath(name).lower()
+
+        for name in files:
+            # Remove all variants of name.
+            for name2 in self.recentFiles[:]:
+                if munge(name) == munge(name2):
+                    self.recentFiles.remove(name2)
+
+            self.recentFiles.append(name)
+    #@-node:ekr.20041201080436:appendToRecentFiles (g.app.config)
+    #@-node:ekr.20041118084146:Setters (g.app.config)
+    #@+node:ekr.20041117093246:Scanning @settings (g.app.config)
+    #@+node:ekr.20041120064303:g.app.config.readSettingsFiles & helpers
+    def readSettingsFiles (self,fileName,verbose=True):
+
+        seen = []
+        self.write_recent_files_as_needed = False # Will be set later.
+        #@    << define localDirectory, localConfigFile & myLocalConfigFile >>
+        #@+node:ekr.20061028082834:<< define localDirectory, localConfigFile & myLocalConfigFile >>
+        # This can't be done in initSettingsFiles because the local directory does not exits.
+        localDirectory = g.os_path_dirname(fileName)
+
+        #  Set the local leoSettings.leo file.
+        localConfigFile = g.os_path_join(localDirectory,'leoSettings.leo')
+        if not g.os_path_exists(localConfigFile):
+            localConfigFile = None
+
+        # Set the local myLeoSetting.leo file.
+        myLocalConfigFile = g.os_path_join(localDirectory,'myLeoSettings.leo')
+        if not g.os_path_exists(myLocalConfigFile):
+            myLocalConfigFile = None
+        #@nonl
+        #@-node:ekr.20061028082834:<< define localDirectory, localConfigFile & myLocalConfigFile >>
+        #@nl
+
+        # Init settings from leoSettings.leo and myLeoSettings.leo files.
+        for path,localFlag in (
+            (self.globalConfigFile,False),
+            (self.homeFile,False),
+            (localConfigFile,False),
+            (self.myGlobalConfigFile,False),
+            (self.myHomeConfigFile,False),
+            (self.machineConfigFile,False),
+            (myLocalConfigFile,False),
+            (fileName,True),
+        ):
+            if path and path.lower() not in seen:
+                seen.append(path.lower())
+                if verbose and not g.app.unitTesting and not self.silent and not g.app.batchMode:
+                    s = 'reading settings in %s' % path
+                    # This occurs early in startup, so use the following instead of g.es_print.
+                    s = g.toEncodedString(s,'ascii')
+                    print s
+                    g.app.logWaiting.append((s+'\n','blue'),)
+
+                c = self.openSettingsFile(path)
+                if c:
+                    self.updateSettings(c,localFlag)
+                    g.app.destroyWindow(c.frame)
+                    self.write_recent_files_as_needed = c.config.getBool('write_recent_files_as_needed')
+                    self.setIvarsFromSettings(c)
+        self.readRecentFiles(localConfigFile)
+        self.inited = True
+        self.setIvarsFromSettings(None)
+    #@+node:ekr.20041117085625:g.app.config.openSettingsFile
+    def openSettingsFile (self,path):
+
+        theFile,isZipped = g.openLeoOrZipFile(path)
+        if not theFile: return None
+
+        # Similar to g.openWithFileName except it uses a null gui.
+        # Changing g.app.gui here is a major hack.
+        oldGui = g.app.gui
+        g.app.gui = leoGui.nullGui("nullGui")
+        c,frame = g.app.newLeoCommanderAndFrame(
+            fileName=path,relativeFileName=None,
+            initEditCommanders=False,updateRecentFiles=False)
+        frame.log.enable(False)
+        c.setLog()
+        g.app.lockLog()
+        ok = frame.c.fileCommands.open(
+            theFile,path,readAtFileNodesFlag=False,silent=True) # closes theFile.
+        g.app.unlockLog()
+        frame.openDirectory = g.os_path_dirname(path)
+        g.app.gui = oldGui
+        return ok and c
+    #@-node:ekr.20041117085625:g.app.config.openSettingsFile
+    #@+node:ekr.20051013161232:g.app.config.updateSettings
+    def updateSettings (self,c,localFlag):
+
+        d = self.readSettings(c)
+
+        if d:
+            d['_hash'] = theHash = c.hash()
+            if localFlag:
+                self.localOptionsDict[theHash] = d
+            else:
+                self.localOptionsList.insert(0,d)
+
+        if 0: # Good trace.
+            if localFlag:
+                g.trace(c.fileName())
+                g.trace(d and d.keys())
+    #@-node:ekr.20051013161232:g.app.config.updateSettings
+    #@-node:ekr.20041120064303:g.app.config.readSettingsFiles & helpers
+    #@+node:ekr.20041117083857.1:g.app.config.readSettings
+    # Called to read all leoSettings.leo files.
+    # Also called when opening an .leo file to read @settings tree.
+
+    def readSettings (self,c):
+
+        """Read settings from a file that may contain an @settings tree."""
+
+        # g.trace(c.fileName())
+
+        # Create a settings dict for c for set()
+        if c and self.localOptionsDict.get(c.hash()) is None:
+            self.localOptionsDict[c.hash()] = {}
+
+        parser = settingsTreeParser(c)
+        d = parser.traverse()
+
+        return d
+    #@-node:ekr.20041117083857.1:g.app.config.readSettings
+    #@-node:ekr.20041117093246:Scanning @settings (g.app.config)
+    #@+node:ekr.20050424114937.1:Reading and writing .leoRecentFiles.txt (g.app.config)
+    #@+node:ekr.20070224115832:readRecentFiles & helpers
+    def readRecentFiles (self,localConfigFile):
+
+        '''Read all .leoRecentFiles.txt files.'''
+
+        # The order of files in this list affects the order of the recent files list.
+        seen = [] 
+        localConfigPath = g.os_path_dirname(localConfigFile)
+        for path in (
+            g.app.homeDir,
+            g.app.globalConfigDir,
+            localConfigPath,
+        ):
+            if path and path not in seen:
+                ok = self.readRecentFilesFile(path)
+                if ok: seen.append(path)
+        if not seen and self.write_recent_files_as_needed:
+            self.createRecentFiles()
+    #@nonl
+    #@+node:ekr.20061010121944:createRecentFiles
+    def createRecentFiles (self):
+
+        '''Trye to reate .leoRecentFiles.txt in
+        - the users home directory first,
+        - Leo's config directory second.'''
+
+        for theDir in (g.app.homeDir,g.app.globalConfigDir):
+            if theDir:
+                try:
+                    fileName = g.os_path_join(theDir,'.leoRecentFiles.txt')
+                    f = file(fileName,'w')
+                    f.close()
+                    g.es_print('created',fileName,color='red')
+                    return
+                except Exception:
+                    g.es_print('can not create',fileName,color='red')
+                    g.es_exception()
+    #@nonl
+    #@-node:ekr.20061010121944:createRecentFiles
+    #@+node:ekr.20050424115658:readRecentFilesFile
+    def readRecentFilesFile (self,path):
+
+        fileName = g.os_path_join(path,'.leoRecentFiles.txt')
+        ok = g.os_path_exists(fileName)
+        if ok:
+            if not g.unitTesting and not self.silent:
+                print ('reading %s' % fileName)
+            lines = file(fileName).readlines()
+            if lines and self.munge(lines[0])=='readonly':
+                lines = lines[1:]
+            if lines:
+                lines = [g.toUnicode(g.os_path_normpath(line),'utf-8') for line in lines]
+                self.appendToRecentFiles(lines)
+
+        return ok
+    #@nonl
+    #@-node:ekr.20050424115658:readRecentFilesFile
+    #@-node:ekr.20070224115832:readRecentFiles & helpers
+    #@+node:ekr.20050424114937.2:writeRecentFilesFile & helper
+    recentFileMessageWritten = False
+
+    def writeRecentFilesFile (self,c):
+
+        '''Write the appropriate .leoRecentFiles.txt file.'''
+
+        tag = '.leoRecentFiles.txt'
+
+        if g.app.unitTesting:
+            return
+
+        localFileName = c.fileName()
+        if localFileName:
+            localPath,junk = g.os_path_split(localFileName)
+        else:
+            localPath = None
+
+        written = False
+        for path in (localPath,g.app.globalConfigDir,g.app.homeDir):
+            if path:
+                fileName = g.os_path_join(path,tag)
+                if g.os_path_exists(fileName):
+                    if not self.recentFileMessageWritten:
+                        print ('wrote recent file: %s' % fileName)
+                        written = True
+                    self.writeRecentFilesFileHelper(fileName)
+                    # Bug fix: Leo 4.4.6: write *all* recent files.
+
+        if written:
+            self.recentFileMessageWritten = True
+        else:
+            pass # g.trace('----- not found: %s' % g.os_path_join(localPath,tag))
+    #@+node:ekr.20050424131051:writeRecentFilesFileHelper
+    def writeRecentFilesFileHelper (self,fileName):
+        # g.trace(fileName)
+
+        # Don't update the file if it begins with read-only.
+        theFile = None
+        try:
+            theFile = file(fileName)
+            lines = theFile.readlines()
+            if lines and self.munge(lines[0])=='readonly':
+                # g.trace('read-only: %s' %fileName)
+                return
+        except IOError:
+            # The user may have erased a file.  Not an error.
+            if theFile: theFile.close()
+
+        theFile = None
+        try:
+            # g.trace('writing',fileName)
+            theFile = file(fileName,'w')
+            if self.recentFiles:
+                lines = [g.toEncodedString(line,'utf-8') for line in self.recentFiles]
+                theFile.write('\n'.join(lines))
+                # g.trace(fileName,'lines\n%s' % lines)
+            else:
+                theFile.write('\n')
+
+        except IOError:
+            # The user may have erased a file.  Not an error.
+            pass
+
+        except Exception:
+            g.es('unexpected exception writing',fileName,color='red')
+            g.es_exception()
+
+        if theFile:
+            theFile.close()
+    #@-node:ekr.20050424131051:writeRecentFilesFileHelper
+    #@-node:ekr.20050424114937.2:writeRecentFilesFile & helper
+    #@-node:ekr.20050424114937.1:Reading and writing .leoRecentFiles.txt (g.app.config)
+    #@+node:ekr.20070418073400:g.app.config.printSettings & helper
+    def printSettings (self,c):
+
+        '''Prints the value of every setting, except key bindings and commands and open-with tables.
+        The following letters indicate where the active setting came from:
+
+        - D indicates default settings.
+        - F indicates the file being loaded,
+        - L indicates leoSettings.leo,
+        - M indicates myLeoSettings.leo,
+        '''
+
+        settings = {} # Keys are setting names, values are (letter,val)
+
+        if c:
+            d = self.localOptionsDict.get(c.hash())
+            self.printSettingsHelper(settings,d,letter='[F]')
+
+        for d in self.localOptionsList:
+            self.printSettingsHelper(settings,d)
+
+        for d in self.dictList:
+            self.printSettingsHelper(settings,d)
+
+        keys = settings.keys() ; keys.sort()
+        for key in keys:
+            data = settings.get(key)
+            letter,val = data
+            print '%45s = %s %s' % (key,letter,val)
+            g.es('','%s %s = %s' % (letter,key,val))
+    #@nonl
+    #@+node:ekr.20070418075804:printSettingsHelper
+    def printSettingsHelper(self,settings,d,letter=None):
+
+        suppressKind = ('shortcut','shortcuts','openwithtable')
+        suppressKeys = (None,'_hash','shortcut')
+
+        if d:
+            #@        << set letter >>
+            #@+node:ekr.20070418084502:<< set letter >>
+            theHash = d.get('_hash').lower()
+
+            if letter:
+                pass
+            elif theHash.endswith('myleosettings.leo'):
+                letter = '[M]'
+            elif theHash.endswith('leosettings.leo'):
+                letter = ' ' * 3
+            else:
+                letter = '[D]'
+
+            # g.trace(letter,theHash)
+            #@nonl
+            #@-node:ekr.20070418084502:<< set letter >>
+            #@nl
+            for key in d.keys():
+                if key not in suppressKeys and key not in settings.keys():
+                    bunch = d.get(key)
+                    if bunch.kind not in suppressKind:
+                        settings[key] = (letter,bunch.val)
+    #@nonl
+    #@-node:ekr.20070418075804:printSettingsHelper
+    #@-node:ekr.20070418073400:g.app.config.printSettings & helper
+    #@-others
+#@-node:ekr.20041119203941:class configClass
+#@+node:ekr.20041119203941.3:class settingsTreeParser (parserBaseClass)
+class settingsTreeParser (parserBaseClass):
+
+    '''A class that inits settings found in an @settings tree.
+
+    Used by read settings logic.'''
+
+    #@    @+others
+    #@+node:ekr.20041119204103:ctor
+    def __init__ (self,c):
+
+        # Init the base class.
+        parserBaseClass.__init__(self,c)
+    #@-node:ekr.20041119204103:ctor
+    #@+node:ekr.20041119204714:visitNode (settingsTreeParser)
+    def visitNode (self,p):
+
+        """Init any settings found in node p."""
+
+        # g.trace(p.headString())
+
+        munge = g.app.config.munge
+
+        kind,name,val = self.parseHeadline(p.headString())
+        kind = munge(kind)
+
+        if kind is None: # Not an @x node. (New in Leo 4.4.4)
+            pass
+        if kind == "settings":
+            pass
+        elif kind in self.basic_types and val in (u'None',u'none','None','none','',None):
+            # None is valid for all basic types.
+            self.set(p,kind,name,None)
+        elif kind in self.control_types or kind in self.basic_types:
+            f = self.dispatchDict.get(kind)
+            if f:
+                try:
+                    return f(p,kind,name,val)
+                except Exception:
+                    g.es_exception()
+            else:
+                print "*** no handler",kind
+
+        return None
+    #@-node:ekr.20041119204714:visitNode (settingsTreeParser)
+    #@-others
+#@-node:ekr.20041119203941.3:class settingsTreeParser (parserBaseClass)
+#@-others
+#@-node:ekr.20041117062700:@thin leoConfig.py
+#@-leo