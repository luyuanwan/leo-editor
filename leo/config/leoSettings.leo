--- conflicted
+++ resolved
@@ -1,8675 +1,8670 @@
-<?xml version="1.0" encoding="utf-8"?>
-<?xml-stylesheet ekr_test?>
-<leo_file>
-<leo_header file_format="2" tnodes="0" max_tnode_index="0" clone_windows="0"/>
-<<<<<<< HEAD
-<globals body_outline_ratio="0.477886977887">
-	<global_window_position top="163" left="431" height="749" width="930"/>
-=======
-<globals body_outline_ratio="0.5">
-	<global_window_position top="77" left="158" height="749" width="930"/>
->>>>>>> 5e678fb3
-	<global_log_window_position top="0" left="0" height="0" width="0"/>
-</globals>
-<preferences/>
-<find_panel_settings/>
-<vnodes>
-<v t="ekr.20070622214401" str_leo_pos="3,7,3"><vh>Startup</vh>
-<v t="ekr.20070326094544"><vh>@chapters</vh></v>
-<v t="ekr.20060112110750"><vh>Buttons</vh>
-<v t="ekr.20051010093913" annotate="7d71002e"><vh>@@button Save</vh></v>
-<v t="ekr.20051011123608" annotate="7d71002e"><vh>@@button align to col</vh></v>
-<v t="ekr.20060112103537.17"><vh>@button Check Bindings</vh>
-<v t="ekr.20060112104119"><vh>defineSetNames</vh></v>
-<v t="ekr.20060112104333"><vh>doSet</vh></v>
-<v t="ekr.20060112105523"><vh>doShortcuts</vh></v>
-<v t="ekr.20060112104333.1"><vh>checkSets</vh></v>
-<v t="ekr.20060112104823"><vh>main</vh></v>
-</v>
-</v>
-</v>
-<v t="ekr.20041119035137" str_leo_pos="3,10"><vh>About this file</vh>
-<v t="ekr.20041122163623"><vh>Note about canonicalized names</vh></v>
-<v t="ekr.20041119035704"><vh> Basic setting nodes: @type-name setting-name = value</vh>
-<v t="ekr.20041119042929"><vh>@bool</vh></v>
-<v t="ekr.20041119042929.1"><vh>@color</vh></v>
-<v t="ekr.20041119044139"><vh>@directory</vh></v>
-<v t="ekr.20041119042929.3"><vh>@encoding</vh></v>
-<v t="ekr.20041119042929.4"><vh>@int</vh></v>
-<v t="ekr.20061002115414"><vh>@float</vh></v>
-<v t="ekr.20041119042929.5"><vh>@font</vh></v>
-<v t="ekr.20041120181045"><vh>@ratio</vh></v>
-<v t="ekr.20041119042929.2"><vh>@path</vh></v>
-<v t="ekr.20041119042929.7"><vh>@string</vh></v>
-</v>
-<v t="ekr.20041119035704.1"><vh> Organizer nodes</vh></v>
-<v t="ekr.20071217093419"><vh>\@data</vh></v>
-<v t="ekr.20080312071248.25"><vh>\@buttons</vh></v>
-<v t="ekr.20080312071248.19"><vh>\@button name [@key=value]</vh></v>
-<v t="ekr.20080312071248.26"><vh>\@commands</vh></v>
-<v t="ekr.20080312071248.20"><vh>\@command name [@key=value]</vh></v>
-<v t="ekr.20070224073109"><vh>\@enabled-plugins</vh></v>
-<v t="ekr.20060913144412"><vh>\@keys keyset-name</vh></v>
-<v t="ekr.20041119035931"><vh>\@if expression</vh></v>
-<v t="ekr.20041119110141"><vh>\@ifplatform platform-name</vh></v>
-<v t="ekr.20041119035704.2"><vh>\@ignore comment</vh></v>
-<v t="ekr.20070411172718"><vh>\@openwith name = shortcut</vh></v>
-<v t="ekr.20041119105509"><vh>\@set name = value</vh></v>
-<v t="ekr.20041120155431.1"><vh>\@shortcuts</vh></v>
-<v t="ekr.20041119035704.3"><vh>\@type type-name: base-type = [list of valid values]</vh></v>
-<v t="ekr.20041120155431.2"><vh>\@type type-name: script: script-name</vh></v>
-</v>
-<v t="ekr.20061011082224"><vh>Candidates for settings in myLeoSettings.leo</vh>
-<v t="ekr.20060930085532"><vh>@bool collapse_nodes_during_finds = True</vh></v>
-<v t="ekr.20070615094204"><vh>@bool contractVisitedNodes = True</vh></v>
-<v t="ekr.20041119041304"><vh>@bool create_nonexistent_directories = False</vh></v>
-<v t="ekr.20060212101234"><vh>@bool gc_before_redraw = True</vh></v>
-<v t="ekr.20060215102141"><vh>@bool ignore_unbound_non_ascii_keys = False</vh></v>
-<v t="ekr.20061012122620"><vh>@bool insert_new_nodes_at_end = False</vh></v>
-<v t="ekr.20061007211759"><vh>@bool sparse_move_outline_left = True</vh></v>
-<v t="ekr.20060926160657"><vh>@bool stayInTreeAfterEditHeadline = False</vh></v>
-<v t="ekr.20060122105527.7"><vh>@bool stayInTreeAfterSelect = True</vh></v>
-<v t="ekr.20060215104345"><vh>@bool swap_mac_keys = False</vh></v>
-<v t="ekr.20070604075218"><vh>@bool use_chapter_tabs = True</vh></v>
-<v t="ekr.20070318065601"><vh>@bool use_chapters = True</vh></v>
-<v t="ekr.20061004150211"><vh>@bool use_sax_based_read = False</vh></v>
-<v t="ekr.20060201111002"><vh>@bool use_syntax_coloring = True</vh></v>
-<v t="ekr.20061009190510"><vh>@bool write_recent_files_as_needed = True</vh></v>
-<v t="ekr.20070224073109.1"><vh>@enabled-plugins</vh></v>
-<v t="ekr.20060127050605"><vh>@int max_undo_stack_size = 0</vh></v>
-<v t="ekr.20041119034357.31"><vh>@int tab_width = -4</vh></v>
-<v t="ekr.20041119050105.3"><vh>Checkboxes in the Find panel</vh>
-<v t="ekr.20041119050105.4"><vh>@bool batch = False</vh></v>
-<v t="ekr.20041119050105.5"><vh>@bool ignore_case = True</vh></v>
-<v t="ekr.20041119050105.6"><vh>@bool mark_changes = False</vh></v>
-<v t="ekr.20041119050105.7"><vh>@bool mark_finds = False</vh></v>
-<v t="ekr.20041119050105.12"><vh>@bool node_only = False</vh></v>
-<v t="ekr.20041119050105.9"><vh>@bool reverse = False</vh></v>
-<v t="ekr.20041119050105.8"><vh>@bool pattern_match = False</vh></v>
-<v t="ekr.20041120152657"><vh>@bool script_change = None</vh></v>
-<v t="ekr.20041119050105.14"><vh>@bool search_body = True</vh></v>
-<v t="ekr.20041119050105.15"><vh>@bool search_headline = True</vh></v>
-<v t="ekr.20041119050105.10"><vh>@bool whole_word = False</vh></v>
-<v t="ekr.20041119050105.11"><vh>@bool wrap = False</vh></v>
-</v>
-</v>
-<v t="ekr.20041119034357.1" a="E" annotate="7d71002e"><vh>@settings</vh>
-<v t="ekr.20070926132045"><vh>Common @button nodes</vh>
-<v t="ekr.20070926082407"><vh>@buttons</vh>
-<v t="ekr.20070926082256.1"><vh>@@button Beautify</vh></v>
-<v t="ekr.20071009135515"><vh>@@button rst3</vh></v>
-</v>
-</v>
-<v t="ekr.20080312075451.1"><vh>Common @command nodes</vh>
-<v t="ekr.20080312075451.2"><vh>@commands</vh></v>
-</v>
-<v t="ekr.20041213105007.1" annotate="7d71002e"><vh>Colors</vh>
-<v t="ekr.20041213105007.3"><vh>Log pane colors</vh>
-<v t="ekr.20041119052015"><vh>@color log_error_color = red</vh></v>
-<v t="ekr.20041119052015.2"><vh>@color log_text_foreground_color = None</vh></v>
-<v t="ekr.20041119053445"><vh>@color log_text_background_color = None</vh></v>
-<v t="ekr.20041217184352.2"><vh>@color log_pane_background_color = #f2fdff</vh></v>
-<v t="ekr.20051020125928"><vh>@color log_pane_Find_tab_background_color = #d6c7d3</vh></v>
-<v t="ekr.20051025070845"><vh>@color log_pane_Spell_tab_background_color = MistyRose1</vh></v>
-</v>
-<v t="ekr.20041213105007.2"><vh>Body pane colors</vh>
-<v t="ekr.20041119034357.41"><vh>@color body_cursor_background_color = None</vh></v>
-<v t="ekr.20041119034357.40"><vh>@color body_cursor_foreground_color = None</vh></v>
-<v t="ekr.20041119034357.50"><vh>@color body_insertion_cursor_color = None</vh></v>
-<v t="ekr.20041119034357.49"><vh>@color body_text_background_color = None</vh></v>
-<v t="ekr.20041119034357.48"><vh>@color body_text_foreground_color = None</vh></v>
-<v t="ekr.20051006200015"><vh>@color body_text_selection_background_color = Gray80</vh></v>
-<v t="ekr.20051006200015.1"><vh>@color body_text_selection_foreground_color = white</vh></v>
-<v t="ekr.20060605081712"><vh>@color command_mode_bg_color = MistyRose1</vh></v>
-<v t="ekr.20060822101942"><vh>@color command_mode_bg_color = None</vh></v>
-<v t="ekr.20060822101942.1"><vh>@color command_mode_fg_color = None</vh></v>
-<v t="ekr.20060822101942.2"><vh>@color insert_mode_bg_color = None</vh></v>
-<v t="ekr.20060605081712.3"><vh>@color insert_mode_fg_color = None</vh></v>
-<v t="ekr.20060606085536"><vh>@color overwrite_mode_bg_color = azure2</vh></v>
-<v t="ekr.20060606085536.1"><vh>@color overwrite_mode_fg_color = None</vh></v>
-</v>
-<v t="ekr.20041119051246.1"><vh>Outline pane colors</vh>
-<v t="ekr.20041119051246.2"><vh>@color headline_text_unselected_background_color = #ffffec</vh></v>
-<v t="ekr.20041119050749.6"><vh>@color headline_text_unselected_foreground_color = None</vh></v>
-<v t="ekr.20041119051246.3"><vh>@color headline_text_selected_background_color = #dbdbdb</vh></v>
-<v t="ekr.20041119050749.7"><vh>@color headline_text_selected_foreground_color = None</vh></v>
-<v t="ekr.20041119051901"><vh>@color headline_text_editing_background_color = None</vh></v>
-<v t="ekr.20041119050749.8"><vh>@color headline_text_editing_foreground_color = None</vh></v>
-<v t="ekr.20041119050749.9"><vh>@color headline_text_editing_selection_foreground_color = None</vh></v>
-<v t="ekr.20041119051901.1"><vh>@color headline_text_editing_selection_background_color = None</vh></v>
-<v t="ekr.20041119050749.12"><vh>@color outline_pane_background_color = #ffffec</vh></v>
-</v>
-<v t="ekr.20041119034357.70"><vh>Syntax colors &amp; options</vh>
-<v t="ekr.20060201111002"><vh>@bool use_syntax_coloring = True</vh></v>
-<v t="ekr.20060828145228"><vh>Options for old colorizer</vh>
-<v t="ekr.20041119034357.73"><vh>@bool color_cweb_comments_with_latex = True</vh></v>
-<v t="ekr.20041119034357.72"><vh>@bool color_cweb_doc_parts_with_latex = True</vh></v>
-<v t="ekr.20041119034357.74"><vh>@bool color_directives_in_plain_text = True</vh></v>
-<v t="ekr.20041119034357.75"><vh>@bool underline_undefined_section_names = True</vh></v>
-<v t="ekr.20041119034357.76"><vh>@bool use_hyperlinks = False</vh></v>
-<v t="ekr.20041119034357.78"><vh>@color comment_color = firebrick3</vh></v>
-<v t="ekr.20041119034357.79"><vh>@color cweb_section_name_color = red</vh></v>
-<v t="ekr.20041119034357.80"><vh>@color directive_color = blue</vh></v>
-<v t="ekr.20041119034357.81"><vh>@color doc_part_color = firebrick3</vh></v>
-<v t="ekr.20041119034357.82"><vh>@color keyword_color = blue</vh></v>
-<v t="ekr.20041120152508"><vh>@color latex_background_color = None</vh></v>
-<v t="ekr.20041119034357.83"><vh>@color leo_keyword_color = #00aa00</vh></v>
-<v t="ekr.20041119034357.85"><vh>@color section_name_brackets_color = blue</vh></v>
-<v t="ekr.20041119034357.84"><vh>@color section_name_color = red</vh></v>
-<v t="ekr.20041119034357.86"><vh>@color show_invisibles_space_background_color = Gray90</vh></v>
-<v t="ekr.20041119034357.87"><vh>@color show_invisibles_tab_foreground_color = Gray80</vh></v>
-<v t="ekr.20041119034357.88"><vh>@color string_color = #00aa00</vh></v>
-<v t="ekr.20041119034357.89"><vh>@color undefined_section_name_color = red</vh></v>
-<v t="ekr.20060829085840"><vh>@font php keyword fonts (old colorizer)</vh></v>
-</v>
-<v t="ekr.20060504131831"><vh>Options for jEdit colorer</vh>
-<v t="ekr.20060513100933"><vh>@int colorizer_interrupt_count1 = 10</vh></v>
-<v t="ekr.20060513100933.1"><vh>@int colorizer_interrupt_count2 = 5000</vh></v>
-<v t="ekr.20060828110551"><vh>Default colors, used if no language-specific color are in effect</vh>
-<v t="ekr.20060704090341"><vh>@color label_color = red</vh></v>
-<v t="ekr.20060504131831.1"><vh>@color keyword1_color = blue</vh></v>
-<v t="ekr.20060827102902"><vh>@color keyword2_color = blue</vh></v>
-<v t="ekr.20060827102902.1"><vh>@color keyword3_color = blue</vh></v>
-<v t="ekr.20060827102902.2"><vh>@color keyword4_color = blue</vh></v>
-<v t="ekr.20060504131831.2"><vh>@color literal1_color = #00aa00</vh></v>
-<v t="ekr.20060504134056"><vh>@color literal2_color = #00aa00</vh></v>
-<v t="ekr.20060504134056.1"><vh>@color literal3_color = #00aa00</vh></v>
-<v t="ekr.20060504134056.2"><vh>@color literal4_color = #00aa00</vh></v>
-<v t="ekr.20060826152759"><vh>@color markup_color = blue</vh></v>
-<v t="ekr.20060504140351"><vh>@color comment1_color = firebrick3</vh></v>
-<v t="ekr.20060504140408"><vh>@color comment2_color = firebrick3</vh></v>
-<v t="ekr.20060504140408.1"><vh>@color comment3_color = plum3</vh></v>
-<v t="ekr.20060504140408.2"><vh>@color comment4_color = orchid1</vh></v>
-<v t="ekr.20060713101831"><vh>@color operator_color = black</vh></v>
-</v>
-<v t="ekr.20060828110551.1"><vh>Language-specific colors</vh>
-<v t="ekr.20060828110551.2"><vh>php</vh>
-<v t="ekr.20060828110551.3"><vh>@color php_operator_color = DodgerBlue1</vh></v>
-<v t="ekr.20060828145228.1"><vh>@font php keyword fonts (new colorizer)</vh></v>
-</v>
-</v>
-</v>
-</v>
-<v t="ekr.20041119034357.67"><vh>@color split_bar_color = LightSteelBlue2</vh></v>
-</v>
-<v t="ekr.20041119034357.10" annotate="7d71002e"><vh>Command options</vh>
-<v t="ekr.20071006153053"><vh>@bool add_ws_to_kill_ring = False</vh></v>
-<v t="ekr.20080324105006.6"><vh>@bool allow_middle_button_paste = False</vh></v>
-<v t="ekr.20071110153046"><vh>@bool at_auto_warns_about_leading_whitespace = True</vh></v>
-<v t="ekr.20041119034357.14"><vh>@bool at_root_bodies_start_in_doc_mode = True</vh></v>
-<v t="ekr.20051027175030"><vh>@bool autocomplete-brackets = False</vh></v>
-<v t="ekr.20060930085532"><vh>@bool collapse_nodes_during_finds = True</vh></v>
-<v t="ekr.20080315083057.7"><vh>@bool collapse_nodes_while_spelling = True</vh></v>
-<v t="ekr.20070615094204"><vh>@bool contractVisitedNodes = True</vh></v>
-<v t="ekr.20070803082435"><vh>@bool full_import_checks = True</vh></v>
-<v t="ekr.20070531103454"><vh>@bool globalDynamicAbbrevs = True</vh></v>
-<v t="ekr.20061012122620"><vh>@bool insert_new_nodes_at_end = False</vh></v>
-<v t="ekr.20041119041019"><vh>@bool redirect_execute_script_output_to_log_pane = False</vh></v>
-<v t="ekr.20041119041019.2"><vh>@bool save_clears_undo_buffer = False</vh></v>
-<v t="ekr.20061029091403"><vh>@bool show_full_tracebacks_in_scripts = False</vh></v>
-<v t="ekr.20061007211759"><vh>@bool sparse_move_outline_left = True</vh></v>
-<v t="ekr.20060127050605"><vh>@int max_undo_stack_size = 0</vh></v>
-<v t="ekr.20041119050749.11"><vh>@string headline_gmt_time = None</vh></v>
-<v t="ekr.20041119050749.10"><vh>@string headline_time_format_string = %m/%d</vh></v>
-<v t="ekr.20041119041019.1"><vh>@string remove_sentinels_extension = .txt</vh></v>
-<v t="ekr.20050126083026"><vh>@string undo_granularity = None</vh></v>
-</v>
-<v t="ekr.20041119034357.16" annotate="7d71002e"><vh>Compare panel</vh>
-<v t="ekr.20041119034357.17"><vh>files &amp; directories</vh>
-<v t="ekr.20041119043902"><vh>@string compare_file_1 = None</vh></v>
-<v t="ekr.20041119043902.1"><vh>@string compare_file_2 = None</vh></v>
-<v t="ekr.20041119043902.2"><vh>@string output_file = None</vh></v>
-<v t="ekr.20041119043902.3"><vh>@bool append_output_to_output_file = False</vh></v>
-<v t="ekr.20041119034357.18"><vh>@string limit_directory_search_extension = .py</vh></v>
-</v>
-<v t="ekr.20041119034357.19"><vh>file compare options</vh>
-<v t="ekr.20041119043902.4"><vh>@bool ignore_blank_lines = True</vh></v>
-<v t="ekr.20041119043902.5"><vh>@bool ignore_first_line_of_file_1 = False</vh></v>
-<v t="ekr.20041119043902.6"><vh>@bool ignore_first_line_of_file_2 = False</vh></v>
-<v t="ekr.20041119043902.7"><vh>@bool ignore_interior_whitespace = False</vh></v>
-<v t="ekr.20041119043902.8"><vh>@bool ignore_leading_whitespace = False</vh></v>
-<v t="ekr.20041119043902.9"><vh>@bool ignore_sentinel_lines = False</vh></v>
-</v>
-<v t="ekr.20041119050105"><vh>output options</vh>
-<v t="ekr.20041119043902.10"><vh>@int limit_count = 9</vh></v>
-<v t="ekr.20041119043902.11"><vh>@bool make_whitespace_visible = False</vh></v>
-<v t="ekr.20041119043902.12"><vh>@bool print_both_lines_for_matches = False</vh></v>
-<v t="ekr.20041119043902.13"><vh>@bool print_matching_lines = False</vh></v>
-<v t="ekr.20041119043902.14"><vh>@bool print_mismatching_lines = True</vh></v>
-<v t="ekr.20041119043902.15"><vh>@bool print_trailing_lines = True</vh></v>
-</v>
-</v>
-<v t="ekr.20060524151415"><vh>Debugger</vh>
-<v t="ekr.20070115134125"><vh>@bool write_script_file = True</vh></v>
-<v t="ekr.20070115134125.1"><vh>@string script_file_path = ../test/scriptFile.py</vh></v>
-<v t="ekr.20060524151415.1"><vh>@string debugger_kind = winpdb</vh></v>
-<v t="ekr.20060521132401"><vh>@string debugger_path = None</vh></v>
-</v>
-<v t="ekr.20051126062243" annotate="7d71002e"><vh>Debugging</vh>
-<v t="ekr.20060408090018"><vh>@bool added_setting = True</vh></v>
-<v t="ekr.20060201110016"><vh>@bool allow_idle_time_hook = False</vh></v>
-<v t="ekr.20060212101234"><vh>@bool gc_before_redraw = True</vh></v>
-<v t="ekr.20060202113731"><vh>@bool show_tree_stats = False</vh></v>
-<v t="ekr.20060216145416"><vh>@bool trace_autocompleter = False</vh></v>
-<v t="ekr.20060114073238"><vh>@bool trace_bindings = False</vh></v>
-<v t="ekr.20060616172614"><vh>@bool trace_bindings_verbose = False</vh></v>
-<v t="ekr.20060425124142"><vh>@bool trace_color_parser = True</vh></v>
-<v t="ekr.20060309022759"><vh>@bool trace_colorizer = False</vh></v>
-<v t="ekr.20060204093736"><vh>@bool trace_doCommand = False</vh></v>
-<v t="ekr.20060204102644"><vh>@bool trace_f.set_focus = False</vh></v>
-<v t="ekr.20060207142012"><vh>@bool trace_focus = False</vh></v>
-<v t="ekr.20051126062830"><vh>@bool trace_g.app.gui.set_focus = False</vh></v>
-<v t="ekr.20060126075152"><vh>@bool trace_gc = False</vh></v>
-<v t="ekr.20060212103826"><vh>@bool trace_gc_calls = False</vh></v>
-<v t="ekr.20060126083715"><vh>@bool trace_gc_verbose = False</vh></v>
-<v t="ekr.20070729101310"><vh>@bool trace_import = False</vh></v>
-<v t="ekr.20060215054710"><vh>@bool trace_key_event= False</vh></v>
-<v t="ekr.20060131071947"><vh>@bool trace_masterClickHandler = False</vh></v>
-<v t="ekr.20051126062525"><vh>@bool trace_masterCommand = False</vh></v>
-<v t="ekr.20060209045356"><vh>@bool trace_masterFocusHandler = False</vh></v>
-<v t="ekr.20060131071612"><vh>@bool trace_masterKeyHandler = False</vh></v>
-<v t="ekr.20060216091239"><vh>@bool trace_minibuffer = False</vh></v>
-<v t="ekr.20060121102627"><vh>@bool trace_modes = False</vh></v>
-<v t="ekr.20060306031258"><vh>@bool trace_onBodyChanged = False</vh></v>
-<v t="ekr.20070417071249"><vh>@bool trace_plugins = False</vh></v>
-<v t="ekr.20060210105437"><vh>@bool trace_select = False</vh></v>
-<v t="ekr.20060216130607"><vh>@bool trace_status_line = False</vh></v>
-<v t="ekr.20060202092911"><vh>@bool trace_tree = False</vh></v>
-<v t="ekr.20060206155101"><vh>@bool trace_tree_alloc = False</vh></v>
-<v t="ekr.20060206161839"><vh>@bool trace_tree_edit = False</vh></v>
-<v t="ekr.20070503080312"><vh>@bool trace_tree_gc = False</vh></v>
-<v t="ekr.20051126062243.1"><vh>@bool trace_tree_redraw = False</vh></v>
-<v t="ekr.20060425125015"><vh>@bool verbose_trace_color_parser = False</vh></v>
-<v t="ekr.20060323131801"><vh>@bool warn_about_missing_settings = False</vh></v>
-<v t="ekr.20060521134125"><vh>@string debugger_default_target = None</vh></v>
-<v t="ekr.20060521134125.1"><vh>@string debugger_force_target = None</vh></v>
-<v t="ekr.20060114082205"><vh>@string trace_bindings_filter = </vh></v>
-<v t="ekr.20060114083009"><vh>@string trace_bindings_pane_filter =</vh></v>
-<v t="ekr.20060325071916"><vh>For unit tests</vh>
-<v t="ekr.20060325071042"><vh>@ifplatform win32</vh>
-<v t="ekr.20060325071042.1"><vh>@bool test_win32_setting = True</vh></v>
-</v>
-<v t="ekr.20060325071042.2"><vh>@ifplatform darwin</vh>
-<v t="ekr.20060325071042.3"><vh>@bool test_darwin_setting = True</vh></v>
-</v>
-</v>
-</v>
-<v t="ekr.20061003173413" a="E"><vh>File options</vh>
-<v t="ekr.20041119034357.7"><vh>.leo file options</vh>
-<v t="ekr.20041119034357.8"><vh>@string output_initial_comment = None</vh></v>
-<v t="ekr.20041119034357.9"><vh>@string stylesheet = ekr_test</vh></v>
-<v t="ekr.20061004150211"><vh>@bool use_sax_based_read = False</vh></v>
-</v>
-<v t="ekr.20041119034357.5"><vh>@bool read_only = False</vh></v>
-<v t="ekr.20061009190510"><vh>@bool write_recent_files_as_needed = True</vh></v>
-<v t="ekr.20080412115752.1"><vh>@data fixedWindowPosition</vh></v>
-<v t="ekr.20080212084020"><vh>@string default_at_auto_file_encoding = utf-8</vh></v>
-<v t="ekr.20041119042929.9"><vh>@string default_derived_file_encoding = utf-8</vh></v>
-<v t="ekr.20041119042929.10"><vh>@string new_leo_file_encoding = utf-8</vh></v>
-<v t="ekr.20041119034357.12"><vh>derived files options</vh>
-<v t="ekr.20041119041747"><vh>@string output_newline = nl</vh></v>
-<v t="ekr.20041119041747.1"><vh>@string trailing_body_newlines = one</vh></v>
-<v t="ekr.20041119041747.4"><vh>@bool write_strips_blank_lines = True</vh></v>
-<v t="ekr.20070419103554"><vh>@bool force_newlines_in_at_nosent_bodies = True</vh></v>
-</v>
-<v t="ekr.20041119034357.11"><vh>directory options</vh>
-<v t="ekr.20041119041304"><vh>@bool create_nonexistent_directories = False</vh></v>
-<v t="ekr.20041119041304.1"><vh>@string relative_path_base_directory = .</vh></v>
-<v t="ekr.20061210091932"><vh>@bool chdir_to_relative_path = False</vh></v>
-</v>
-</v>
-<v t="ekr.20041119034357.20" annotate="7d71002e"><vh>Find/Change panel</vh>
-<v t="ekr.20060930085532"><vh>@bool collapse_nodes_during_finds = True</vh></v>
-<v t="ekr.20060125104049"><vh>@bool show_only_find_tab_options = True</vh></v>
-<v t="ekr.20060204124608"><vh>@bool minibufferSearchesShowFindTab = True</vh></v>
-<v t="ekr.20041119050105.1"><vh>@string change_text = None</vh></v>
-<v t="ekr.20041119050105.2"><vh>@string find_text = None</vh></v>
-<v t="ekr.20041119050105.3"><vh>Checkboxes in the Find panel</vh>
-<v t="ekr.20041119050105.4"><vh>@bool batch = False</vh></v>
-<v t="ekr.20041119050105.5"><vh>@bool ignore_case = True</vh></v>
-<v t="ekr.20041119050105.6"><vh>@bool mark_changes = False</vh></v>
-<v t="ekr.20041119050105.7"><vh>@bool mark_finds = False</vh></v>
-<v t="ekr.20041119050105.12"><vh>@bool node_only = False</vh></v>
-<v t="ekr.20041119050105.9"><vh>@bool reverse = False</vh></v>
-<v t="ekr.20041119050105.8"><vh>@bool pattern_match = False</vh></v>
-<v t="ekr.20041120152657"><vh>@bool script_change = None</vh></v>
-<v t="ekr.20041119050105.14"><vh>@bool search_body = True</vh></v>
-<v t="ekr.20041119050105.15"><vh>@bool search_headline = True</vh></v>
-<v t="ekr.20041119050105.10"><vh>@bool whole_word = False</vh></v>
-<v t="ekr.20041119050105.11"><vh>@bool wrap = False</vh></v>
-</v>
-<v t="ekr.20041120152900.2"><vh>@bool script_search = None</vh></v>
-<v t="ekr.20041119050105.16"><vh>@bool suboutline_only = False</vh></v>
-</v>
-<v t="ekr.20041213105007" annotate="7d71002e"><vh>Fonts</vh>
-<v t="ekr.20041119034357.45"><vh>@font body text font</vh></v>
-<v t="ekr.20070919125633"><vh>@font button font</vh></v>
-<v t="ekr.20041213105508"><vh>@font log font</vh></v>
-<v t="ekr.20060702100257"><vh>@font menu text font</vh></v>
-<v t="ekr.20041119051246.4"><vh>@font outline font</vh></v>
-</v>
-<v t="ekr.20071214132254"><vh>Import options</vh>
-<v t="ekr.20071214132254.1"><vh>@data import_xml_tags</vh></v>
-</v>
-<v t="ekr.20060122105527.3"><vh>Keyboard and minibuffer options</vh>
-<v t="ekr.20060215094146"><vh>@@bool ignore_caps_lock = True</vh></v>
-<v t="ekr.20060216170801"><vh>@bool enable_calltips = False</vh></v>
-<v t="ekr.20060215102141"><vh>@bool ignore_unbound_non_ascii_keys = False</vh></v>
-<v t="ekr.20060122105527.8"><vh>@bool showHelpWhenEnteringModes = True</vh></v>
-<v t="ekr.20060926160657"><vh>@bool stayInTreeAfterEditHeadline = False</vh></v>
-<v t="ekr.20060122105527.7" annotate="7d71002e"><vh>@bool stayInTreeAfterSelect = True</vh></v>
-<v t="ekr.20060215104345"><vh>@bool swap_mac_keys = False</vh></v>
-<v t="ekr.20060627065953"><vh>@bool trace_bind_key_exceptions = True</vh></v>
-<v t="ekr.20060122105527.5" annotate="7d71002e"><vh>@bool useCmdMenu = True</vh></v>
-<v t="ekr.20060122105527.6" annotate="7d71002e"><vh>@bool useMinibuffer = True</vh></v>
-<v t="ekr.20060125165241"><vh>@bool useTextMinibuffer = True</vh></v>
-<v t="ekr.20060926161207.1"><vh>@bool warn_about_redefined_shortcuts = True</vh></v>
-<v t="ekr.20061002115414.1"><vh>@float outline_nav_extend_delay = 2.0</vh></v>
-<v t="ekr.20060804095015.1"><vh>@string close_flash_brackets = )]}</vh></v>
-<v t="ekr.20060804095015"><vh>@string open_flash_brackets = ([{</vh></v>
-<v t="ekr.20060926161207.2" annotate="7d71002e"><vh>@strings  [ignore,insert, overwrite] top_level_unbound_key_action = insert</vh></v>
-</v>
-<v t="ekr.20051007200824" annotate="7d71002e"><vh>Keyboard shortcuts</vh>
-<v t="ekr.20051101160257" annotate="7d71002e"><vh>About keyboard shortcuts</vh>
-<v t="ekr.20051007200824.1" annotate="7d71002e"><vh>About shortcut specifiers</vh></v>
-<v t="ekr.20060116090646"><vh>Reference for function keys</vh></v>
-</v>
-<v t="ekr.20060117092249"><vh>About modes</vh></v>
-<v t="ekr.20060303075452"><vh>Commands for mouseless Leo</vh></v>
-<v t="ekr.20060104093101" annotate="7d71002e"><vh>@ignore Unused key bindings</vh>
-<v t="ekr.20060122105527.4" annotate="7d71002e"><vh>@strings  [ignore,insert, overwrite] top_level_unbound_key_action = insert</vh></v>
-<v t="ekr.20060110141538" annotate="7d71002e"><vh>@keys Default Emacs shortcuts</vh>
-<v t="ekr.20051007193321"><vh>@shortcuts Emacs: A-E</vh></v>
-<v t="ekr.20060112090844"><vh>@shortcuts Emacs: F-M</vh></v>
-<v t="ekr.20060112090844.1"><vh>@shortcuts Emads: N-Z</vh></v>
-<v t="ekr.20060112112006"><vh>@shortcuts Emacs: missing</vh></v>
-</v>
-<v t="ekr.20060103103812" annotate="7d71002e"><vh>@keys Legacy Leo shortcuts with important Emacs bindings</vh>
-<v t="ekr.20060111082632.1"><vh>@shortcuts Legacy+: A-E</vh></v>
-<v t="ekr.20060112085643"><vh>@shortcuts Legacy+: F-M</vh></v>
-<v t="ekr.20060112085643.1"><vh>@shortcuts Legacy+: N-Z</vh></v>
-</v>
-<v t="ekr.20060110141538.2" annotate="7d71002e"><vh>@keys Legacy Leo bindings</vh>
-<v t="ekr.20051218203646" annotate="7d71002e"><vh>@shortcuts Legacy: A-E</vh></v>
-<v t="ekr.20060112090844.4"><vh>@shortcuts Legacy: F-M</vh></v>
-<v t="ekr.20060112090844.5"><vh>@shortcuts Legacy: N-Z</vh></v>
-</v>
-<v t="ekr.20060607182402"><vh>@keys groupoperstions plugin</vh>
-<v t="ekr.20060325091143"><vh>@shortcuts group-operations</vh></v>
-</v>
-<v t="ekr.20051010112558"><vh>@keys EKR bindings: a mix of legacy Leo shortcuts with important Emacs bindings</vh>
-<v t="ekr.20060122105438"><vh>To do</vh></v>
-<v t="ekr.20060115162748"><vh>Modes</vh>
-<v t="ekr.20060121131041.2"><vh>@mode Command</vh></v>
-<v t="ekr.20060102113259" annotate="7d71002e"><vh>@mode File</vh></v>
-<v t="ekr.20060117182225"><vh>@mode Find (Control-F)</vh></v>
-<v t="ekr.20060122103118"><vh>@mode Find-reverse</vh></v>
-<v t="ekr.20060117130936"><vh>@mode Find-options</vh></v>
-<v t="ekr.20060115153348"><vh>@mode Quick-command</vh></v>
-<v t="ekr.20060115160004"><vh>@mode Register</vh></v>
-<v t="ekr.20060115160004.1"><vh>@mode Rect</vh></v>
-</v>
-<v t="ekr.20060115162748.1"><vh>Shortcuts</vh>
-<v t="ekr.20060103103812.1" annotate="7d71002e"><vh>@shortcuts EKR: mode-changing commands</vh></v>
-<v t="ekr.20060102102958" annotate="7d71002e"><vh>@shortcuts EKR: A-E</vh></v>
-<v t="ekr.20060112085325"><vh>@shortcuts EKR: F-M</vh></v>
-<v t="ekr.20060102102958.1" annotate="7d71002e"><vh>@shortcuts EKR: N-Z</vh></v>
-</v>
-</v>
-<v t="ekr.20060122105527"><vh>@keys EKR bindings: Mode-oriented bindings + Emacs bindings</vh>
-<v t="ekr.20060604180807" annotate="7d71002e"><vh>@strings  [ignore,insert, overwrite] top_level_unbound_key_action = insert</vh></v>
-<v t="ekr.20060122105527.2"><vh>Summary of Ctrl bindings</vh></v>
-<v t="ekr.20060122105527.9"><vh>Modes</vh>
-<v t="ekr.20060122113439"><vh>@mode Edit (Alt-Control-space)</vh>
-<v t="ekr.20060122122150"><vh>@mode Edit-extend</vh></v>
-</v>
-<v t="ekr.20060122105527.11" annotate="7d71002e"><vh>@mode File</vh></v>
-<v t="ekr.20060122182825"><vh>@mode File-open</vh></v>
-<v t="ekr.20060122105527.12"><vh>@mode Find </vh>
-<v t="ekr.20060122105527.13"><vh>@@mode Find-reverse</vh></v>
-</v>
-<v t="ekr.20060122105527.14"><vh>@mode Find-options</vh></v>
-<v t="ekr.20060122105732" annotate="7d71002e"><vh>@mode Outline (Control-Shift-O)</vh>
-<v t="ekr.20060122130002"><vh>@mode Outline-move</vh></v>
-</v>
-<v t="ekr.20060122105527.15"><vh>@mode Quick-command (Alt-C)</vh></v>
-</v>
-<v t="ekr.20060122105527.18"><vh>Shortcuts</vh>
-<v t="ekr.20060122105527.19" annotate="7d71002e"><vh>@shortcuts EKR: mode-changing commands</vh></v>
-<v t="ekr.20060124070546"><vh>@shortcuts Find Commands</vh></v>
-<v t="ekr.20060203131942"><vh>@shortcuts Minibuffer bindings</vh></v>
-<v t="ekr.20060122105527.20" annotate="7d71002e"><vh>@shortcuts EKR: A-E</vh></v>
-<v t="ekr.20060122105527.21"><vh>@shortcuts EKR: F-M</vh></v>
-<v t="ekr.20060122105527.22" annotate="7d71002e"><vh>@shortcuts EKR: N-Z</vh></v>
-</v>
-</v>
-<v t="ekr.20060923114638"><vh>@keys EKR bindings: Emacs keys + modes (prior to Leo 4.4.2)</vh>
-<v t="ekr.20060923114638.1"><vh>Settings related to key bindings</vh>
-<v t="ekr.20060923114638.2"><vh>@bool warn_about_redefined_shortcuts = True</vh></v>
-<v t="ekr.20060923114638.3" annotate="7d71002e"><vh>@strings  [ignore,insert, overwrite] top_level_unbound_key_action = insert</vh></v>
-</v>
-<v t="ekr.20060923114638.4"><vh>Modes</vh>
-<v t="ekr.20060923114638.5"><vh>@mode quick-command (Alt-C)</vh></v>
-<v t="ekr.20060923114638.6"><vh>@mode apropos</vh></v>
-<v t="ekr.20060923114638.7"><vh>@mode buttons</vh></v>
-<v t="ekr.20060923114638.8"><vh>@mode commands</vh></v>
-<v t="ekr.20060923114638.9"><vh>@mode edit</vh></v>
-<v t="ekr.20060923114638.10"><vh>@mode Edit-extend</vh></v>
-<v t="ekr.20060923114638.11"><vh>@mode emacs</vh></v>
-<v t="ekr.20060923114638.12"><vh>@mode extract</vh></v>
-<v t="ekr.20060923114638.13"><vh>@mode file</vh></v>
-<v t="ekr.20060923114638.14" a="M"><vh>@mode gui</vh></v>
-<v t="ekr.20060923114638.15"><vh>@mode help</vh></v>
-<v t="ekr.20060923114638.16"><vh>@mode kill</vh></v>
-<v t="ekr.20060923114638.17"><vh>@mode modes</vh></v>
-<v t="ekr.20060923114638.18"><vh>@mode move-outline</vh></v>
-<v t="ekr.20060923114638.19"><vh>@mode outline</vh></v>
-<v t="ekr.20060923114638.20"><vh>@mode toggle-find</vh></v>
-</v>
-<v t="ekr.20060923114638.21"><vh>Shortcuts</vh>
-<v t="ekr.20060923114638.22"><vh>@@@@shortcuts top-level keys (like vim)</vh></v>
-<v t="ekr.20060923114638.23"><vh>@shortcuts top-level keys (like emacs: uses Alt-c as gateway to modes)</vh></v>
-<v t="ekr.20060923114638.24"><vh>@shortcuts Find Commands</vh></v>
-<v t="ekr.20060923114638.25"><vh>@shortcuts Minibuffer bindings</vh></v>
-<v t="ekr.20060923114638.26" annotate="7d71002e"><vh>@shortcuts EKR: A-E</vh></v>
-<v t="ekr.20060923114638.27"><vh>@shortcuts EKR: F-M</vh></v>
-<v t="ekr.20060923114638.28" annotate="7d71002e"><vh>@shortcuts EKR: N-Z</vh></v>
-</v>
-</v>
-<v t="ekr.20070810180015"><vh>@@keys Vim bindings</vh>
-<v t="ekr.20070810180015.1"><vh>Modes</vh>
-<v t="ekr.20070810182514"><vh>@mode focus</vh></v>
-<v t="ekr.20070810181929"><vh>@shortcuts top-level plain keys</vh></v>
-<v t="ekr.20070810180015.2"><vh>@@mode quick-command (Alt-C)</vh></v>
-<v t="ekr.20070810181929.2"><vh>@@mode Edit (Alt-Control-space)</vh>
-<v t="ekr.20070810181929.3"><vh>@@mode Edit-extend</vh></v>
-</v>
-<v t="ekr.20070810181929.4" annotate="7d71002e"><vh>@@mode File</vh></v>
-<v t="ekr.20070810181929.5"><vh>@@mode File-open</vh></v>
-<v t="ekr.20070810181929.6"><vh>@@mode Find </vh>
-<v t="ekr.20070810181929.7"><vh>@@@mode Find-reverse</vh></v>
-</v>
-<v t="ekr.20070810181929.8"><vh>@@mode Find-options</vh></v>
-<v t="ekr.20070810181929.9" annotate="7d71002e"><vh>@@mode Outline (Control-Shift-O)</vh>
-<v t="ekr.20070810181929.10"><vh>@@mode Outline-move</vh></v>
-</v>
-<v t="ekr.20070810181929.11"><vh>@@mode Quick-command (Alt-C)</vh></v>
-</v>
-<v t="ekr.20070810180015.3"><vh>Shortcuts</vh>
-<v t="ekr.20070810181453"><vh>@shortcuts Arrow keys</vh></v>
-<v t="ekr.20070810181453.1"><vh>@shortcuts Home/End keys</vh></v>
-<v t="ekr.20070810181453.2"><vh>old...</vh></v>
-<v t="ekr.20070810180015.4"><vh>@shortcuts top-level keys (like emacs: uses Alt-c as gateway to modes)</vh></v>
-<v t="ekr.20070810180015.5"><vh>@@shortcuts Cursor moves using special keys: DWIM</vh></v>
-<v t="ekr.20070810180015.6"><vh>@shortcuts Cursor moves using special keys: the old way</vh></v>
-<v t="ekr.20070810180015.7"><vh>@shortcuts Cursor Moves using plain keys</vh></v>
-<v t="ekr.20070810180015.8"><vh>@shortcuts Gui operations</vh></v>
-<v t="ekr.20070810180015.9"><vh>@shortcuts File commands</vh></v>
-<v t="ekr.20070810180015.10"><vh>@shortcuts Find commands</vh></v>
-<v t="ekr.20070810180015.11" a="M"><vh>@shortcuts Menu commands</vh></v>
-<v t="ekr.20070810180015.12"><vh>@shortcuts Minibuffer commands/bindings</vh></v>
-<v t="ekr.20070810180015.13"><vh>@shortcuts Other commands</vh></v>
-<v t="ekr.20070810180015.14"><vh>@shortcuts Outline operations</vh></v>
-<v t="ekr.20070810180015.15"><vh>@shortcuts Text operations</vh></v>
-</v>
-</v>
-<v t="ekr.20070810181604"><vh>Vim stuff: not ready yet</vh>
-<v t="ekr.20070810181528"><vh>@@strings  [ignore,insert, overwrite] top_level_unbound_key_action = ignore</vh></v>
-<v t="ekr.20070810180015"><vh>@@keys Vim bindings</vh>
-<v t="ekr.20070810180015.1"><vh>Modes</vh>
-<v t="ekr.20070810182514"><vh>@mode focus</vh></v>
-<v t="ekr.20070810181929"><vh>@shortcuts top-level plain keys</vh></v>
-<v t="ekr.20070810180015.2"><vh>@@mode quick-command (Alt-C)</vh></v>
-<v t="ekr.20070810181929.2"><vh>@@mode Edit (Alt-Control-space)</vh>
-<v t="ekr.20070810181929.3"><vh>@@mode Edit-extend</vh></v>
-</v>
-<v t="ekr.20070810181929.4" annotate="7d71002e"><vh>@@mode File</vh></v>
-<v t="ekr.20070810181929.5"><vh>@@mode File-open</vh></v>
-<v t="ekr.20070810181929.6"><vh>@@mode Find </vh>
-<v t="ekr.20070810181929.7"><vh>@@@mode Find-reverse</vh></v>
-</v>
-<v t="ekr.20070810181929.8"><vh>@@mode Find-options</vh></v>
-<v t="ekr.20070810181929.9" annotate="7d71002e"><vh>@@mode Outline (Control-Shift-O)</vh>
-<v t="ekr.20070810181929.10"><vh>@@mode Outline-move</vh></v>
-</v>
-<v t="ekr.20070810181929.11"><vh>@@mode Quick-command (Alt-C)</vh></v>
-</v>
-<v t="ekr.20070810180015.3"><vh>Shortcuts</vh>
-<v t="ekr.20070810181453"><vh>@shortcuts Arrow keys</vh></v>
-<v t="ekr.20070810181453.1"><vh>@shortcuts Home/End keys</vh></v>
-<v t="ekr.20070810181453.2"><vh>old...</vh></v>
-<v t="ekr.20070810180015.4"><vh>@shortcuts top-level keys (like emacs: uses Alt-c as gateway to modes)</vh></v>
-<v t="ekr.20070810180015.5"><vh>@@shortcuts Cursor moves using special keys: DWIM</vh></v>
-<v t="ekr.20070810180015.6"><vh>@shortcuts Cursor moves using special keys: the old way</vh></v>
-<v t="ekr.20070810180015.7"><vh>@shortcuts Cursor Moves using plain keys</vh></v>
-<v t="ekr.20070810180015.8"><vh>@shortcuts Gui operations</vh></v>
-<v t="ekr.20070810180015.9"><vh>@shortcuts File commands</vh></v>
-<v t="ekr.20070810180015.10"><vh>@shortcuts Find commands</vh></v>
-<v t="ekr.20070810180015.11" a="M"><vh>@shortcuts Menu commands</vh></v>
-<v t="ekr.20070810180015.12"><vh>@shortcuts Minibuffer commands/bindings</vh></v>
-<v t="ekr.20070810180015.13"><vh>@shortcuts Other commands</vh></v>
-<v t="ekr.20070810180015.14"><vh>@shortcuts Outline operations</vh></v>
-<v t="ekr.20070810180015.15"><vh>@shortcuts Text operations</vh></v>
-</v>
-</v>
-</v>
-</v>
-<v t="ekr.20060603215208"><vh>@keys EKR bindings: Emacs keys + modes</vh>
-<v t="ekr.20060603215208.4"><vh>Modes</vh>
-<v t="ekr.20060603215208.16"><vh>@mode quick-command (Alt-Shift-C)</vh></v>
-</v>
-<v t="ekr.20060603215208.17"><vh>Shortcuts</vh>
-<v t="ekr.20060608191518.2"><vh>@shortcuts top-level keys (like emacs: uses Alt-c as gateway to modes)</vh></v>
-<v t="ekr.20061018061727"><vh>@@shortcuts Cursor moves using special keys: DWIM</vh></v>
-<v t="ekr.20061018061727.1"><vh>@shortcuts Cursor moves using special keys: the old way</vh></v>
-<v t="ekr.20060925060533.1"><vh>@shortcuts Cursor Moves using plain keys</vh></v>
-<v t="ekr.20060925060533.2"><vh>@shortcuts Gui operations</vh></v>
-<v t="ekr.20060925061845"><vh>@shortcuts File commands</vh></v>
-<v t="ekr.20060603215208.19"><vh>@shortcuts Find commands</vh></v>
-<v t="ekr.20070613133747" a="M"><vh>@shortcuts Menu commands</vh></v>
-<v t="ekr.20060603215208.20"><vh>@shortcuts Minibuffer commands/bindings</vh></v>
-<v t="ekr.20060925061845.1"><vh>@shortcuts Other commands</vh></v>
-<v t="ekr.20060925060533.3"><vh>@shortcuts Outline operations</vh></v>
-<v t="ekr.20060925060533.4"><vh>@shortcuts Text operations</vh></v>
-<v t="ekr.20080204124255"><vh>@shortcuts IPython commands</vh></v>
-</v>
-</v>
-<v t="ekr.20060110141538.1" annotate="7d71002e"><vh>@keys No bindings</vh>
-<v t="ekr.20051218202206" annotate="7d71002e"><vh>@shortcuts No bindings: A-E</vh></v>
-<v t="ekr.20060112093227.1"><vh>@shortcuts No bindings: F-M</vh></v>
-<v t="ekr.20060112093227.2"><vh>@shortcuts No bindings: N-Z</vh></v>
-</v>
-</v>
-<v t="ekr.20070925144552"><vh>Menus</vh>
-<v t="ekr.20070925144534"><vh>@menus</vh>
-<v t="ekr.20070925144534.1"><vh>@menu &amp;File</vh>
-<v t="ekr.20070925144534.2"><vh>@item *&amp;new</vh></v>
-<v t="ekr.20070925144534.3"><vh>@item open-outline</vh></v>
-<v t="ekr.20070925144534.4"><vh>@menu Open &amp;With...</vh></v>
-<v t="ekr.20070925144534.5"><vh>@item -</vh></v>
-<v t="ekr.20070925144534.6"><vh>@item close-window</vh></v>
-<v t="ekr.20070925144534.7"><vh>@item save-file</vh></v>
-<v t="ekr.20070925144534.8"><vh>@item save-file-as</vh></v>
-<v t="ekr.20070925144534.9"><vh>@item save-file-as-unzipped</vh></v>
-<v t="ekr.20070925144534.10"><vh>@item save-file-as-zipped</vh></v>
-<v t="ekr.20070925144534.11"><vh>@item save-file-to</vh></v>
-<v t="ekr.20070925144534.12"><vh>@item revert</vh></v>
-<v t="ekr.20070927173324"><vh>@menu Recent &amp;Files</vh></v>
-<v t="ekr.20070927051742"><vh>@item -</vh></v>
-<v t="ekr.20070925144534.13"><vh>@menu &amp;Read/Write...</vh>
-<v t="ekr.20071001120755"><vh>@item *&amp;check-derived-file</vh></v>
-<v t="ekr.20071001120755.1"><vh>@item *check-le&amp;o-file</vh></v>
-<v t="ekr.20071001121059"><vh>@item *compare-leo-file&amp;s</vh></v>
-<v t="ekr.20071001120755.2"><vh>@item -</vh></v>
-<v t="ekr.20070925144534.14"><vh>@item *&amp;read-outline-only</vh></v>
-<v t="ekr.20070925144534.15"><vh>@item *write-&amp;outline-only</vh></v>
-<v t="ekr.20071001123216"><vh>@item -</vh></v>
-<v t="ekr.20071001120755.3"><vh>@item *read-&amp;file-into-node</vh></v>
-<v t="ekr.20071001120755.4"><vh>@item *writ&amp;e-file-from-node</vh></v>
-<v t="ekr.20070925144534.16"><vh>@item -</vh></v>
-<v t="ekr.20070925144534.17"><vh>@item read-at-auto-nodes</vh></v>
-<v t="ekr.20070925144534.18"><vh>@item write-at-auto-nodes</vh></v>
-<v t="ekr.20070925144534.19"><vh>@item write-dirty-at-auto-nodes</vh></v>
-<v t="ekr.20070925144534.20"><vh>@item -</vh></v>
-<v t="ekr.20070925144534.21"><vh>@item read-at-file-nodes</vh></v>
-<v t="ekr.20070925144534.22"><vh>@item write-dirty-at-file-nodes</vh></v>
-<v t="ekr.20070925144534.23"><vh>@item write-missing-at-file-nodes</vh></v>
-<v t="ekr.20070925144534.24"><vh>@item write-at-file-nodes</vh></v>
-</v>
-<v t="ekr.20070925144534.25"><vh>@menu Tan&amp;gle...</vh>
-<v t="ekr.20070925144534.26"><vh>@item *tangle-&amp;all</vh></v>
-<v t="ekr.20070925144534.27"><vh>@item *tangle-&amp;marked</vh></v>
-<v t="ekr.20070925144534.28"><vh>@item *&amp;tangle</vh></v>
-</v>
-<v t="ekr.20070925144534.29"><vh>@menu &amp;Untangle...</vh>
-<v t="ekr.20070925144534.30"><vh>@item *untangle-&amp;all</vh></v>
-<v t="ekr.20070925144534.31"><vh>@item *untangle-&amp;marked</vh></v>
-<v t="ekr.20070925144534.32"><vh>@item *&amp;untangle</vh></v>
-</v>
-<v t="ekr.20070925144534.33"><vh>@menu &amp;Import...</vh>
-<v t="ekr.20070925144534.34"><vh>@item *import-&amp;derived-file</vh></v>
-<v t="ekr.20070925144534.35"><vh>@item import-at-file</vh></v>
-<v t="ekr.20070925144534.36"><vh>@item import-at-root</vh></v>
-<v t="ekr.20070925144534.37"><vh>@item *import-&amp;cweb-files</vh></v>
-<v t="ekr.20070925144534.38"><vh>@item *import-&amp;noweb-files</vh></v>
-<v t="ekr.20070925144534.39"><vh>@item *import-flattened-&amp;outline</vh></v>
-</v>
-<v t="ekr.20070925144534.40"><vh>@menu &amp;Export...</vh>
-<v t="ekr.20070925144534.41"><vh>@item *export-&amp;headlines</vh></v>
-<v t="ekr.20070925144534.42"><vh>@item *outline-to-&amp;cweb</vh></v>
-<v t="ekr.20070925144534.43"><vh>@item *outline-to-&amp;noweb</vh></v>
-<v t="ekr.20070925144534.44"><vh>@item *&amp;flatten-outline</vh></v>
-<v t="ekr.20070925144534.45"><vh>@item *&amp;remove-sentinels</vh></v>
-<v t="ekr.20070925144534.46"><vh>@item *&amp;weave</vh></v>
-</v>
-<v t="ekr.20070927051856"><vh>@item -</vh></v>
-<v t="ekr.20070925144534.47"><vh>@item exit-leo</vh></v>
-</v>
-<v t="ekr.20070925144534.48"><vh>@menu &amp;Edit</vh>
-<v t="ekr.20070925144534.49"><vh>@item undo</vh></v>
-<v t="ekr.20070925144534.50"><vh>@item redo</vh></v>
-<v t="ekr.20070925144534.51"><vh>@item -</vh></v>
-<v t="ekr.20070925144534.52"><vh>@item cut-text</vh></v>
-<v t="ekr.20070925144534.53"><vh>@item copy-text</vh></v>
-<v t="ekr.20070925144534.54"><vh>@item paste-text</vh></v>
-<v t="ekr.20070925144534.55"><vh>@item backward-delete-char</vh></v>
-<v t="ekr.20070925144534.56"><vh>@item select-all</vh></v>
-<v t="ekr.20070925144534.57"><vh>@item -</vh></v>
-<v t="ekr.20070925144534.58"><vh>@menu Edit &amp;Body...</vh>
-<v t="ekr.20070925144534.59"><vh>@item *extract-&amp;section</vh></v>
-<v t="ekr.20070925144534.60"><vh>@item *extract-&amp;names</vh></v>
-<v t="ekr.20070925144534.61"><vh>@item *&amp;extract</vh></v>
-<v t="ekr.20070925144534.62"><vh>@item -</vh></v>
-<v t="ekr.20070925144534.63"><vh>@item *convert-all-b&amp;lanks</vh></v>
-<v t="ekr.20070925144534.64"><vh>@item *convert-all-t&amp;abs</vh></v>
-<v t="ekr.20070925144534.65"><vh>@item *convert-&amp;blanks</vh></v>
-<v t="ekr.20070925144534.66"><vh>@item *convert-&amp;tabs</vh></v>
-<v t="ekr.20070925144534.67"><vh>@item *insert-body-&amp;time</vh></v>
-<v t="ekr.20070925144534.68"><vh>@item *&amp;reformat-paragraph</vh></v>
-<v t="ekr.20070925144534.69"><vh>@item -</vh></v>
-<v t="ekr.20070925144534.70"><vh>@item *&amp;indent-region</vh></v>
-<v t="ekr.20070925144534.71"><vh>@item *&amp;unindent-region</vh></v>
-<v t="ekr.20070925144534.72"><vh>@item *&amp;match-brackets</vh></v>
-<v t="ekr.20070925144534.73"><vh>@item *add-comments</vh></v>
-<v t="ekr.20070925144534.74"><vh>@item *delete-comments</vh></v>
-</v>
-<v t="ekr.20070925144534.75"><vh>@menu Edit &amp;Headline...</vh>
-<v t="ekr.20070925144534.76"><vh>@item *edit-&amp;headline</vh></v>
-<v t="ekr.20070925144534.77"><vh>@item *&amp;end-edit-headline</vh></v>
-<v t="ekr.20070925144534.78"><vh>@item *&amp;abort-edit-headline</vh></v>
-<v t="ekr.20070925144534.79"><vh>@item *insert-headline-&amp;time</vh></v>
-<v t="ekr.20070925144534.80"><vh>@item *toggle-&amp;angle-brackets</vh></v>
-</v>
-<v t="ekr.20070925144534.81"><vh>@menu &amp;Find...</vh>
-<v t="ekr.20070925144534.82"><vh>@item *&amp;open-find-tab</vh></v>
-<v t="ekr.20070925144534.83"><vh>@item *&amp;hide-find-tab</vh></v>
-<v t="ekr.20070925144534.84"><vh>@item *search-&amp;with-present-options</vh></v>
-<v t="ekr.20070925144534.85"><vh>@item -</vh></v>
-<v t="ekr.20070925144534.86"><vh>@item *find-&amp;next</vh></v>
-<v t="ekr.20070925144534.87"><vh>@item *find-&amp;prev</vh></v>
-<v t="ekr.20070925144534.88"><vh>@item *&amp;change</vh></v>
-<v t="ekr.20070925144534.89"><vh>@item *find-&amp;all</vh></v>
-<v t="ekr.20070925144534.90"><vh>@item *clone-fi&amp;nd-all</vh></v>
-<v t="ekr.20070925144534.91"><vh>@item *change-a&amp;ll</vh></v>
-<v t="ekr.20070925144534.92"><vh>@item -</vh></v>
-<v t="ekr.20070925144534.93"><vh>@item *&amp;find-character</vh></v>
-<v t="ekr.20070925144534.94"><vh>@item *find-character-extend-&amp;selection</vh></v>
-<v t="ekr.20070925144534.95"><vh>@item *&amp;backward-find-character</vh></v>
-<v t="ekr.20070925144534.96"><vh>@item *backward-find-character-&amp;extend-selection</vh></v>
-<v t="ekr.20070925144534.97"><vh>@item -</vh></v>
-<v t="ekr.20070925144534.98"><vh>@item *&amp;isearch-forward</vh></v>
-<v t="ekr.20070925144534.99"><vh>@item *isea&amp;rch-backward</vh></v>
-<v t="ekr.20070925144534.100"><vh>@item *isearch-forward-rege&amp;xp</vh></v>
-<v t="ekr.20070925144534.101"><vh>@item *isearch-backward-regex&amp;p</vh></v>
-<v t="ekr.20070925144534.102"><vh>@item -</vh></v>
-<v t="ekr.20070925144534.103"><vh>@item *&amp;query-replace</vh></v>
-<v t="ekr.20070925144534.104"><vh>@item *q&amp;uery-replace-regex</vh></v>
-</v>
-<v t="ekr.20070925144534.105"><vh>@item *&amp;goto-global-line</vh></v>
-<v t="ekr.20070925144534.106"><vh>@item *&amp;execute-script</vh></v>
-<v t="ekr.20070925144534.107"><vh>@item toggle-invisibles</vh></v>
-<v t="ekr.20070925144534.108"><vh>@item open-leoSettings-leo</vh></v>
-</v>
-<v t="ekr.20070925144534.109"><vh>@menu &amp;Outline</vh>
-<v t="ekr.20070925144534.110"><vh>@item *c&amp;ut-node</vh></v>
-<v t="ekr.20070925144534.111"><vh>@item *c&amp;opy-node</vh></v>
-<v t="ekr.20070925144534.112"><vh>@item *&amp;paste-node</vh></v>
-<v t="ekr.20070925144534.113"><vh>@item paste-retaining-clones</vh></v>
-<v t="ekr.20070925144534.114"><vh>@item *&amp;delete-node</vh></v>
-<v t="ekr.20070925144534.115"><vh>@item -</vh></v>
-<v t="ekr.20070925144534.116"><vh>@item *&amp;insert-node</vh></v>
-<v t="ekr.20071005173455"><vh>@item *insert-child</vh></v>
-<v t="ekr.20070925144534.117"><vh>@item *&amp;clone-node</vh></v>
-<v t="ekr.20070925144534.118"><vh>@item *sort-childre&amp;n</vh></v>
-<v t="ekr.20070925144534.119"><vh>@item *&amp;sort-siblings</vh></v>
-<v t="ekr.20070925144534.120"><vh>@item -</vh></v>
-<v t="ekr.20070925144534.121"><vh>@item *&amp;hoist</vh></v>
-<v t="ekr.20070925144534.122"><vh>@item de-hoist</vh></v>
-<v t="ekr.20070925144534.123"><vh>@item -</vh></v>
-<v t="ekr.20070925144534.124"><vh>@menu Chec&amp;k...</vh>
-<v t="ekr.20070925144534.125"><vh>@item *check-&amp;outline</vh></v>
-<v t="ekr.20070925144534.126"><vh>@item *&amp;dump-outline</vh></v>
-<v t="ekr.20070925144534.127"><vh>@item -</vh></v>
-<v t="ekr.20070925144534.128"><vh>@item *check-&amp;all-python-code</vh></v>
-<v t="ekr.20070925144534.129"><vh>@item *&amp;check-python-code</vh></v>
-</v>
-<v t="ekr.20070925144534.130"><vh>@menu E&amp;xpand/Contract...</vh>
-<v t="ekr.20070925144534.131"><vh>@item *&amp;contract-all</vh></v>
-<v t="ekr.20070925144534.132"><vh>@item *contract-&amp;node</vh></v>
-<v t="ekr.20070925144534.133"><vh>@item *contract-&amp;parent</vh></v>
-<v t="ekr.20070925144534.134"><vh>@item *contract-or-go-&amp;left</vh></v>
-<v t="ekr.20070925144534.135"><vh>@item -</vh></v>
-<v t="ekr.20070925144534.136"><vh>@item *expand-p&amp;rev-level</vh></v>
-<v t="ekr.20070925144534.137"><vh>@item *expand-n&amp;ext-level</vh></v>
-<v t="ekr.20070925144534.138"><vh>@item *expand-and-go-right</vh></v>
-<v t="ekr.20070925144534.139"><vh>@item *expand-or-go-right</vh></v>
-<v t="ekr.20070925144534.140"><vh>@item -</vh></v>
-<v t="ekr.20070925144534.141"><vh>@item *expand-to-level-&amp;1</vh></v>
-<v t="ekr.20070925144534.142"><vh>@item *expand-to-level-&amp;2</vh></v>
-<v t="ekr.20070925144534.143"><vh>@item *expand-to-level-&amp;3</vh></v>
-<v t="ekr.20070925144534.144"><vh>@item *expand-to-level-&amp;4</vh></v>
-<v t="ekr.20070925144534.145"><vh>@item *expand-to-level-&amp;5</vh></v>
-<v t="ekr.20070925144534.146"><vh>@item *expand-to-level-&amp;6</vh></v>
-<v t="ekr.20070925144534.147"><vh>@item *expand-to-level-&amp;7</vh></v>
-<v t="ekr.20070925144534.148"><vh>@item *expand-to-level-&amp;8</vh></v>
-<v t="ekr.20070925144534.149"><vh>@item -</vh></v>
-<v t="ekr.20070925144534.150"><vh>@item *expand-&amp;all</vh></v>
-<v t="ekr.20070925144534.151"><vh>@item *expand-n&amp;ode</vh></v>
-</v>
-<v t="ekr.20070925144534.152"><vh>@menu &amp;Move...</vh>
-<v t="ekr.20070925144534.153"><vh>@item move-outline-down</vh></v>
-<v t="ekr.20070925144534.154"><vh>@item move-outline-left</vh></v>
-<v t="ekr.20070925144534.155"><vh>@item move-outline-right</vh></v>
-<v t="ekr.20070925144534.156"><vh>@item move-outline-up</vh></v>
-<v t="ekr.20070925144534.157"><vh>@item -</vh></v>
-<v t="ekr.20070925144534.158"><vh>@item *&amp;promote</vh></v>
-<v t="ekr.20070925144534.159"><vh>@item *&amp;demote</vh></v>
-</v>
-<v t="ekr.20070925144534.160"><vh>@menu M&amp;ark...</vh>
-<v t="ekr.20070925144534.161"><vh>@item *&amp;mark</vh></v>
-<v t="ekr.20070925144534.162"><vh>@item *mark-&amp;subheads</vh></v>
-<v t="ekr.20070925144534.163"><vh>@item *mark-changed-&amp;items</vh></v>
-<v t="ekr.20070925144534.164"><vh>@item *mark-changed-&amp;roots</vh></v>
-<v t="ekr.20070925144534.165"><vh>@item *mark-&amp;clones</vh></v>
-<v t="ekr.20070925144534.166"><vh>@item *&amp;unmark-all</vh></v>
-</v>
-<v t="ekr.20070925144534.167"><vh>@menu &amp;Go To...</vh>
-<v t="ekr.20071213190345"><vh>@item find-next-clone</vh></v>
-<v t="ekr.20070925144534.168"><vh>@item goto-first-node</vh></v>
-<v t="ekr.20070925144534.169"><vh>@item goto-first-visible-node</vh></v>
-<v t="ekr.20070925144534.170"><vh>@item goto-first-sibling</vh></v>
-<v t="ekr.20070925144534.171"><vh>@item -</vh></v>
-<v t="ekr.20070925144534.172"><vh>@item goto-next-changed</vh></v>
-<v t="ekr.20070925144534.173"><vh>@item goto-next-clone</vh></v>
-<v t="ekr.20070925144534.174"><vh>@item goto-next-marked</vh></v>
-<v t="ekr.20070925144534.175"><vh>@item goto-next-node</vh></v>
-<v t="ekr.20070925144534.176"><vh>@item goto-next-sibling</vh></v>
-<v t="ekr.20070925144534.177"><vh>@item goto-next-visible</vh></v>
-<v t="ekr.20070925144534.178"><vh>@item go-forward</vh></v>
-<v t="ekr.20070925144534.179"><vh>@item -</vh></v>
-<v t="ekr.20070925144534.180"><vh>@item goto-parent</vh></v>
-<v t="ekr.20070925144534.181"><vh>@item -</vh></v>
-<v t="ekr.20070925144534.182"><vh>@item goto-prev-node</vh></v>
-<v t="ekr.20070925144534.183"><vh>@item goto-prev-sibling</vh></v>
-<v t="ekr.20070925144534.184"><vh>@item goto-prev-visible</vh></v>
-<v t="ekr.20070925144534.185"><vh>@item go-back</vh></v>
-<v t="ekr.20070925144534.186"><vh>@item -</vh></v>
-<v t="ekr.20070925144534.187"><vh>@item goto-last-node</vh></v>
-<v t="ekr.20070925144534.188"><vh>@item goto-last-sibling</vh></v>
-<v t="ekr.20070925144534.189"><vh>@item goto-last-visible-node</vh></v>
-</v>
-</v>
-<v t="ekr.20070925144534.190"><vh>@menu &amp;Plugins</vh></v>
-<v t="ekr.20070925144534.191"><vh>@menu &amp;Cmds</vh>
-<v t="ekr.20070925144534.192"><vh>@menu &amp;Abbrev...</vh>
-<v t="ekr.20070925144534.193"><vh>@item abbre&amp;v-mode</vh></v>
-<v t="ekr.20070925144534.194"><vh>@item -</vh></v>
-<v t="ekr.20070925144534.195"><vh>@item &amp;list-abbrevs</vh></v>
-<v t="ekr.20070925144534.196"><vh>@item &amp;read-abbrev-file</vh></v>
-<v t="ekr.20070925144534.197"><vh>@item &amp;write-abbrev-file</vh></v>
-<v t="ekr.20070925144534.198"><vh>@item -</vh></v>
-<v t="ekr.20070925144534.199"><vh>@item &amp;add-global-abbrev</vh></v>
-<v t="ekr.20070925144534.200"><vh>@item &amp;inverse-add-global-abbrev</vh></v>
-<v t="ekr.20070925144534.201"><vh>@item &amp;kill-all-abbrevs</vh></v>
-<v t="ekr.20070925144534.202"><vh>@@item -</vh></v>
-<v t="ekr.20070925144534.203"><vh>@@item &amp;expand-region-abbrevs</vh></v>
-</v>
-<v t="ekr.20070925144534.204"><vh>@menu &amp;Body Editors...</vh>
-<v t="ekr.20070925144534.205"><vh>@item &amp;add-editor</vh></v>
-<v t="ekr.20070925144534.206"><vh>@item &amp;cycle-editor-focus</vh></v>
-<v t="ekr.20070925144534.207"><vh>@item &amp;delete-editor</vh></v>
-</v>
-<v t="ekr.20070925144534.208"><vh>@menu Buffers...</vh>
-<v t="ekr.20070925144534.209"><vh>@item &amp;append-to-buffer</vh></v>
-<v t="ekr.20070925144534.210"><vh>@item &amp;kill-buffer</vh></v>
-<v t="ekr.20070925144534.211"><vh>@item list-&amp;buffers</vh></v>
-<v t="ekr.20070925144534.212"><vh>@item &amp;list-buffers-alphabetically</vh></v>
-<v t="ekr.20070925144534.213"><vh>@item &amp;prepend-to-buffer</vh></v>
-<v t="ekr.20070925144534.214"><vh>@item &amp;rename-buffer</vh></v>
-<v t="ekr.20070925144534.215"><vh>@item &amp;switch-to-buffer</vh></v>
-</v>
-<v t="ekr.20070925144534.216"><vh>@menu &amp;Chapters...</vh>
-<v t="ekr.20070925144534.217"><vh>@item &amp;clone-node-to-chapter</vh></v>
-<v t="ekr.20070925144534.218"><vh>@item c&amp;opy-node-to-chapter</vh></v>
-<v t="ekr.20070925144534.219"><vh>@item c&amp;reate-chapter</vh></v>
-<v t="ekr.20070925144534.220"><vh>@item &amp;move-node-to-chapter</vh></v>
-<v t="ekr.20070925144534.221"><vh>@item &amp;remove-chapter</vh></v>
-<v t="ekr.20070925144534.222"><vh>@item &amp;select-chapter</vh></v>
-</v>
-<v t="ekr.20070925144534.223"><vh>@menu Cursor/Selection...</vh>
-<v t="ekr.20070925144534.224"><vh>@menu Cursor &amp;Back...</vh>
-<v t="ekr.20070925144534.225"><vh>@item back-&amp;char</vh></v>
-<v t="ekr.20070925144534.226"><vh>@item back-&amp;paragraph</vh></v>
-<v t="ekr.20070925144534.227"><vh>@item back-&amp;sentence</vh></v>
-<v t="ekr.20070925144534.228"><vh>@item back-&amp;word</vh></v>
-<v t="ekr.20070925144534.229"><vh>@item -</vh></v>
-<v t="ekr.20070925144534.230"><vh>@item beginning-of-&amp;buffer</vh></v>
-<v t="ekr.20070925144534.231"><vh>@item beginning-of-&amp;line</vh></v>
-<v t="ekr.20070925144534.232"><vh>@item -</vh></v>
-<v t="ekr.20070925144534.233"><vh>@item pre&amp;vious-line</vh></v>
-</v>
-<v t="ekr.20070925144534.234"><vh>@menu Cursor Back &amp;Extend Selection...</vh>
-<v t="ekr.20070925144534.235"><vh>@item back-&amp;char-extend-selection</vh></v>
-<v t="ekr.20070925144534.236"><vh>@item back-&amp;paragraph-extend-selection</vh></v>
-<v t="ekr.20070925144534.237"><vh>@item back-&amp;sentence-extend-selection</vh></v>
-<v t="ekr.20070925144534.238"><vh>@item back-&amp;word-extend-selection</vh></v>
-<v t="ekr.20070925144534.239"><vh>@item -</vh></v>
-<v t="ekr.20070925144534.240"><vh>@item beginning-of-&amp;buffer-extend-selection</vh></v>
-<v t="ekr.20070925144534.241"><vh>@item beginning-of-&amp;line-extend-selection</vh></v>
-<v t="ekr.20070925144534.242"><vh>@item -</vh></v>
-<v t="ekr.20070925144534.243"><vh>@item pre&amp;vious-line-extend-selection</vh></v>
-</v>
-<v t="ekr.20070925144534.244"><vh>@menu Cursor Back Extend &amp;to...</vh>
-<v t="ekr.20070925144534.245"><vh>@item extend-to-&amp;line</vh></v>
-<v t="ekr.20070925144534.246"><vh>@item extend-to-&amp;paragraph</vh></v>
-<v t="ekr.20070925144534.247"><vh>@item extend-to-&amp;sentence</vh></v>
-<v t="ekr.20070925144534.248"><vh>@item extend-to-&amp;word</vh></v>
-</v>
-<v t="ekr.20070925144534.249"><vh>@menu Cursor &amp;Forward...</vh>
-<v t="ekr.20070925144534.250"><vh>@item end-of-&amp;buffer</vh></v>
-<v t="ekr.20070925144534.251"><vh>@item end-of-&amp;line</vh></v>
-<v t="ekr.20070925144534.252"><vh>@item -</vh></v>
-<v t="ekr.20070925144534.253"><vh>@item forward-&amp;char</vh></v>
-<v t="ekr.20070925144534.254"><vh>@item forward-&amp;paragraph</vh></v>
-<v t="ekr.20070925144534.255"><vh>@item forward-&amp;sentence</vh></v>
-<v t="ekr.20070925144534.256"><vh>@item forward-&amp;end-word</vh></v>
-<v t="ekr.20070925144534.257"><vh>@item forward-&amp;word</vh></v>
-<v t="ekr.20070925144534.258"><vh>@item -</vh></v>
-<v t="ekr.20070925144534.259"><vh>@item &amp;next-line</vh></v>
-</v>
-<v t="ekr.20070925144534.260"><vh>@menu Cursor Forward E&amp;xtend Selection...</vh>
-<v t="ekr.20070925144534.261"><vh>@item end-of-&amp;buffer-extend-selection</vh></v>
-<v t="ekr.20070925144534.262"><vh>@item end-of-&amp;line-extend-selection</vh></v>
-<v t="ekr.20070925144534.263"><vh>@item -</vh></v>
-<v t="ekr.20070925144534.264"><vh>@item forward-&amp;char-extend-selection</vh></v>
-<v t="ekr.20070925144534.265"><vh>@item forward-&amp;paragraph-extend-selection</vh></v>
-<v t="ekr.20070925144534.266"><vh>@item forward-&amp;sentence-extend-selection</vh></v>
-<v t="ekr.20070925144534.267"><vh>@item forward-&amp;end-word-extend-selection</vh></v>
-<v t="ekr.20070925144534.268"><vh>@item forward-&amp;word-extend-selection</vh></v>
-<v t="ekr.20070925144534.269"><vh>@item -</vh></v>
-<v t="ekr.20070925144534.270"><vh>@item &amp;next-line-extend-selection</vh></v>
-</v>
-</v>
-<v t="ekr.20070925144534.271"><vh>@menu &amp;Focus...</vh>
-<v t="ekr.20070925144534.272"><vh>@item &amp;cycle-all-focus</vh></v>
-<v t="ekr.20070925144534.273"><vh>@item focus-to-&amp;body</vh></v>
-<v t="ekr.20070925144534.274"><vh>@item focus-to-&amp;log</vh></v>
-<v t="ekr.20070925144534.275"><vh>@item focus-to-&amp;minibuffer</vh></v>
-<v t="ekr.20070925144534.276"><vh>@item focus-to-&amp;tree</vh></v>
-</v>
-<v t="ekr.20071114081712"><vh>@menu &amp;Icons...</vh>
-<v t="ekr.20071114084709"><vh>@item delete-&amp;first-icon</vh></v>
-<v t="ekr.20071114084709.1"><vh>@item delete-&amp;last-icon</vh></v>
-<v t="ekr.20071114081712.3"><vh>@item delete-&amp;node-icons</vh></v>
-<v t="ekr.20071114081712.4"><vh>@item -</vh></v>
-<v t="ekr.20071114081712.5"><vh>@item &amp;insert-icon</vh></v>
-</v>
-<v t="ekr.20070925144534.277"><vh>@menu &amp;Macro...</vh>
-<v t="ekr.20070925144534.278"><vh>@item &amp;load-file</vh></v>
-<v t="ekr.20070925144534.279"><vh>@item -</vh></v>
-<v t="ekr.20070925144534.280"><vh>@item &amp;start-kbd-macro</vh></v>
-<v t="ekr.20070925144534.281"><vh>@item &amp;end-kbd-macro</vh></v>
-<v t="ekr.20070925144534.282"><vh>@item &amp;name-last-kbd-macro</vh></v>
-<v t="ekr.20070925144534.283"><vh>@item -</vh></v>
-<v t="ekr.20070925144534.284"><vh>@item &amp;call-last-keyboard-macro</vh></v>
-<v t="ekr.20070925144534.285"><vh>@item &amp;insert-keyboard-macro</vh></v>
-</v>
-<v t="ekr.20070925144534.286"><vh>@menu Minibuffer...</vh>
-<v t="ekr.20070925144534.287"><vh>@item &amp;full-command</vh></v>
-<v t="ekr.20070925144534.288"><vh>@item keyboard-&amp;quit</vh></v>
-<v t="ekr.20070925144534.289"><vh>@item &amp;repeat-complex-command</vh></v>
-<v t="ekr.20070925144534.290"><vh>@item &amp;view-lossage</vh></v>
-<v t="ekr.20070925144534.291"><vh>@item -</vh></v>
-<v t="ekr.20070925144534.292"><vh>@item &amp;show-mini-buffer</vh></v>
-<v t="ekr.20070925144534.293"><vh>@item h&amp;ide-mini-buffer</vh></v>
-<v t="ekr.20070925144534.294"><vh>@item -</vh></v>
-<v t="ekr.20070925144534.295"><vh>@item &amp;help-for-minibuffer</vh></v>
-</v>
-<v t="ekr.20070925144534.296"><vh>@menu &amp;Pickers...</vh>
-<v t="ekr.20070925144534.297"><vh>@item show-&amp;colors</vh></v>
-<v t="ekr.20070925144534.298"><vh>@item show-find-&amp;options</vh></v>
-<v t="ekr.20070925144534.299"><vh>@item show-&amp;fonts</vh></v>
-</v>
-<v t="ekr.20070925144534.300"><vh>@menu &amp;Rectangles...</vh>
-<v t="ekr.20070925144534.301"><vh>@item &amp;clear-rectangle</vh></v>
-<v t="ekr.20070925144534.302"><vh>@item c&amp;lose-rectangle</vh></v>
-<v t="ekr.20070925144534.303"><vh>@item &amp;delete-rectangle</vh></v>
-<v t="ekr.20070925144534.304"><vh>@item &amp;kill-rectangle</vh></v>
-<v t="ekr.20070925144534.305"><vh>@item &amp;open-rectangle</vh></v>
-<v t="ekr.20070925144534.306"><vh>@item &amp;string-rectangle</vh></v>
-<v t="ekr.20070925144534.307"><vh>@item &amp;yank-rectangle</vh></v>
-</v>
-<v t="ekr.20070925144534.308"><vh>@menu Registers...</vh>
-<v t="ekr.20070925144534.309"><vh>@item &amp;append-to-register</vh></v>
-<v t="ekr.20070925144534.310"><vh>@item copy-r&amp;ectangle-to-register</vh></v>
-<v t="ekr.20070925144534.311"><vh>@item &amp;copy-to-register</vh></v>
-<v t="ekr.20070925144534.312"><vh>@item i&amp;ncrement-register</vh></v>
-<v t="ekr.20070925144534.313"><vh>@item &amp;insert-register</vh></v>
-<v t="ekr.20070925144534.314"><vh>@item &amp;jump-to-register</vh></v>
-<v t="ekr.20070925144534.315"><vh>@item &amp;point-to-register</vh></v>
-<v t="ekr.20070925144534.316"><vh>@item p&amp;repend-to-register</vh></v>
-<v t="ekr.20070925144534.317"><vh>@item &amp;view-register</vh></v>
-</v>
-<v t="ekr.20070925144534.318"><vh>@menu Run Script/Tests...</vh>
-<v t="ekr.20070925144534.319"><vh>@item &amp;execute-script</vh></v>
-<v t="ekr.20070925144534.320"><vh>@item &amp;run-unit-tests</vh></v>
-</v>
-<v t="ekr.20070925144534.321"><vh>@menu &amp;Scrolling...</vh>
-<v t="ekr.20070925144534.322"><vh>@item scroll-outline-down-&amp;line</vh></v>
-<v t="ekr.20070925144534.323"><vh>@item scroll-outline-down-&amp;page</vh></v>
-<v t="ekr.20070925144534.324"><vh>@item scroll-outline-le&amp;ft</vh></v>
-<v t="ekr.20070925144534.325"><vh>@item scroll-outline-&amp;right</vh></v>
-<v t="ekr.20070925144534.326"><vh>@item s&amp;croll-outline-up-line</vh></v>
-<v t="ekr.20070925144534.327"><vh>@item scr&amp;oll-outline-up-page</vh></v>
-<v t="ekr.20070925144534.328"><vh>@item -</vh></v>
-<v t="ekr.20070925144534.329"><vh>@item scroll-&amp;down</vh></v>
-<v t="ekr.20070925144534.330"><vh>@item scroll-&amp;up</vh></v>
-<v t="ekr.20070925144534.331"><vh>@item -</vh></v>
-<v t="ekr.20070925144534.332"><vh>@item scroll-down-&amp;extend-selection</vh></v>
-<v t="ekr.20070925144534.333"><vh>@item scroll-up-e&amp;xtend-selection</vh></v>
-</v>
-<v t="ekr.20070925144534.334"><vh>@menu Spell C&amp;heck...</vh>
-<v t="ekr.20070925144534.335"><vh>@item &amp;open-spell-tab</vh></v>
-<v t="ekr.20070925144534.336"><vh>@item spell-&amp;change</vh></v>
-<v t="ekr.20070925144534.337"><vh>@item spell-change-&amp;then-find</vh></v>
-<v t="ekr.20070925144534.338"><vh>@item spell-&amp;find</vh></v>
-<v t="ekr.20070925144534.339"><vh>@item spell-&amp;ignore</vh></v>
-</v>
-<v t="ekr.20070925144534.340"><vh>@menu &amp;Text Commands...</vh>
-<v t="ekr.20070925144534.341"><vh>@item &amp;beautify</vh></v>
-<v t="ekr.20070925144534.342"><vh>@item beautify-&amp;all</vh></v>
-<v t="ekr.20070925144534.343"><vh>@item -</vh></v>
-<v t="ekr.20070925144534.344"><vh>@item center-&amp;line</vh></v>
-<v t="ekr.20070925144534.345"><vh>@item center-&amp;region</vh></v>
-<v t="ekr.20070925144534.346"><vh>@item -</vh></v>
-<v t="ekr.20070925144534.347"><vh>@item &amp;capitalize-word</vh></v>
-<v t="ekr.20070925144534.348"><vh>@item &amp;downcase-word</vh></v>
-<v t="ekr.20070925144534.349"><vh>@item &amp;upcase-word</vh></v>
-<v t="ekr.20070925144534.350"><vh>@item -</vh></v>
-<v t="ekr.20070925144534.351"><vh>@item d&amp;owncase-region</vh></v>
-<v t="ekr.20070925144534.352"><vh>@item u&amp;pcase-region</vh></v>
-<v t="ekr.20070925144534.353"><vh>@item -</vh></v>
-<v t="ekr.20070925144534.354"><vh>@item &amp;indent-region</vh></v>
-<v t="ekr.20070925144534.355"><vh>@item indent-r&amp;elative</vh></v>
-<v t="ekr.20070925144534.356"><vh>@item indent-ri&amp;gidly</vh></v>
-<v t="ekr.20070925144534.357"><vh>@item u&amp;nindent-region</vh></v>
-<v t="ekr.20070925144534.358"><vh>@item -</vh></v>
-<v t="ekr.20070925144534.359"><vh>@item sort-colu&amp;mns</vh></v>
-<v t="ekr.20070925144534.360"><vh>@item sort-&amp;fields</vh></v>
-<v t="ekr.20070925144534.361"><vh>@item &amp;sort-lines</vh></v>
-</v>
-<v t="ekr.20070925144534.362"><vh>@menu Toggle Settings...</vh>
-<v t="ekr.20070925144534.363"><vh>@item toggle-a&amp;utocompleter</vh></v>
-<v t="ekr.20070925144534.364"><vh>@item toggle-call&amp;tips</vh></v>
-<v t="ekr.20070925144534.365"><vh>@item toggle-&amp;extend-mode</vh></v>
-<v t="ekr.20070925144534.366"><vh>@item toggle-input-&amp;state</vh></v>
-<v t="ekr.20070925144534.367"><vh>@item toggle-in&amp;visibles</vh></v>
-<v t="ekr.20070925144534.368"><vh>@item toggle-&amp;mini-buffer</vh></v>
-<v t="ekr.20070925144534.369"><vh>@item toggle-split-&amp;direction</vh></v>
-<v t="ekr.20070925144534.370"><vh>@item -</vh></v>
-<v t="ekr.20070925144534.371"><vh>@item toggle-find-&amp;ignore-case-option</vh></v>
-<v t="ekr.20070925144534.372"><vh>@item toggle-find-in-&amp;body-option</vh></v>
-<v t="ekr.20070925144534.373"><vh>@item toggle-find-in-&amp;headline-option</vh></v>
-<v t="ekr.20070925144534.374"><vh>@item toggle-find-mark-&amp;changes-option</vh></v>
-<v t="ekr.20070925144534.375"><vh>@item toggle-find-mark-&amp;finds-option</vh></v>
-<v t="ekr.20070925144534.376"><vh>@item toggle-find-rege&amp;x-option</vh></v>
-<v t="ekr.20070925144534.377"><vh>@item toggle-find-&amp;reverse-option</vh></v>
-<v t="ekr.20070925144534.378"><vh>@item toggle-find-&amp;word-option</vh></v>
-<v t="ekr.20070925144534.379"><vh>@item toggle-find-wrap-&amp;around-option</vh></v>
-<v t="ekr.20071213190345.1"><vh>@item toggle-s&amp;parce-move</vh></v>
-</v>
-<v t="ekr.20071004121248"><vh>@menu &amp;Yank And Kill</vh>
-<v t="ekr.20071004121328"><vh>@item kill-&amp;buffer</vh></v>
-<v t="ekr.20071004121840"><vh>@item kill-&amp;line</vh></v>
-<v t="ekr.20071004121401"><vh>@item kill-&amp;rectangle</vh></v>
-<v t="ekr.20071004121840.1"><vh>@item kill-re&amp;gion</vh></v>
-<v t="ekr.20071004121840.2"><vh>@item kill-region-s&amp;ave</vh></v>
-<v t="ekr.20071004121248.2"><vh>@item kill-&amp;sentence</vh></v>
-<v t="ekr.20071006153725"><vh>@item kill-ws</vh></v>
-<v t="ekr.20071004121248.1"><vh>@item kill-&amp;word</vh></v>
-<v t="ekr.20071004121248.3"><vh>@item -</vh></v>
-<v t="ekr.20071004121248.4"><vh>@item &amp;yank</vh></v>
-<v t="ekr.20071004121619"><vh>@item yank-&amp;pop</vh></v>
-<v t="ekr.20071004121248.5"><vh>@item yank-r&amp;ectangle</vh></v>
-</v>
-</v>
-<v t="ekr.20070925144534.380"><vh>@menu &amp;Window</vh>
-<v t="ekr.20070925144534.381"><vh>@item *&amp;equal-sized-panes</vh></v>
-<v t="ekr.20070925144534.382"><vh>@item *&amp;toggle-active-pane</vh></v>
-<v t="ekr.20070925144534.383"><vh>@item *toggle-&amp;split-direction</vh></v>
-<v t="ekr.20070925144534.384"><vh>@item -</vh></v>
-<v t="ekr.20070925144534.385"><vh>@item *contract-&amp;body-pane</vh></v>
-<v t="ekr.20070925144534.386"><vh>@item *contract-&amp;log-pane</vh></v>
-<v t="ekr.20070925144534.387"><vh>@item *contract-&amp;outline-pane</vh></v>
-<v t="ekr.20070925144534.388"><vh>@item *contract-&amp;pane</vh></v>
-<v t="ekr.20070925144534.389"><vh>@item -</vh></v>
-<v t="ekr.20070925144534.390"><vh>@item *expand-bo&amp;dy-pane</vh></v>
-<v t="ekr.20070925144534.391"><vh>@item *expand-lo&amp;g-pane</vh></v>
-<v t="ekr.20070925144534.392"><vh>@item *expand-o&amp;utline-pane</vh></v>
-<v t="ekr.20070925144534.393"><vh>@item *expand-pa&amp;ne</vh></v>
-<v t="ekr.20070925144534.394"><vh>@item -</vh></v>
-<v t="ekr.20070925144534.395"><vh>@item *&amp;fully-expand-body-pane</vh></v>
-<v t="ekr.20070925144534.396"><vh>@item *full&amp;y-expand-log-pane</vh></v>
-<v t="ekr.20070925144534.397"><vh>@item *fully-e&amp;xpand-outline-pane</vh></v>
-<v t="ekr.20070925144534.398"><vh>@item *fully-exp&amp;and-pane</vh></v>
-<v t="ekr.20070925144534.399"><vh>@item -</vh></v>
-<v t="ekr.20070925144534.400"><vh>@item *&amp;resize-to-screen</vh></v>
-<v t="ekr.20070925144534.401"><vh>@item *&amp;cascade-windows</vh></v>
-<v t="ekr.20070925144534.402"><vh>@item *&amp;minimize-all</vh></v>
-<v t="ekr.20070925144534.403"><vh>@item -</vh></v>
-<v t="ekr.20070925144534.404"><vh>@item *open-compare-window</vh></v>
-<v t="ekr.20070925144534.405"><vh>@item *open-python-&amp;window</vh></v>
-</v>
-<v t="ekr.20070925144534.406"><vh>@menu &amp;Help</vh>
-<v t="ekr.20070925144534.407"><vh>@item about-leo</vh></v>
-<v t="ekr.20070925144534.408"><vh>@item open-online-home</vh></v>
-<v t="ekr.20070925144534.409"><vh>@item *open-online-&amp;tutorial</vh></v>
-<v t="ekr.20070925144534.410"><vh>@item *open-&amp;users-guide</vh></v>
-<v t="ekr.20070925144534.411"><vh>@item -</vh></v>
-<v t="ekr.20070925144534.412"><vh>@item open-leoDocs-leo</vh></v>
-<v t="ekr.20070925144534.413"><vh>@item open-leoPlugins-leo</vh></v>
-<v t="ekr.20070925144534.414"><vh>@item open-leoSettings-leo</vh></v>
-<v t="ekr.20070925144534.415"><vh>@item open-myLeoSettings-leo</vh></v>
-<v t="ekr.20070925144534.416"><vh>@item open-scripts-leo</vh></v>
-<v t="ekr.20070925144534.417"><vh>@item -</vh></v>
-<v t="ekr.20070925144534.418"><vh>@item *he&amp;lp-for-minibuffer</vh></v>
-<v t="ekr.20070925144534.419"><vh>@item *help-for-&amp;command</vh></v>
-<v t="ekr.20070925144534.420"><vh>@item -</vh></v>
-<v t="ekr.20070925144534.421"><vh>@item *&amp;apropos-autocompletion</vh></v>
-<v t="ekr.20070925144534.422"><vh>@item *apropos-&amp;bindings</vh></v>
-<v t="ekr.20070925144534.423"><vh>@item *apropos-&amp;debugging-commands</vh></v>
-<v t="ekr.20070925144534.424"><vh>@item *apropos-&amp;find-commands</vh></v>
-<v t="ekr.20070925144534.425"><vh>@item -</vh></v>
-<v t="ekr.20070925144534.426"><vh>@item *pri&amp;nt-bindings</vh></v>
-<v t="ekr.20070925144534.427"><vh>@item *print-c&amp;ommands</vh></v>
-</v>
-<v t="ekr.20071010123015"><vh>@@menu 文件</vh>
-<v t="ekr.20071010123015.1"><vh>@item new</vh></v>
-<v t="ekr.20071010123223.1"><vh>@item open-outline</vh></v>
-</v>
-</v>
-</v>
-<v t="ekr.20051123100536" a="E" annotate="7d71002e"><vh>Plugins</vh>
-<v t="vivainio.20080307190927"><vh>IPython</vh>
-<v t="vivainio.20080307185812"><vh>@string ipython_argv = ipython -p sh</vh></v>
-</v>
-<v t="ekr.20070417071249"><vh>@bool trace_plugins = False</vh></v>
-<v t="ekr.20041119034357.13"><vh>@bool use_plugins = True</vh></v>
-<v t="ekr.20071113084330"><vh>@bool warn_when_plugins_fail_to_load = True</vh></v>
-<v t="ekr.20070224073109.1"><vh>@enabled-plugins</vh></v>
-<v t="ekr.20080328105334.1"><vh>cleo</vh>
-<v t="ekr.20080328105334.2"><vh>@color cleo_color_prog_green =</vh></v>
-<v t="ekr.20080328105334.3"><vh>@color cleo_color_prog_red =</vh></v>
-<v t="ekr.20080328105334.4"><vh>@data cleo_color_file_node_list</vh></v>
-<v t="ekr.20080328105334.5"><vh>@int cleo_prog_width = 18</vh></v>
-<v t="ekr.20080328105334.6"><vh>@float cleo_time_init = 1.0</vh></v>
-<v t="ekr.20080328105334.7"><vh>@int cleo_prog_scale = 1</vh></v>
-<v t="ekr.20080328105334.8"><vh>@float cleo_prog_extra = 4</vh></v>
-<v t="ekr.20080328105334.9"><vh>@string cleo_time_name = 'days'</vh></v>
-</v>
-<v t="ekr.20060807103220"><vh>datenodes plugin</vh>
-<v t="ekr.20060807103220.1"><vh>@string datenodes_body_text = To do...</vh></v>
-<v t="ekr.20060807103220.2"><vh>@string datenodes_day_node_headline = %Y-%m-%d</vh></v>
-<v t="ekr.20060807103220.3"><vh>@string datenodes_month_node_day_headline = %d: %A</vh></v>
-<v t="ekr.20060807103220.4"><vh>@string datenodes_month_node_month_headline = %B %Y</vh></v>
-<v t="ekr.20060807103220.5"><vh>@bool datenodes_month_node_omit_saturdays = True</vh></v>
-<v t="ekr.20060807103220.6"><vh>@bool datenodes_month_node_omit_sundays = True</vh></v>
-<v t="ekr.20060807103220.7"><vh>@string datenodes_year_node_day_headline = %d: %A</vh></v>
-<v t="ekr.20060807103220.8"><vh>@string datenodes_year_node_month_headline = %B</vh></v>
-<v t="ekr.20060807103220.9"><vh>@string datenodes_year_node_year_headline = %Y</vh></v>
-<v t="ekr.20060807103220.10"><vh>@bool datenodes_year_node_omit_saturdays = True</vh></v>
-<v t="ekr.20060807103220.11"><vh>@bool datenodes_year_node_omit_sundays = True</vh></v>
-</v>
-<v t="ekr.20060111091324"><vh>fastgotonode plugin</vh>
-<v t="ekr.20060111091324.1"><vh>@bool fastgotonode_useKeyBinding = True</vh></v>
-<v t="ekr.20060111091324.2"><vh>@string fastgotonode_binding =  Shift-space</vh></v>
-</v>
-<v t="ekr.20060109115046"><vh>library plugin</vh>
-<v t="ekr.20060109115046.1"><vh>@bool library_verbose = True</vh></v>
-<v t="ekr.20060109115046.2"><vh>@string library_lib = default</vh></v>
-<v t="ekr.20060109115046.3"><vh>@string library_lib0 = default/library.dbm</vh></v>
-<v t="ekr.20060109121753"><vh>@string library_lib1 = default/libraryS.dbm</vh></v>
-</v>
-<v t="ekr.20070411101857" a="E"><vh>Open With plugin</vh>
-<v t="ekr.20070411101857.1"><vh>@openwith Idle = Alt+Shift+Ctrl+I</vh></v>
-<v t="ekr.20070411101857.2"><vh>@openwith Word = Alt+Shift+Ctrl+W </vh></v>
-<v t="ekr.20070411101857.3"><vh>@openwith Wordpad = Alt+Shift+Ctrl+T</vh></v>
-<v t="TL.20080410171007.2"><vh>@bool open_with_save_on_update = False</vh></v>
-<v t="TL.20080410171007.3"><vh>@bool open_with_clean_filenames = False</vh></v>
-<v t="TL.20080411073907.1"><vh>@bool open_with_uses_derived_file_extensions = False</vh></v>
-</v>
-<v t="ekr.20060919171527"><vh>opml plugin</vh>
-<v t="ekr.20060921080239"><vh>@bool opml_read_derived_files = True</vh></v>
-<v t="ekr.20060919171527.1"><vh>@bool opml_use_outline_elements = True</vh></v>
-<v t="ekr.20060919195145"><vh>@string opml_version = 2.0</vh></v>
-<v t="ekr.20060919181622"><vh>@bool opml_write_body_text = True</vh></v>
-<v t="ekr.20060921080239.1"><vh>@bool opml_write_derived_files = True</vh></v>
-<v t="ekr.20060919173031"><vh>@bool opml_write_leo_details = True</vh></v>
-<v t="ekr.20060919173031.1"><vh>@bool opml_write_leo_globals_attributes = True</vh></v>
-<v t="ekr.20060922110220"><vh>@bool opml_write_uAs = True</vh></v>
-<v t="ekr.20060919171527.2"><vh>@string opml_namespace = leo:com:leo-opml-version-1</vh></v>
-</v>
-<v t="ekr.20071213060239"><vh>rst3 plugin</vh>
-<v t="ekr.20071213060239.1"><vh>rst3 http options</vh>
-<v t="ekr.20071213061454"><vh>rst3_clear_http_attributes = False</vh></v>
-<v t="ekr.20071213061454.1"><vh>rst3_http_server_support = False</vh></v>
-<v t="ekr.20071213061454.2"><vh>rst3_http_attributename = rst_http_attribute</vh></v>
-<v t="ekr.20071213061454.3"><vh>rst3_node_begin_marker = http-node-marker-</vh></v>
-</v>
-<v t="ekr.20071213060239.2"><vh>rst3 path options</vh>
-<v t="ekr.20071213061504"><vh>rst3_default_path = None</vh></v>
-<v t="ekr.20071213061504.1"><vh>rst3_stylesheet_name = default.css</vh></v>
-<v t="ekr.20071213061504.2"><vh>rst3_stylesheet_path = None</vh></v>
-<v t="ekr.20071213061504.3"><vh>rst3_publish_argv_for_missing_stylesheets = None</vh></v>
-</v>
-<v t="ekr.20071213060514"><vh>rst3 global options</vh>
-<v t="ekr.20071213061811"><vh>rst3_number_code_lines = True</vh></v>
-<v t="ekr.20071213061811.1"><vh>rst3_underline_characters = #=+*^~"'`-:&gt;&lt;_</vh></v>
-<v t="ekr.20071213061811.2"><vh>rst3_verbose = True</vh></v>
-<v t="ekr.20071213061811.3"><vh>rst3_write_intermediate_file = False</vh></v>
-</v>
-<v t="ekr.20071213060514.1"><vh>rst3 mode options</vh>
-<v t="ekr.20071213061923"><vh>rst3_code_mode = False</vh></v>
-<v t="ekr.20071213061923.1"><vh>rst3_doc_only_mode = False</vh></v>
-<v t="ekr.20071213061923.2"><vh>rst3_generate_rst = True</vh></v>
-</v>
-<v t="ekr.20071213060514.2"><vh>rst3 formatting options</vh>
-<v t="ekr.20071213061930.1"><vh>rst3_show_headlines = True</vh></v>
-<v t="ekr.20071213061930.2"><vh>rst3_show_organizer_nodes = True</vh></v>
-<v t="ekr.20071213061930.3"><vh>rst3_show_options_nodes = False</vh></v>
-<v t="ekr.20071213061930.4"><vh>rst3_strip_at_file_prefixes = True</vh></v>
-</v>
-<v t="ekr.20071213061923.3"><vh>rst3 formatting options (code mode only)</vh>
-<v t="ekr.20071213062019"><vh>rst3_show_doc_parts_as_paragraphs = False</vh></v>
-<v t="ekr.20071213062019.1"><vh>rst3_show_leo_directives = True</vh></v>
-<v t="ekr.20071213062019.2"><vh>rst3_show_markup_doc_parts = False</vh></v>
-<v t="ekr.20071213062019.3"><vh>rst3_show_options_doc_parts = False</vh></v>
-</v>
-<v t="ekr.20071213060607"><vh>rst3 options: names of headline commands</vh>
-<v t="ekr.20071213062019.4"><vh>rst3_code_prefix = @rst-code</vh></v>
-<v t="ekr.20071213062019.5"><vh>rst3_doc_only_prefix = @rst-doc-only</vh></v>
-<v t="ekr.20071213062019.6"><vh>rst3_rst_prefix = @rst</vh></v>
-<v t="ekr.20071213062019.7"><vh>rst3_ignore_headline_prefix = @rst-no-head</vh></v>
-<v t="ekr.20071213062019.8"><vh>rst3_ignore_headlines_prefix = @rst-no-headlines</vh></v>
-<v t="ekr.20071213062019.9"><vh>rst3_ignore_node_prefix = @rst-ignore-node</vh></v>
-<v t="ekr.20071213062019.10"><vh>rst3_ignore_prefix = @rst-ignore</vh></v>
-<v t="ekr.20071213062019.11"><vh>rst3_ignore_tree_prefix = @rst-ignore-tree</vh></v>
-<v t="ekr.20071213062019.12"><vh>rst3_option_prefix = @rst-option</vh></v>
-<v t="ekr.20071213062019.13"><vh>rst3_options_prefix = @rst-options</vh></v>
-<v t="ekr.20071213062019.14"><vh>rst3_preformat_prefix = @rst-preformat</vh></v>
-<v t="ekr.20071213062019.15"><vh>rst3_show_headline_prefix = @rst-head</vh></v>
-</v>
-</v>
-<v t="ekr.20060930111325"><vh>scripting plugin</vh>
-<v t="ekr.20060930111325.2"><vh>@bool scripting-at-button-nodes = True</vh></v>
-<v t="ekr.20060930111325.3"><vh>@bool scripting-at-commands-nodes = True</vh></v>
-<v t="ekr.20060930111325.4"><vh>@bool scripting-at-plugin-nodes = False</vh></v>
-<v t="ekr.20060930111325.5"><vh>@bool scripting-at-script-nodes = False</vh></v>
-<v t="ekr.20060930111325.6"><vh>@bool scripting-create-debug-button = False</vh></v>
-<v t="ekr.20060930111325.7"><vh>@bool scripting-create-run-script-button = False</vh></v>
-<v t="ekr.20060930112030"><vh>@bool scripting-create-script-button-button = True</vh></v>
-<v t="ekr.20060930111325.1"><vh>@int scripting-max-button-size = 18</vh></v>
-</v>
-<v t="ekr.20060730101451"><vh>shadow plugin</vh>
-<v t="ekr.20060730101451.1"><vh>@bool shadow_active = True</vh></v>
-<v t="ekr.20060730101451.2"><vh>@bool shadow_backups = True</vh></v>
-<v t="ekr.20060730101451.3"><vh>@string shadow_prefix = x</vh></v>
-<v t="ekr.20060730101451.4"><vh>@bool shadow_print_copy_operations = True</vh></v>
-<v t="ekr.20060730101451.5"><vh>@string shadow_subdir = LeoShadow</vh></v>
-<v t="ekr.20060730101451.6"><vh>@bool shadow_testing = True</vh></v>
-<v t="ekr.20060730101451.7"><vh>@int shadow_verbose = 3</vh></v>
-</v>
-<v t="ekr.20051123100536.1" a="E"><vh>vim plugin</vh>
-<v t="ekr.20051123100536.2"><vh>@string vim_cmd = c:\Program Files\vim\vim63\gvim --servername LEO</vh></v>
-<v t="ekr.20051123100536.3"><vh>@string vim_exe = c:\Program Files\vim\vim63\gvim</vh></v>
-<v t="ekr.20071114072753"><vh>@bool vim_plugin_opens_url_nodes = False</vh></v>
-<v t="TL.20080410171007.9"><vh>@bool vim_plugin_positions_cursor = False</vh></v>
-<v t="TL.20080410171007.8" a="V"><vh>@bool vim_plugin_uses_tab_feature = False</vh></v>
-</v>
-<v t="ekr.20060904211808"><vh>zodb plugin</vh>
-<v t="ekr.20060904211808.1"><vh>@string zodb_storage_file = c:\prog\zopeTemp\leo.fs</vh></v>
-</v>
-</v>
-<v t="ekr.20041119034357.28" annotate="7d71002e"><vh>Preferences panel</vh>
-<v t="ekr.20041119034357.29"><vh>@directory default_tangle_directory = None</vh></v>
-<v t="ekr.20080326060254.3"><vh>@string target_language = python</vh></v>
-<v t="ekr.20041119034357.31"><vh>@int tab_width = -4</vh></v>
-<v t="ekr.20041119034357.32"><vh>@int page_width = 80</vh></v>
-<v t="ekr.20041119034357.33"><vh>@bool output_doc_chunks = True</vh></v>
-<v t="ekr.20041119034357.34"><vh>@bool tangle_outputs_header = True</vh></v>
-<v t="ekr.20041119034357.35"><vh>@bool run_tangle_done.py = False</vh></v>
-<v t="ekr.20041119034357.36"><vh>@bool run_untangle_done.py = False</vh></v>
-</v>
-<v t="ekr.20051025084017" annotate="7d71002e"><vh>Spell tab</vh>
-<v t="ekr.20071025161551"><vh>@bool diagnose-aspell-installation = True</vh></v>
-<v t="ekr.20051025084017.1"><vh>@string aspell_local_language_code = en</vh></v>
-<v t="ekr.20051025084017.2"><vh>@string aspell_local_dictionary = None</vh></v>
-<v t="ekr.20051025085144"><vh>@string aspell_dir = c:\aspell</vh></v>
-<v t="ekr.20051025085144.1"><vh>@string aspell_bin_dir = c:\aspell\bin</vh></v>
-</v>
-<v t="ekr.20041119034357.15"><vh>Unicode options</vh>
-<v t="ekr.20080212084020"><vh>@string default_at_auto_file_encoding = utf-8</vh></v>
-<v t="ekr.20041119042929.9"><vh>@string default_derived_file_encoding = utf-8</vh></v>
-<v t="ekr.20041119042929.10"><vh>@string new_leo_file_encoding = utf-8</vh></v>
-<v t="ekr.20041119042929.11"><vh>@string tk_encoding = None</vh></v>
-</v>
-<v t="ekr.20050203090810" annotate="7d71002e"><vh>Unit test</vh>
-<v t="ekr.20050203085250"><vh>@int global_setting_for_unit_tests = 132</vh></v>
-</v>
-<v t="ekr.20041213105954" annotate="7d71002e"><vh>Window</vh>
-<v t="ekr.20041119034357.38"><vh>Body pane options</vh>
-<v t="ekr.20061010111324"><vh>@bool select_all_text_when_editing_headlines = False</vh></v>
-<v t="ekr.20060531094310"><vh>@bool autoindent_in_nocolor_mode = True</vh></v>
-<v t="ekr.20041119034357.43"><vh>@bool body_gmt_time = False</vh></v>
-<v t="ekr.20041119034357.39"><vh>@bool body_pane_wraps = True</vh></v>
-<v t="ekr.20060216135834"><vh>@bool enable_autocompleter_initially = False</vh></v>
-<v t="ekr.20060603070801"><vh>@bool enable_calltips_initially = False</vh></v>
-<v t="ekr.20060627084739"><vh>@bool flash_matching_brackets = True</vh></v>
-<v t="ekr.20060627121646"><vh>@color flash_brackets_background_color = DodgerBlue1</vh></v>
-<v t="ekr.20060627121646.1"><vh>@color flash_brackets_foreground_color = white</vh></v>
-<v t="ekr.20060627121646.2"><vh>@int flash_brackets_count = 2</vh></v>
-<v t="ekr.20060627121646.3"><vh>@int flash-brackets-delay = 75</vh></v>
-<v t="ekr.20041119034357.44"><vh>@bool smart_auto_indent = False</vh></v>
-<v t="ekr.20041119034357.53"><vh>@int additional_body_text_border = 0</vh></v>
-<v t="ekr.20041119034357.42"><vh>@string body_time_format_string = %m/%d/%Y %H:%M:%S</vh></v>
-<v t="ekr.20060620085654"><vh>@string editor_orientation = horizontal</vh></v>
-</v>
-<v t="ekr.20041213105954.1"><vh>Log pane options</vh>
-<v t="ekr.20041119052015.1"><vh>@bool log_pane_wraps = False</vh></v>
-</v>
-<v t="ekr.20041119034357.56"><vh>Options for new windows</vh>
-<v t="ekr.20071024145953"><vh>@bool big_outline_pane = False</vh></v>
-<v t="ekr.20060930085332"><vh>@bool outline_pane_has_initial_focus = True</vh></v>
-<v t="ekr.20041119034357.59"><vh>@strings[vertical,horizontal] initial_splitter_orientation = vertical</vh></v>
-<v t="ekr.20041119034357.57"><vh>@ratio initial_horizontal_ratio = 0.4</vh></v>
-<v t="ekr.20041119034357.58"><vh>@ratio initial_horizontal_secondary_ratio = 0.8</vh></v>
-<v t="ekr.20041119034357.60"><vh>@ratio initial_vertical_ratio = 0.5</vh></v>
-<v t="ekr.20041119034357.61"><vh>@ratio initial_vertical_secondary_ratio = 0.65</vh></v>
-<v t="ekr.20041119034357.62"><vh>@int initial_window_height = 600</vh></v>
-<v t="ekr.20041119034357.63"><vh>@int initial_window_left =  20</vh></v>
-<v t="ekr.20041119034357.64"><vh>@int initial_window_top = 20</vh></v>
-<v t="ekr.20041119034357.65"><vh>@int initial_window_width = 800</vh></v>
-</v>
-<v t="ekr.20041119034357.54"><vh>Outline pane options</vh>
-<v t="ekr.20041119050749.3"><vh>@bool allow_clone_drags = False</vh></v>
-<v t="ekr.20061030092620"><vh>@bool center_selected_tree_node = True</vh></v>
-<v t="ekr.20041119050749.4"><vh>@bool enable_drag_messages = False</vh></v>
-<v t="ekr.20041119050749.5"><vh>@bool expanded_click_area = True</vh></v>
-<v t="ekr.20060528175513"><vh>@bool idle_redraw = False</vh></v>
-<v t="ekr.20060120123529"><vh>@bool initialClickExpandsOrContractsNode = True</vh></v>
-<v t="ekr.20061030104734"><vh>@bool invisible_outline_navigation = False</vh></v>
-<v t="ekr.20041119050749.17"><vh>@bool look_for_control_drag_on_mouse_down = True</vh></v>
-<v t="ekr.20041119050749.18"><vh>@bool outline_pane_scrolls_horizontally = True</vh></v>
-<v t="ekr.20061002115414.1"><vh>@float outline_nav_extend_delay = 2.0</vh></v>
-<v t="ekr.20070318065601"><vh>@bool use_chapters = True</vh></v>
-<v t="ekr.20070604075218"><vh>@bool use_chapter_tabs = True</vh></v>
-</v>
-<v t="ekr.20041213105954.2"><vh>Splitter options</vh>
-<v t="ekr.20041119034357.68"><vh>@string split_bar_relief = groove</vh></v>
-<v t="ekr.20041119034357.69"><vh>@int split_bar_width = 6</vh></v>
-</v>
-</v>
-</v>
-</vnodes>
-<tnodes>
-<t tx="TL.20080410171007.2"></t>
-<t tx="TL.20080410171007.3">if True: The Open-With plugin will store temporary files utilizing cleaner file names (no unique number is appended to the node's headline text).  Unique temporary directory paths are used to insure unique files are created by creating temporary directories reflecting each node's ancestor nodes in the Leo outline.
-Note: Do not have multiple sibling nodes (nodes having the same parent node) in Leo with the same headline text.  There will be a conflict if both are opened in an external editor at the same time. 
-
-if False: The Open-With plugin will store temporary files with an appended unique number to insure unique temporary filenames.
-</t>
-<t tx="TL.20080410171007.8">if True: Each file sent to gVim is placed in a tab card.  Files in gVim are accessed by selecing from a row of tabs.
-Note: Information on gVim's Tab feature can be viewed by entering the gVim command :help tabpage
-Note: Put "@bool open_with_clean_filenames = True" in myLeoSetting.leo to create smaller tab labels.
-
-if False: Each file sent to vim plaes the previous file in a hidden Vim buffer (use Vim's :bn and :bN command to view each file)
-</t>
-<t tx="TL.20080410171007.9">if True: The Vim plugin will send the file to Vim with a request to place the Vim cursor on the same line as the location of the cursor in Leo.
-
-if False: The cursor will be placed on the first line.</t>
-<t tx="TL.20080411073907.1">if True: The Open-With plugin will use the file extension of the node's derived file for the extension of the temporary file passed to the external editor.  This can be useful for external editors that are providing text highlighting or other file type specific capabilities.
-
-if False or no derived file exists for that node, The Open-With plugin will use the file extension of the node's default language (set by the @language command or '.txt' in none exists)</t>
-<t tx="ekr.20041119034357.1">@nocolor
-
-The @settings tree contains all active settings.  Settings outside this tree have no effect.</t>
-<t tx="ekr.20041119034357.5">False: Leo writes leoSettings.leo files.</t>
-<t tx="ekr.20041119034357.7"></t>
-<t tx="ekr.20041119034357.8">Example:
-
-"Created by Leo at @date"
-
-A comment to be iserted in derived files just after the initial @+leo line.
-The comment will appear in an @comment sentinel.
-Notes:
-1. Leo replaces @date with the date and time that the derived file was created.
-2. Use \n to separate lines.
-3. This must be empty for compatibility with older versions of Leo.
-4. Please use an empty comment when updating to CVS!</t>
-<t tx="ekr.20041119034357.9">A string, s.  If present, .leo files will contain an xml-stylesheet line following
-the opening xml line. 
-For example:
-  &lt;?xml ....?&gt; 
-  &lt;?xml-stylesheet ekr_stylesheet?&gt;
-  
-Notes:
-- The string s should contain any needed XML escapes.
-- Leo writes the line &lt;?xml-stylesheet s ?&gt;
-  where s is the value of this setting.
-- Please set this field empty when uploading to CVS.
-- Very old versions of Leo did not support reading files containing xml-stylesheet lines.</t>
-<t tx="ekr.20041119034357.10"></t>
-<t tx="ekr.20041119034357.11"></t>
-<t tx="ekr.20041119034357.12"></t>
-<t tx="ekr.20041119034357.13">True: Leo loads plugins on startup.
-
-Warnings:
-
-- This is a global option ONLY. It can only be set in the leoSettings.leo files
-that Leo reads during startup. Changing this option in other Leo files will have
-NO effect.
-
-- When this option is enabled, plugins could potentially execute HOSTILE CODE
-contained in Leo files. See further warnings in LeoDocs.leo.</t>
-<t tx="ekr.20041119034357.14">This option affects how Leo treats body text in @root trees.
-
-True:    Body text in @root trees start in doc mode.
-
-This is the way @root trees always worked prior to version 3.10.
-
-False:    Body text in @root trees start in code mode.
-
-This way makes @root trees more compatible with @file trees.</t>
-<t tx="ekr.20041119034357.15"></t>
-<t tx="ekr.20041119034357.16"></t>
-<t tx="ekr.20041119034357.17"></t>
-<t tx="ekr.20041119034357.18">Limit directory searches to files with the given file extension.
-
-None  Compares all files when comparing directories.
-.py   Compares only .py files when comparing directories.</t>
-<t tx="ekr.20041119034357.19">These options have no effect when comparing directories.</t>
-<t tx="ekr.20041119034357.20"></t>
-<t tx="ekr.20041119034357.28">@nocolor</t>
-<t tx="ekr.20041119034357.29">DEPRECATED
-
-The default directory used if no directory specified in @path, @root or @file directives.
-
-</t>
-<t tx="ekr.20041119034357.31">The width of tabs on the screen.  This setting is also used when writing doc parts.
-
-Valid values: Any nonzero integer.
-
-Negative tab widths (recommended) cause Leo to convert tabs to blanks when typing.</t>
-<t tx="ekr.20041119034357.32">The page width for wrapping doc parts in derived files.
-
-Valid values: any nonzero positive integer.</t>
-<t tx="ekr.20041119034357.33">True: Explicit Tangle commands output doc parts.</t>
-<t tx="ekr.20041119034357.34">True: Explicit Tangle commands output file header.</t>
-<t tx="ekr.20041119034357.35">True: Run tangle_done.py after explicit Tangle commands.</t>
-<t tx="ekr.20041119034357.36">True: Run tangle_done.py after explicit Untangle commands.</t>
-<t tx="ekr.20041119034357.38"></t>
-<t tx="ekr.20041119034357.39">True: Wrap body text.
-
-</t>
-<t tx="ekr.20041119034357.40">
-
-Foreground color for the cursor in body text.
-
-</t>
-<t tx="ekr.20041119034357.41">Background color for the cursor in body text.
-
-</t>
-<t tx="ekr.20041119034357.42">The format string used when creating the Time/Date string for the Insert Time/Date command.
-See the Python documentation for time.strftime for full details.
-
-Examples:
-
-1/30/2003 8:31:55
-%m/%d/%y %H:%M:%S
-
-Thu, 30 Jan 2003 16:57:12
-%a, %d %b %Y %H:%M:%S</t>
-<t tx="ekr.20041119034357.43">True:  use gmt time.
-False: use local time.</t>
-<t tx="ekr.20041119034357.44">True:  auto-indent aligns with open ({[ brackets
-
-False: auto-indent increases indentation by one tab for Python only.</t>
-<t tx="ekr.20041119034357.45">body_text_font_family = None
-body_text_font_size = None
-body_text_font_slant = None
-body_text_font_weight = None
-</t>
-<t tx="ekr.20041119034357.48">Foreground color of body text.
-
-Note: this setting can be overridden by the x_mode_fg_color settings.</t>
-<t tx="ekr.20041119034357.49">Background color of body text.
-
-#ffecea
-
-Note: this setting can be overridden by the x_mode_bg_color settings.</t>
-<t tx="ekr.20041119034357.50">Color of insertion cursor
-
-</t>
-<t tx="ekr.20041119034357.53">Additional border in body text pane, in pixels.</t>
-<t tx="ekr.20041119034357.54"></t>
-<t tx="ekr.20041119034357.56">These options apply only to windows opened with the New command.</t>
-<t tx="ekr.20041119034357.57">The ratio of tree pane size to body pane size when splitting primary panes horizontally.
-
-Valid values: 0.0 to 1.0.
-
-**Important**: Leo **does** save this ratio when saving a .leo file, so Leo
-always uses this ratio only when creating a new outline.</t>
-<t tx="ekr.20041119034357.58">The ratio of outline (tree) pane size to log pane size when splitting the primary panes horizontally.
-
-Valid values: 0.0 to 1.0.
-
-**Important**: Leo does not save this ratio when saving a .leo file, so Leo
-always uses this ratio when opening a file that is being split horizontally.</t>
-<t tx="ekr.20041119034357.59">Defines the primary splitter orientation.
-
-The primary panes are the body pane and the secondary pane.
-The secondary pane contains the outline and log panes.
-
-vertical: body pane below outline and log panes.
-horizontal: body pane to right of outline and log panes.
-
-The so-called 'primary' ratio is the ratio between the body pane and the pane
-containing the other two panes. The so-called secondary ratio is the ratio
-between sizes of the log pane and the outline pane.
-
-The thing to keep in mind is that Leo saves *only* the primary ratio in .leo
-files. Leo does not save the so-called 'secondary' ratio in .leo files, because
-doing so would change Leo's file format.
-
-Because Leo **does** save the primary ratio in .leo files, Leo will open a file
-with the same primary ratio that you had when you last saved the file.
-
-Because Leo does **not** save the secondary ratio in the .leo file Leo
-determines the relative sizes of the log and outline panes from settings in
-leoSettings.leo. One of the two settings is used:
-
-- initial_horizontal_secondary_ratio or
-
-- initial_vertical_secondary_ratio
-
-Which one is used depends on the initial_splitter_orientation setting.
-
-**Important** If you change these settings you must restart Leo for them to take effect.
-
-Here are some further notes adapted from comments from Paul Paterson:
-
-Leo also doesn't save the split direction. This can be confusing, because if you
-save a horizontal split file but your default split is vertical, then when you
-reload and correct the split Leo has forgotten the ratio!  To restate:
-
-- if you change the split direction (window .. toggle split) Leo resets the
-split ratios.
-
-- if you save a Leo file with a split other than the default (in settings) Leo
-won't remember that.
-</t>
-<t tx="ekr.20041119034357.60">The ratio of tree pane size to body pane size when splitting primary panes vertically.
-
-Valid values: 0.0 to 1.0.
-
-**Important**: Leo **does** save this ratio when saving a .leo file, so Leo
-always uses this ratio only when creating a new outline.</t>
-<t tx="ekr.20041119034357.61">The ratio of outline (tree) pane size to log pane size when splitting the primary panes vertically.
-
-Valid values: 0.0 to 1.0.
-
-**Important**: Leo does not save this ratio when saving a .leo file, so Leo
-always uses this ratio when opening a file that is being split vertically.</t>
-<t tx="ekr.20041119034357.62">Height of window in pixels.
-    
-</t>
-<t tx="ekr.20041119034357.63">Distance from left of screen of window, in pixels.
-</t>
-<t tx="ekr.20041119034357.64">Distance from top of screen of window, in pixels.</t>
-<t tx="ekr.20041119034357.65">Width window in pixels.
-
-</t>
-<t tx="ekr.20041119034357.67">The color of the split bar. gray90 also looks good.</t>
-<t tx="ekr.20041119034357.68">The Tk -relief option for the split bar.</t>
-<t tx="ekr.20041119034357.69">The width of the split bar, in pixels (must be an integer).</t>
-<t tx="ekr.20041119034357.70">Syntax colors may be any valid Tk color name or color value.
-
-For example, "00aa00" is the dark green used by IDLE.
-
-See http://www.tcl.tk/man/tcl8.3/TkCmd/colors.htm for a list of valid color
-names. These names are case sensitive, for example: BlanchedAlmond.</t>
-<t tx="ekr.20041119034357.72">True:  Leo colors @space, @* and @** sections in cweb mode as black with LaTeX keywords highlighted.
-False: Leo colors @space, @* and @** sections in cweb mode as comments (default is red).
-
-Note: this setting does not affect how Leo colors noweb section references and defintions.</t>
-<t tx="ekr.20041119034357.73">True:  Leo colors C language comments in cweb mode as black with LaTeX keywords highlighted.
-Flase: Leo colors C language comments in cweb mode as comments (default red).
-
-Note: this setting does not affect how Leo colors noweb section references and defintions.</t>
-<t tx="ekr.20041119034357.74">True:  Leo colors @directives when @language plain is in effect.
-False: Leo colors everything black when @language plain is in effect.</t>
-<t tx="ekr.20041119034357.75">True: Underline undefined section names
-
-Only functional if use_hyperlinks = 0
-
-</t>
-<t tx="ekr.20041119034357.76">True:  underline "live" links.
-False: (recommended): Underline undefined section names.</t>
-<t tx="ekr.20041119034357.78">The color of comments in code parts.</t>
-<t tx="ekr.20041119034357.79">The color of name in @&lt;name@&gt;</t>
-<t tx="ekr.20041119034357.80">The color of C/C++ preprocessor directive lines.</t>
-<t tx="ekr.20041119034357.81">The color of text in doc parts.</t>
-<t tx="ekr.20041119034357.82">The color of keywords of the present language.
-
-For example, the color of "if", "try" and "except" in Python.</t>
-<t tx="ekr.20041119034357.83">The color of Leo keywords such as @ignore, @color, etc.</t>
-<t tx="ekr.20041119034357.84">The color of name in &lt; &lt; name &gt; &gt; when name is defined.</t>
-<t tx="ekr.20041119034357.85">The color of the double angle brackets in &lt;&lt; name &gt;&gt;
-
-</t>
-<t tx="ekr.20041119034357.86">The background color that represents spaces and tabs when Show Invisibles mode is in effect.</t>
-<t tx="ekr.20041119034357.87">The foreground color that represents spaces and tabs when Show Invisibles mode is in effect.</t>
-<t tx="ekr.20041119034357.88">The color of strings and their delimiters.
-
-</t>
-<t tx="ekr.20041119034357.89">The color of name in &lt;&lt; name &gt;&gt; when name is undefined.</t>
-<t tx="ekr.20041119035137">@nocolor
-@pagewidth 80
-
-This is Leo's main settings file.  It specifies settings used to customize Leo.
-
-**New in Leo 4.4.2**: You can 'override' settings defined here by placing your
-own settings in myLeoSettings.leo, either in your HOME directory or in the
-leo/config directory (the directory containing this file.) Distributions of Leo
-leave myLeoSettings.leo along, and myLeoSettings.leo is not part of Leo's cvs
-repository, so Leo never changes myLeoSettings.leo.
-
-@settings trees are composed of various kinds of nodes. The headline of each
-node indicates its type. The body text of most nodes contain comments. However,
-the body text of @font and @shortcuts nodes contain settings. See the children
-of this node for details.
-</t>
-<t tx="ekr.20041119035704">These nodes describe the type, name and value of a single setting.  Headlines have the form:
-
-@type-name setting-name = value
-
-The basic types are: @bool, @color, @directory, @encoding, @font, @int, @path, and @string.  However, @type nodes can define other types.  The body text of basic nodes contains comments to be displayed in the settings dialog.
-
-None is a valid value for all types.  It indicates that the setting node has no effect.
-</t>
-<t tx="ekr.20041119035704.1">Organizer nodes have headlines that do no start with @.
-
-Organizer nodes may be inserted freely without changing the meaning of an @setting tree.</t>
-<t tx="ekr.20041119035704.2">Leo ignores subtrees of @settings trees whose headline starts with @ignore.</t>
-<t tx="ekr.20041119035704.3">Not implemented yet.
-
-Creates a user-defined type. For example:
-
-@type relief: string = [raised, sunken, flat, ridge, solid, groove]
-
-This is much better than using a base type because the dialog creator can
-present the user with a listbox containing only the valid options.</t>
-<t tx="ekr.20041119035931">Acts like an organizer node if the expression evaluates to True, otherwise acts
-like an @ignore node. If the expression is empty thebody text should contain a
-script that will be evaluated (in an empty context).
-</t>
-<t tx="ekr.20041119041019">False: Print sends its output to stdout (console) when doing Execute Script command.
-True:  Print redirected to Leo's log pane when doing Execute Script command.
-</t>
-<t tx="ekr.20041119041019.1">
-The string to be appended to file names resulting from the Remove Sentinels command.
-If the value starts with . the extension is appended to the original file name.
-Otherwise, the extension is appended before the file extension.
-Example 1:
-  File name x.y
-  remove_sentinels_extension = _ns
-  Result: x_ns.y
-Example 2:
-  File name x.y
-  remove_sentinels_extension = .txt
-  Result: x.y.txt
-
-</t>
-<t tx="ekr.20041119041019.2">True:  The Save command clears undo buffer.
-False: The undo buffer persists across saves.</t>
-<t tx="ekr.20041119041304">This option applies to directories specified in filenames in all kinds of @file trees, and to filenames specified in the @path directive.
-
-True:  Leo attempts to create directories if they do not exist.
-False: Leo never attempts to create directories.</t>
-<t tx="ekr.20041119041304.1">This option specifies the directory to be used as a prefix for &lt;filename&gt; in
-
-@path &lt;filename&gt;
-@file &lt;filename&gt;
-@root &lt;filename&gt;
-
-when &lt;filename&gt; is a relative path.
-
-Valid values for this option:
-
-'!' means relative to the location leo.py (recommended).
-'.' means relative to the location of the .leo file in the top window.
-
-An absolute path (in platform-dependent format).
-
-Relative paths are not allowed because their meaning would depend on the changing value of the current working directory.</t>
-<t tx="ekr.20041119041747">nl or lf: (recommended) All lines end with "\n"
-cr:       All lines end with "\r"
-crlf:     All lines end with "\r\n"
-platform: Lines end in platform-specific way.
-
-With platform Leo opens output files in "w" mode rather than "wb" mode and writes '\n'
-
-Please specify nl when uploading files to Leo's CVS site.</t>
-<t tx="ekr.20041119041747.1">The number of trailing newlines Leo retains at the end of each body text.
-
-asis: Leo retains the number of newlines contained in each body text.
-      
-    Warning: Leo sometimes has problems determining which ending newlines are "real".
-
-zero: Leo removes all trailing whitespace from body text.
-
-one:  Leo ends each non-empty body text with exactly one trailing newline.</t>
-<t tx="ekr.20041119041747.4">
-True:  Leo strips blanks and tabs from otherwise blank lines.
-False: Leo retains whitespace even in otherwise blank lines.</t>
-<t tx="ekr.20041119042929"></t>
-<t tx="ekr.20041119042929.1"></t>
-<t tx="ekr.20041119042929.2">Same as @directory.</t>
-<t tx="ekr.20041119042929.3"></t>
-<t tx="ekr.20041119042929.4"></t>
-<t tx="ekr.20041119042929.5">Valid values:
-    
-weight: bold, normal, None
-slant: roman, italic, None
-
-Use the show-fonts command to pick fonts, then copy the values shown by the show-fonts command to the values here.</t>
-<t tx="ekr.20041119042929.7"></t>
-<t tx="ekr.20041119042929.9">The encoding used for derived files if no @encoding directive is in effect.
-This setting is also used to encode files created by the Tangle commands.
-Default is UTF-8 (case not important).</t>
-<t tx="ekr.20041119042929.10">The encoding specified in the following line of new .leo files:
-
-&lt;?xml version="1.0" encoding="UTF-8"&gt;
-
-The recommended value is UTF-8 (upper case for compatibility for old versions of Leo).
-
-iso-8859-1 would be a popular alternative.
-
-Important: Once a .leo file is created the &lt;?xml..."&gt; line can only be changed by hand.  Alas, changing the &lt;?xml..."&gt; line by hand may cause unicode errors the next time the .leo file is loaded.  Therefore, you should change the &lt;?xml..."&gt; line by hand only when first creating a .leo file.</t>
-<t tx="ekr.20041119042929.11">The encoding that Tk text widgets are assumed for non-ascii character strings.
-
-You would typically use this setting only in an emergency.
-
-Leo assumes that Tk text widgets return:
-
-1. The value specified by the tk_encoding parameter, if it exists.
-2. locale.getdefaultlocale()[1] if it is exists.
-3. sys.getdefaultencoding()</t>
-<t tx="ekr.20041119043902">The path to the first file or directory to be compared.
-
-Directory compares ignore a filename part of the path, if present.
-
-E.g., c:/directory2/spam.py is valid for directory compares</t>
-<t tx="ekr.20041119043902.1">The path to the second file or directory to be compared.
-
-Directory compares ignore a filename part of the path, if present.
-
-E.g., c:/directory2/spam.py is valid for directory compares</t>
-<t tx="ekr.20041119043902.2">The path to the output file.
-
-Leo will silently write to this file, regardless of whether it already exists, creating the file if needed.
-
-Leo will write to the log pane if this path is empty or invalid.</t>
-<t tx="ekr.20041119043902.3">True:  Append output to output file.
-
-False: Replace output file with results of compare.</t>
-<t tx="ekr.20041119043902.4">True: Ignore blanks lines when comparing files.
-
-</t>
-<t tx="ekr.20041119043902.5">True: Ignore the first line of compare_file_1 when comparing files.
-
-</t>
-<t tx="ekr.20041119043902.6">True: Ignore the first line of compare_file_2 when comparing files.</t>
-<t tx="ekr.20041119043902.7">True: Ignore whitespace after the leading whitespace of a line when comparing files.</t>
-<t tx="ekr.20041119043902.8">True:  Ignore leading whitespace of each line when comparing files.
-
-False: The recommended setting when comparing Python source files.
-
-</t>
-<t tx="ekr.20041119043902.9">True: Ignore sentinel lines when comparing files.
-
-Leo sets sentinel comment delimiters from the first line of each file.  This option has no effect if the first line is not a @+leo line.</t>
-<t tx="ekr.20041119043902.10">0: Show lines regardless of the number of mismatches.
-
-n: Stop showing lines after n mismatches.
-
-</t>
-<t tx="ekr.20041119043902.11">
-1: Show blanks as [ ] and tabs as [t]
-
-</t>
-<t tx="ekr.20041119043902.12">True:  Print lines of both files when showing matching lines.
-
-False: Print only the line of compare_file_1 when showing matching lines.
-
-</t>
-<t tx="ekr.20041119043902.13">True: Print lines that match using the print_both_lines_for_matches option.
-
-</t>
-<t tx="ekr.20041119043902.14">True: Print lines that do not compare equal to each other.
-
-</t>
-<t tx="ekr.20041119043902.15">True: Print lines all lines in one file after an end-of-file is seen on the other file.</t>
-<t tx="ekr.20041119044139"></t>
-<t tx="ekr.20041119050105">These options affecting how Leo shows the results of file compares.
-
-Leo gathers statistics regardless of these options.</t>
-<t tx="ekr.20041119050105.1">The change string (without the quotes unless quotes are part of the string).
-
-N.B. Leo requires utf-8 encoding for any non-ascii characters.</t>
-<t tx="ekr.20041119050105.2">The find string (without the quotes unless quotes are part of the string).
-
-N.B. Leo requires utf-8 encoding for any non-ascii characters.
-
-</t>
-<t tx="ekr.20041119050105.3">These settings determine whether the corresponding checkbox is checked by default.</t>
-<t tx="ekr.20041119050105.4">Despite its name, this setting affects the default value of the Show Context checkbox.</t>
-<t tx="ekr.20041119050105.5">When checked, the Find and Change commands ignore the case of alphabetic characters when determining matches.
-</t>
-<t tx="ekr.20041119050105.6">When checked, the Change command marks all headlines whose headline or body text are changed by the command.
-</t>
-<t tx="ekr.20041119050105.7">When checked, the Find and Change commands mark all headlines in which a match is found with the pattern.
-</t>
-<t tx="ekr.20041119050105.8">When checked, the Find and Change commands treat several characters specially in
-the find pattern. The '*' character matches any sequence of zero or more
-characters. The '.' character matches any single character. The '^' character at
-the start of a pattern, or a '$' character at the end of a pattern matches a
-newline.
-
-Examples:
-
-The pattern "^abc$" matches lines that only contain "abc".
-The pattern "^a" matches any line starting with "A".
-The pattern "a$" matches any line ending with "a".
-The pattern "^*$" matches any line at all.</t>
-<t tx="ekr.20041119050105.9"></t>
-<t tx="ekr.20041119050105.10"></t>
-<t tx="ekr.20041119050105.11"></t>
-<t tx="ekr.20041119050105.12"></t>
-<t tx="ekr.20041119050105.14">When checked, the Find and Change commands search body text.
-</t>
-<t tx="ekr.20041119050105.15">When checked, the Find and Change commands search headline text.
-</t>
-<t tx="ekr.20041119050105.16">When checked, the Find and Change commands search only the currently selected headline and its offspring.
-</t>
-<t tx="ekr.20041119050749.3">True:  Allows control-dragging to create clones.
-False: All drags move nodes.
-
-See also: look_for_control_drag_on_mouse_down
-Setting this setting to False allows Leo to be used on Aqua.</t>
-<t tx="ekr.20041119050749.4">True:  Tell whether drags will move nodes or clone nodes.
-False: Don't issue such messages.
-
-</t>
-<t tx="ekr.20041119050749.5">1: Click near a node expands or contracts the node.
-0: Only clicks in a node's plus/minus box expands or contracts the node.
-
-Note:  @bool expanded_click_area = True conflicts with the UniversalScrolling plugin.</t>
-<t tx="ekr.20041119050749.6">Foreground color of unselected headline text.</t>
-<t tx="ekr.20041119050749.7">Foreground color of selected headline text that is not being edited.
-
-DodgerBlue4</t>
-<t tx="ekr.20041119050749.8">Foreground color of unselected headline text in a headline that is being edited.
-
-Background color must also be specified for either setting to take effect.</t>
-<t tx="ekr.20041119050749.9">Foreground color of selected text headline text in a headline that is being edited.
-
-Background must also be specified for either setting to take effect.</t>
-<t tx="ekr.20041119050749.10">The format string used when creating the Time/Date string for the Insert Time/Date command.
-
-See the Python documentation for time.strftime for full details.
-
-Examples:
-1/30
-%m/%d
-
-1/30/03 8:31:02
-%m/%d/%y %H:%M:%S
-
-Thu, 30 Jan 2003 16:57:12
-%a, %d %b %Y %H:%M:%S
-</t>
-<t tx="ekr.20041119050749.11">True:  use gmt time when inserting time into headlines.
-
-False: use local time.</t>
-<t tx="ekr.20041119050749.12">Background color of outline pane itself.
-
-LavenderBlush1
-#ffffe1 # a little too yellow.
-#ffffec
-LightSteelBlue1 # Good for testing.</t>
-<t tx="ekr.20041119050749.17">This option controls the interpretation of the control key when dragging nodes in the outline pane.
-
-True: A drag is a control-drag if the control key is down at the start of the drag.
-
-False: A drag is a control-drag if the control key is down at the end of the drag.</t>
-<t tx="ekr.20041119050749.18">True: Use horizontal scrollbar in outline pane.</t>
-<t tx="ekr.20041119051246.1"></t>
-<t tx="ekr.20041119051246.2">Background color of unselected headline text.
-
-LavenderBlush1</t>
-<t tx="ekr.20041119051246.3">Background color of selected headline text that is not being edited.
-
-LavenderBlush2</t>
-<t tx="ekr.20041119051246.4">headline_text_font_family = None
-headline_text_font_size = None
-headline_text_font_slant = roman
-headline_text_font_weight = normal
-</t>
-<t tx="ekr.20041119051901">Background color of unselected headline text in a headline that is being edited.
-
-Foreground color must also be specified for either setting to take effect.</t>
-<t tx="ekr.20041119051901.1">Background color of selected text headline text in a headline that is being edited.
-
-Foreground must also be specified for either setting to take effect.</t>
-<t tx="ekr.20041119052015">Color for error messages written to the log window.</t>
-<t tx="ekr.20041119052015.1">True: Wrap body text.
-
-</t>
-<t tx="ekr.20041119052015.2">Foreground color of log text.
-
-</t>
-<t tx="ekr.20041119053445">Background color of log text.</t>
-<t tx="ekr.20041119105509">Not implemented yet.
-
-Creates a permanent value that can be tested later with @if. That is, it alters
-the environment in which @if code is executed.</t>
-<t tx="ekr.20041119110141">Same as:
-
-@if sys.platform == "platform-name":
-
-except that it isn't necessary to import sys.
-
-This would be the natural way to implement platform-dependent settings.</t>
-<t tx="ekr.20041120152508"></t>
-<t tx="ekr.20041120152657"></t>
-<t tx="ekr.20041120152900.2">When the Script Search radio button is selected Leo treats the contents of the
-Search Text as a script to execute whenever any kind of Find command is
-executed. Similarly, when the Script Change checkbox is selected Leo treats the
-context of the Change Text as a script to execute whenever any kind of Change
-command is executed. See below for just how this works.
-
-Script-based find-change is extremely powerful. In effect, Leo's Find/Change
-panel becomes a new platform for running scripts interactively. Leo now has all
-the find/change capability of pattern matching languages like Snobol and Icon,
-just by using the capabilities of the plain Python language. Moreover, Leo can
-deliver these capabilities interactively or not depending which buttons you push
-in Leo's Find/Change panel.
-
-Script-based find/change frees the user from having to control script-based
-searches interactively. Rather than forcing find/change scripts to implement
-their own interactive controls, it is much easier to use what Leo already has.
-
-HOW IT WORKS
-
-Leo dedicates a Python dictionary called app.searchDict for communication
-between Leo and the search and change scripts. The search and change scripts may
-also use app.searchDict for communication between themselves. Leo sets
-app.searchDict["type"] to "find", "change", "findAll" or "changeAll" to indicate
-the kind of command being executed. Scripts may use all other entries in
-app.searchDict as they please.
-
-Leo executes the find script once when you press the Find button (or the Change
-then Find button) in Leo's Find/Change dialog. Typically, the find script would
-traversing the tree and highlight the found text or otherwise indicate to the
-user that the find operation has succeeded. However, the script can do anything
-it pleases.
-
-Leo executes the the find script repeatedly when you press the Find All button.
-Leo keeps executing the find script until app.searchDict["continue"] evaluates
-to false. Initially there is no entry for app.searchDict["continue"], so the
-find script must set app.searchDict["continue"] = true if it wants Leo to keep
-executing it.
-
-Leo executes the change script once when you press the Change button. Typically,
-the change script would change the selected text. Usually the change script will
-compute the new value of body text and call v.setBodyStringOrPane(newText) to
-make that change permanent. 
-
-The change script also may handle undo, typically by calling
-c.frame.onBodyChanged(v,"Change",oldText=oldText). Leo does not handle undo
-automatically. Indeed, Leo makes no assumptions whatever about what the change
-script really does.
-
-Leo executes the the change script repeatedly when you press the Change All
-button. Just as with the Find All command, Leo keeps executing the change script
-until app.searchDict["continue"] evaluates to false.
-
-Most find and change scripts will ignore settings in the Find Panel like "whole
-word", "pattern match", and "reverse". However, these settings are available to
-the scripts via ivars such as c.whole_word_flag, etc. if desired.
-
-For examples, see the node called 'Script Find and Script Change' in leoDocs.leo.</t>
-<t tx="ekr.20041120155431.1">The body text of @shortcut nodes contain the specification for zero or more shortcuts.
-
-Lines starting with # are ignored.
-
-All other non-blank lines should have the form:
-
-commandName = shortcut specifier.</t>
-<t tx="ekr.20041120155431.2">Not implemented yet.
-
-Autments the settings parser and the dialog creator with scripts.</t>
-<t tx="ekr.20041120181045">A float value restricted to the range 0.0 to 1.0.</t>
-<t tx="ekr.20041122163623">When looking at @x, Leo converts to lower case and removes minus signs.
-Therefore, @if-platform and @ifPlatformare equivalent to @ifplatform.</t>
-<t tx="ekr.20041213105007">@nocolor
-@
-
-Valid values:
-
-weight: bold, normal, None
-slant: roman, italic, None
-
-Use the show-fonts command to pick fonts, then copy the values shown by the show-fonts command to the values here.
-
-@c
-
-import sys ; print sys.platform
-</t>
-<t tx="ekr.20041213105007.1"></t>
-<t tx="ekr.20041213105007.2"></t>
-<t tx="ekr.20041213105007.3"></t>
-<t tx="ekr.20041213105508"># The font for the log pane. Default is default font for Tk.Text widgets.
-# Tk translates invalid font names to another font in a system-dependent way.
-# 
-# Default size is 12 for Linux, 9 otherwise.
-
-log_text_font_family = Courier
-log_text_font_size = 9
-log_text_font_slant = roman
-log_text_font_weight = normal
-</t>
-<t tx="ekr.20041213105954">Options that require pixel values can be any Python expression that yields an int.
-Warning: the number of pixels per inch varies...</t>
-<t tx="ekr.20041213105954.1"></t>
-<t tx="ekr.20041213105954.2"></t>
-<t tx="ekr.20041217184352.2">LightYellow1
-
-#f2fdff</t>
-<t tx="ekr.20050126083026">node granularity: start a new undo unit when typing moves to a new node.
-line granularity: start a new undo unit when typing moves to new line.
-word granularity: start a new undo unit when typing starts a new word.
-char granularity: start a new undo unit for each character typed.
-
-'line' granularity is the default used if no valid setting is specified.
-
-Leo used char granularity for all version prior to 4.3. char granularity is not
-recommended; it is clumsy and wasteful of computer memory.</t>
-<t tx="ekr.20050203085250">This is not used in Leo, except in unit tests.
-
-Please do not change this; it would make a unit test fail.</t>
-<t tx="ekr.20050203090810">Please do not change any of these settings.
-
-Doing so would make unit tests fail.
-</t>
-<t tx="ekr.20051006200015">Use a light selectbackground value so syntax coloring looks good.
-
-Default is Gray80.
-CadetBlue3 has been suggested.</t>
-<t tx="ekr.20051006200015.1">Default is white.</t>
-<t tx="ekr.20051007193321"># append-next-kill                  = None
-# apply settings                    = None
-# call-last-keyboard-macro          = None
-# check-spelling                    = None
-# copy-to-buffer                    = None
-# end-kbd-macro                     = None
-        
-abbrev-mode                         = None
-abort-edit-headline                 = Shift-Esc
-about-leo                           = None
-add-comments                        = Ctrl-(
-add-global-abbrev                   = None
-advertised-undo                     = Control-underscore
-append-to-buffer                    = None
-append-to-register                  = None
-auto-complete                       = None
-back-char                           = Control-b
-back-char-extend-selection          = None
-back-paragraph                      = Alt-braceleft
-back-paragraph-extend-selection     = None
-back-sentence                       = Alt-a
-back-sentence-extend-selection      = None
-back-to-indentation                 = Alt-m
-back-word                           = Alt-b          
-back-word                           = Control-Left
-back-word-extend-selection          = None
-backward-delete-char                = Delete
-backward-kill-paragraph             = None
-backward-kill-sentence              = None
-backward-kill-word                  = Alt-Delete
-beginning-of-buffer                 ! text =  Alt-less
-beginning-of-buffer                 ! text = Ctrl-Home
-beginning-of-buffer-extend-selection= None
-beginning-of-line                   = Alt-Up        
-beginning-of-line                   = Control-a
-beginning-of-line-extend-selection  = None
-capitalize-word                     = Alt-c
-cascade-windows                     = None
-center-line                         = Alt-s
-center-region                       = None
-check-all-python-code               = None
-check-outline                       = None
-check-python-code                   = None
-clear-extend-mode                   = None
-clear-kill-ring                     = None
-clear-recent-files                  = None
-clear-rectangle                     = None
-clone-node                          = Ctrl-`
-
-close-rectangle                     = None
-close-window                        = Alt-F4
-contract-all                        = None             # Alt-- conflicts with negative-arg.
-contract-node                       = Alt-[
-contract-or-go-left                 = Alt-LtArrow
-contract-parent                     = None
-convert-all-blanks                  = None
-convert-all-tabs                    = None
-convert-blanks                      = Shift-Ctrl-B
-convert-tabs                        = Shift-Ctrl-J
-copy-node                           = Shift-Ctrl-C
-copy-rectangle-to-register          = None
-copy-text                           = None      # Ctrl-C conflicts with quick-command.
-copy-to-register                    = None
-count-region                        = Alt-equal
-cut-node                            = Shift-Ctrl-X
-cut-text                            = None      # Ctrl-X (possible)
-cycle-focus                         = None
-dabbrev-completion                  = Control-Alt-slash
-dabbrev-expands                     = Alt-slash
-de-hoist                            = None
-delete-char                         = Control-d
-delete-comments                     = Ctrl-)
-delete-file                         = None
-delete-indentation                  = Alt-asciicircum
-delete-node                         = Shift-Ctrl-BkSp
-delete-rectangle                    = None
-delete-spaces                       = Alt-backslash
-demote                              = Ctrl-}
-diff                                = None
-digit-argument                      = None
-downcase-region                     = None
-downcase-word                       = Alt-l
-dump-outline                        = None
-edit-headline                       = Ctrl-H
-end-edit-headline                   = None             # Esc conflicts with watch-escape.
-end-of-buffer                       ! text = Alt-greater
-end-of-buffer                       ! text = Ctrl-End
-end-of-buffer-extend-selection      ! text = Ctrl-Shift-End
-end-of-line                         = Alt-Down      
-end-of-line                         = Control-e
-end-of-line-extend-selection        = None
-equal-sized-panes                   = Alt-Shift-E
-escape                              = Escape
-eval-expression                     = Alt-colon
-eval-expression                     = None
-exchange-point-mark                 = None  # Should be Control-X Control-X.
-execute-script                      = None             # Ctrl-e conflicts with end-of-line
-exit-leo                            = Ctrl-Q
-exit-named-mode                     = None
-expand-all                          = None
-expand-and-go-right                 = None
-expand-next-level                   = None
-expand-node                         = Alt-]
-expand-or-go-right                  = Alt-RtArrow
-expand-prev-level                   = None
-# expand-region-abbrevs             = None
-expand-to-level-1                   = None
-expand-to-level-2                   = None
-expand-to-level-3                   = None
-expand-to-level-4                   = None
-expand-to-level-5                   = None
-expand-to-level-6                   = None
-expand-to-level-7                   = None
-expand-to-level-8                   = None
-expand-to-level-9                   = None
-export-headlines                    = None
-extend-to-paragraph                 = Alt-h
-extract                             = Shift-Ctrl-D
-extract-names                       = Shift-Ctrl-N
-extract-section                     = Shift-Ctrl-E</t>
-<t tx="ekr.20051007200824">@nocolor
-
-This node contains sets of key bindings and settings.
-These sets should have headlines starting with @keys so that the Check Bindings script can find them.
-
-- The *inactive* sets should be children of the node '@ignore Unused key bindings'
-
-- The *active* set should be *outside* of the @ignore and its descendants.
-
-@color</t>
-<t tx="ekr.20051007200824.1">The following special single characters may be used in the tails of shortcuts.
-They are listed along with their associated Tk binding value. Leo contains
-special code to handle these characters. No other single characters may be
-specified.
-
-For example, you could specify Ctrl+! as a shortcut, and Leo will create a
-binding for &lt;Control+exclam&gt;. Some of these values may be invalid on some
-machines.
-
-The full list is at http://tcl.activestate.com/man/tcl8.4/TkCmd/keysyms.htm
-
-! exclam
-" quotedbl
-# numbersign
-$ dollar
-% percent
-&amp; ampersand
-' quoteright
-( parenleft
-) parenright
-* asterisk
-+ plus
-, comma
-- minus
-. period
-/ slash
-: colon
-; semicolon
-&lt; less
-= equal
-&gt; greater
-? question
-@ at
-[ bracketleft
-\ backslash
-] bracketright
-^ asciicircum
-_ underscore
-` quoteleft
-{ braceleft
-| bar
-} braceright
-~ asciitilde
-
-Leo recognizes the following mult-character names, and translates the indicated
-strings in the menu items:
-    
-"bksp"     : "BkSp"
-"dnarrow"  : "DnArrow"
-"ltarrow"  : "LtArrow"
-"rtarrow"  : "RtArrow"
-"uparrow"  : "UpArrow"
-"pageup"   : "PgUp"),
-"pagedn"   : "PgDn")
-
-For example, "Ctrl-uparrow"  will appear as "Ctrl+UpArrow" in the menu.
-
-Leo passes all other mult-character names verbatim to Tk, so on some platforms
-you may be able to use any of the following. Most appear on the numeric keypad.
-For example, the following may work on some systems:
-    
-"Ctrl+BackSpace"
-
-Don't use these if you want to be sure that the binding work on all platforms.
-The complete list of names may be found at:
-http://tcl.activestate.com/man/tcl8.4/TkCmd/keysyms.htm.
-    
-F1, F2, F3, F4, F5, F6, F7, F8, F9, F10,
-BackSpace, Break, Clear, Delete, Escape, Linefeed, Return, Tab, 
-Down, Left, Right, Up,
-Begin, End, Home, Next, Prior,
-Num_Lock, Pause, Scroll_Lock, Sys_Req,
-KP_Add, KP_Decimal, KP_Divide, KP_Enter, KP_Equal,
-KP_Multiply, KP_Separator, KP_Space, KP_Subtract, KP_Tab,
-KP_F1, KP_F2, KP_F3, KP_F4,
-KP_0, KP_1, KP_2, KP_3, KP_4, KP_5, KP_6, KP_7, KP_8, KP_9</t>
-<t tx="ekr.20051010093913">c.save()</t>
-<t tx="ekr.20051010112558">@color</t>
-<t tx="ekr.20051011123608">n = len('insert-newline              ')
-
-s = p.bodyString()
-result = []
-for line in g.splitLines(s):
-    i = line.find('=')
-    if i == -1 or i &lt;= n:
-        result.append(line)
-    else:
-        result.append(line[:n] + line[i:])
-
-result = ''.join(result)
-# print result
-p.setBodyString(result)</t>
-<t tx="ekr.20051020125928">#d6c7d3
-#d2cad0
-#c6d3d7</t>
-<t tx="ekr.20051025070845">#d6c7d3
-#d2cad0
-#c6d3d7
-#ffffec # Same as outline.</t>
-<t tx="ekr.20051025084017">How to install the Aspell spell checker for the Spell tab
-
-Linux:
-    
-You must be using Python 2.5 or later.
-
-1. Download and install the aspell package.
-
-2. Leo will find the aspell package automatically using Python's ctypes module.
-   You must specify the locations of the aspell and aspell/bin directories using
-   the aspell_dir and aspell_bin_dir settings in LeoSettings.leo.
-   This allows Leo to find the aspell dictionaries.
-
-Windows:
-
-1. Download and install the Aspell package from http://aspell.sourceforge.net
-   Typically this will create a directory called Aspell/bin
-   
-2a. If you are using Python 2.5 or later that's all you need to do.
-    Leo will find the aspell package automatically using Python's ctypes module.
-
-2b. If you are using Python 2.3 or Python 2.4 you must copy a dll to the Aspell/bin directory.
-   This step is *not* needed if you are using Python 2.5 or later.
-   Leo's extensions folder comes with two dll's: aspell23.pyd and aspell24.pyd, for Python 2.3 and 2.4 respectively.
-   Make a copy of the appropriate dll, **rename it** to be aspell.pyd, and copy the renamed aspell.pyd file to Aspell/bin.
-
-   Specify the location of the Aspell and Aspell/bin directories using
-   the aspell_dir and aspell_bin_dir settings in LeoSettings.leo.</t>
-<t tx="ekr.20051025084017.1"></t>
-<t tx="ekr.20051025084017.2">The full path to the spelling dictionary.</t>
-<t tx="ekr.20051025085144">@color
-
-# The top-level aspell directory.
-
-if sys.platform == 'darwin':
-    aspell_dir = '/sw/lib'
-else:
-    aspell_dir = r'c:\Aspell'</t>
-<t tx="ekr.20051025085144.1">@color
-
-# The directory containing the executable
-
-if sys.platform == 'darwin':
-   
-    aspell_bin_dir = '/sw/lib/bin'
-        # NOT TESTED YET.
-else:
-    aspell_bin_dir = r'c:\Aspell\bin'
-        # The directory continaing apell.pyd and aspell-15.dll</t>
-<t tx="ekr.20051027175030">True: When typing an opening bracket '(','[' or '{', immediately type the
-corresponding closing bracket.  To move past the closing bracket, just type it.</t>
-<t tx="ekr.20051101160257">A shortcut specification has the form:
-
-command-name = shortcutSpecifier
-
-or
-
-command-name ! pane = shortcutSpecifier
-
-The first form creates a binding for all panes except the minibuffer. The second
-form creates a binding for one or more panes. The possible values for 'pane'
-are:
-
-pane    bound panes
-----    -----------
-all     body,log,tree
-body    body
-log     log
-mini    minibuffer
-text    body,log
-tree    tree
-    
-You may use None as the specifier. Otherwise, a shortcut specifier consists of a
-head followed by a tail. The head may be empty, or may be a concatenation of the
-following: (All entries in each row are equivalent).
-    
-Shift+ Shift-
-Alt+ or Alt-
-Control+, Control-, Ctrl+ or Ctrl-
-
-Notes:
-
-1. The case of plain letters is significant:  a is not A.
-
-2. The Shift- (or Shift+) prefix can be applied *only* to letters or
-multi-letter tails. Leo will ignore (with a warning) the shift prefix applied to
-other single letters, e.g., Ctrl-Shift-(
-
-3. The case of letters prefixed by Ctrl-, Alt-, Key- or Shift- is *not*
-significant.
-
-The following table illustrates these rules.  In each row, the first entry is the key (for k.bindingsDict) and the other entries are equivalents that the user may specify in leoSettings.leo:
-
-a, Key-a, Key-A
-A, Shift-A
-Alt-a, Alt-A
-Alt-A, Alt-Shift-a, Alt-Shift-A
-Ctrl-a, Ctrl-A
-Ctrl-A, Ctrl-Shift-a, Ctrl-Shift-A
-!, Key-!,Key-exclam,exclam
-    
-See "About shortcut specifiers" for a full discussion of what may appear in the tail of a shortcut.</t>
-<t tx="ekr.20051123100536">Note: These settings have effect only if the corresponding plugin has been enabled.</t>
-<t tx="ekr.20051123100536.1">For MacOS X (darwin) the following are typical defaults:
-
-vim_cmd = /Applications/gvim.app/Contents/MacOS/gvim --servername LEO
-vim_exe = /Applications/gvim.app/Contents/MacOS/gvim
-</t>
-<t tx="ekr.20051123100536.2"></t>
-<t tx="ekr.20051123100536.3"></t>
-<t tx="ekr.20051126062243"></t>
-<t tx="ekr.20051126062243.1"></t>
-<t tx="ekr.20051126062525"></t>
-<t tx="ekr.20051126062830">This is the most useful focus trace: it tells what really is happening.</t>
-<t tx="ekr.20051218202206"># append-next-kill                  = None
-# apply settings                    = None
-# back-char                         = None
-# call-last-keyboard-macro          = None
-# contract-parent                   = None
-# copy-to-buffer                    = None
-# end-kbd-macro                     = None
-
-abbrev-mode                         = None
-abort-edit-headline                 = None
-about-leo                           = None
-activate-cmds-menu                  = None
-activate-edit-menu                  = None
-activate-file-menu                  = None
-activate-help-menu                  = None
-activate-outline-menu               = None
-activate-plugins-menu               = None
-activate-window-menu                = None
-add-comments                        = None
-add-global-abbrev                   = None
-add-tab-to-lines                    = None
-advertised-undo                     = None
-append-to-buffer                    = None
-append-to-register                  = None
-apropos-autocompletion              = None
-apropos-bindings                    = None
-apropos-find-commands               = None
-auto-complete                       = None
-auto-complete-force                 = None
-back-char                           = None
-back-char-extend-selection          = None
-back-paragraph                      = None
-back-paragraph-extend-selection     = None
-back-sentence                       = None
-back-sentence-extend-selection      = None
-back-to-indentation                 = None
-back-word                           = None
-back-word-extend-selection          = None
-backward-delete-char                = None
-backward-find-character                     = None
-backward-find-character-extend-selection    = None
-backward-kill-paragraph             = None
-backward-kill-sentence              = None
-backward-kill-word                  = None
-beginning-of-buffer                 = None
-beginning-of-buffer-extend-selection= None
-beginning-of-line                   = None
-beginning-of-line-extend-selection  = None
-capitalize-word                     = None
-cascade-windows                     = None
-center-line                         = None
-center-region                       = None
-check-all-python-code               = None
-check-outline                       = None
-check-python-code                   = None
-clean-lines                         = None
-clear-extend-mode                   = None
-clear-kill-ring                     = None
-clear-recent-files                  = None
-clear-rectangle                     = None
-click-click-box                     = None
-click-headline                      = None
-click-icon-box                      = None
-clone-find-all                      = None
-clone-node                          = None
-clone-node-to-chapter               = None
-close-rectangle                     = None
-close-window                        = None
-collect-garbage                     = None
-contract-all                        = None
-contract-node                       = None
-contract-or-go-left                 = None
-contract-body-pane                  = None
-contract-log-pane                   = None
-contract-outline-pane               = None
-contract-pane                       = None
-contract-parent                     = None
-convert-all-blanks                  = None
-convert-all-tabs                    = None
-convert-blanks                      = None
-convert-tabs                        = None
-copy-node                           = None
-copy-node-to-chapter                = None
-copy-rectangle-to-register          = None
-copy-text                           = None
-copy-to-register                    = None
-count-region                        = None
-create-chapter                      = None
-cut-node                            = None
-cut-text                            = None
-cycle-all-focus                     = None
-cycle-focus                         = None
-cycle-editor-focus                  = None
-dabbrev-completion                  = None
-dabbrev-expands                     = None
-debug                               = None
-de-hoist                            = None
-delete-char                         = None
-delete-comments                     = None
-delete-file                         = None
-delete-indentation                  = None
-delete-node                         = None
-delete-rectangle                    = None
-delete-spaces                       = None
-demote                              = None
-diff                                = None
-digit-argument                      = None
-disable-autocompleter               = None
-disable-calltips                    = None
-disable-gc-trace                    = None
-downcase-region                     = None
-downcase-word                       = None
-double-click-headline               = None
-double-click-icon-box               = None
-dump-all-objects                    = None
-dump-new-objects                    = None
-dump-outline                        = None
-edit-headline                       = None
-enable-autocompleter                = None
-enable-calltips                     = None
-enable-gc-trace                     = None
-end-edit-headline                   = None
-end-of-buffer                       = None
-end-of-buffer-extend-selection      = None
-end-of-line                         = None
-end-of-line-extend-selection        = None
-equal-sized-panes                   = None
-escape                              = None
-eval-expression                     = None
-exchange-point-mark                 = None
-push-to-ipython                     = None
-execute-script                      = None
-exit-leo                            = None
-exit-named-mode                     = None
-expand-all                          = None
-expand-and-go-right                 = None
-expand-next-level                   = None
-expand-node                         = None
-expand-or-go-right                  = None
-expand-body-pane                    = None
-expand-log-pane                     = None
-expand-outline-pane                 = None
-expand-pane                         = None
-expand-prev-level                   = None
-# expand-region-abbrevs             = None
-expand-to-level-1                   = None
-expand-to-level-2                   = None
-expand-to-level-3                   = None
-expand-to-level-4                   = None
-expand-to-level-5                   = None
-expand-to-level-6                   = None
-expand-to-level-7                   = None
-expand-to-level-8                   = None
-expand-to-level-9                   = None
-export-headlines                    = None
-extend-to-line                      = None
-extend-to-paragraph                 = None
-extend-to-sentence                  = None
-extend-to-word                      = None
-extract                             = None
-extract-names                       = None
-extract-section                     = None
-</t>
-<t tx="ekr.20051218203646"># Important: the print-commands and print-bindings show what bindings are in effect.
-
-# append-next-kill                  = None
-# apply settings                    = None
-# call-last-keyboard-macro          = None
-# copy-to-buffer                    = None
-# end-kbd-macro                     = None
-
-abbrev-mode                         = None
-abort-edit-headline                 = Shift-Esc # New command
-about-leo                           = None
-add-comments                        = Ctrl-(
-add-global-abbrev                   = None
-advertised-undo                     = None
-append-to-buffer                    = None
-append-to-register                  = None
-auto-complete                       = None
-back-char                           ! text = LtArrow
-back-char-extend-selection          ! text = Shift-LtArrow
-back-paragraph                      = None
-back-paragraph-extend-selection     = None
-back-sentence                       = None
-back-sentence-extend-selection      = None
-back-to-indentation                 = None
-back-word                           = Ctrl-LtArrow
-back-word-extend-selection          = Shift-Ctrl-LtArrow
-backward-delete-char                = None
-backward-kill-paragraph             = None
-backward-kill-sentence              = None
-backward-kill-word                  = None
-beginning-of-buffer                 = Ctrl-Home
-beginning-of-buffer-extend-selection= Shift-Ctrl-Home
-beginning-of-line                   = Home
-beginning-of-line-extend-selection  = Shift-Home
-capitalize-word                     = None
-cascade-windows                     = None
-center-line                         = None
-center-region                       = None
-check-all-python-code               = None
-check-outline                       = None
-check-python-code                   = None
-clear-extend-mode                   = None
-clear-kill-ring                     = None
-clear-recent-files                  = None
-clear-rectangle                     = None
-clone-node                          = Ctrl-`
-close-rectangle                     = None
-close-window                        = Ctrl-W
-close-window                        = Alt-F4
-contract-all                        = Alt--
-contract-node                       = Alt-[
-contract-or-go-left                 = Alt-LtArrow
-contract-parent                     = Alt-0
-contract-parent                     = None
-convert-all-blanks                  = None
-convert-all-tabs                    = None
-convert-blanks                      = Shift-Ctrl-B
-convert-tabs                        = Shift-Ctrl-J
-copy-node                           = Shift-Ctrl-C
-copy-rectangle-to-register          = None
-copy-text                           = Ctrl-C
-copy-to-register                    = None
-count-region                        = None
-cut-node                            = Shift-Ctrl-X
-cut-text                            = Ctrl-X
-cycle-focus                         = None
-dabbrev-completion                  = None
-dabbrev-expands                     = None
-de-hoist                            = None
-delete-char                         = Delete
-delete-comments                     = Ctrl-)
-delete-file                         = None
-delete-indentation                  = None
-delete-node                         = Shift-Ctrl-BkSp
-delete-rectangle                    = None
-delete-spaces                       = None
-demote                              = Ctrl-}
-diff                                = None
-digit-argument                      = None
-downcase-region                     = None
-downcase-word                       = None
-dump-outline                        = None
-edit-headline                       = Ctrl-H
-end-edit-headline                   = Esc
-end-of-buffer                       = Ctrl-End
-end-of-buffer-extend-selection      = Shift-Ctrl-End
-end-of-line                         = End
-end-of-line-extend-selection        = Shift-End
-equal-sized-panes                   = Alt-Shift-E
-escape                              = None
-eval-expression                     = None
-exchange-point-mark                 = None
-execute-script                      = Ctrl-E
-exit-leo                            = Ctrl-Q
-exit-named-mode                     = None
-expand-all                          = Alt-9
-expand-and-go-right                 = None
-expand-next-level                   = Alt+=
-expand-node                         = Alt-]
-expand-or-go-right                  = Alt-RtArrow
-expand-prev-level                   = Alt+.
-# expand-region-abbrevs             = None
-expand-to-level-1                   = Alt-1
-expand-to-level-2                   = Alt-2
-expand-to-level-3                   = Alt-3
-expand-to-level-4                   = Alt-4
-expand-to-level-5                   = Alt-5
-expand-to-level-6                   = Alt-6
-expand-to-level-7                   = Alt-7
-expand-to-level-8                   = Alt-8
-expand-to-level-9                   = None
-export-headlines                    = None
-extract                             = Shift-Ctrl-D
-extract-names                       = Shift-Ctrl-N
-extract-section                     = Shift-Ctrl-E</t>
-<t tx="ekr.20060102102958"># Important: the print-commands and print-bindings show what bindings are in effect.
-
-# append-next-kill                  = None
-# apply settings                    = None
-# call-last-keyboard-macro          = None
-# copy-to-buffer                    = None
-# end-kbd-macro                     = None
-
-abbrev-mode                         = None
-abort-edit-headline                 = Esc
-about-leo                           = None
-add-comments                        = Ctrl-(
-add-global-abbrev                   = None
-advertised-undo                     = None
-append-to-buffer                    = None
-append-to-register                  = None
-auto-complete                       = Ctrl-Tab
-# back-char                           ! text = Ctrl-b
-back-char                           ! text = LtArrow
-back-char-extend-selection          ! text = Shift-LtArrow
-back-paragraph                      ! text = Alt-braceleft 
-back-paragraph-extend-selection     ! text = Alt-Shift-braceleft
-back-sentence                       ! text = Alt-a  # No conflict
-back-sentence-extend-selection      = None # **Must** be Alt-Shift-a, but that conflicts with Sort Siblings.  Sigh.
-back-to-indentation                 = None
-back-word                           ! text = Alt-b  
-back-word                           ! text = Ctrl-LtArrow
-back-word-extend-selection          ! text = Alt-Shift-b
-back-word-extend-selection          ! text = Ctrl-Shift-LtArrow
-backward-delete-char                = BackSpace
-backward-kill-paragraph             = None
-backward-kill-sentence              = None
-backward-kill-word                  = Alt-Delete
-beginning-of-buffer                 ! text = Alt-less # Note: same as Alt-Shift-less
-beginning-of-buffer                 ! text = Ctrl-Home
-beginning-of-buffer-extend-selection! text = Ctrl-Shift-Home
-beginning-of-line                   ! text = Ctrl-a         # Ctrl-a Conflicts with select-all
-beginning-of-line                   ! text = Home
-beginning-of-line-extend-selection  ! text = Shift-Home
-beginning-of-line-extend-selection  = Ctrl-Shift-a # conflicts with select-all
-capitalize-word                     = None
-cascade-windows                     = None
-center-line                         = None
-center-region                       = None
-check-all-python-code               = None
-check-outline                       = None
-check-python-code                   = None
-clear-extend-mode                   = None
-clear-kill-ring                     = None
-clear-recent-files                  = None
-clear-rectangle                     = None
-clone-node                          = Ctrl-`   
-close-rectangle                     = None
-close-window                        = Alt-F4
-contract-all                        = Alt--
-contract-node                       = Alt-[
-contract-or-go-left                 ! text = Alt-LtArrow
-contract-or-go-left                 ! tree = Alt-LtArrow
-contract-or-go-left                 ! tree = LtArrow
-contract-parent                     = None
-convert-all-blanks                  = None
-convert-all-tabs                    = None
-convert-blanks                      = Shift-Ctrl-B
-convert-tabs                        = Shift-Ctrl-J
-copy-node                           = Shift-Ctrl-C
-copy-rectangle-to-register          = None
-copy-text                           = Ctrl-c        # Conflicts with Emacs ctrl-c
-copy-to-register                    = None
-count-region                        = None
-cut-node                            = Shift-Ctrl-X
-cut-text                            = Ctrl-x
-cycle-focus                         = None
-dabbrev-completion                  = None
-dabbrev-expands                     = None
-de-hoist                            = None
-delete-char                         = Delete
-delete-comments                     = Ctrl-)
-delete-file                         = None
-delete-indentation                  = None
-delete-node                         = Shift-Ctrl-BkSp
-delete-rectangle                    = None
-delete-spaces                       = Alt-backslash
-demote                              = Ctrl-}
-diff                                = None
-digit-argument                      = None
-downcase-region                     = None
-downcase-word                       = None
-dump-outline                        = None
-edit-headline                       = Ctrl-H
-end-edit-headline                   ! tree = Return     # Esc is also possible.
-end-of-buffer                       ! text = Alt-greater # Same as Alt-Shift-greater
-end-of-buffer                       ! text = Ctrl-End
-end-of-buffer-extend-selection      ! text = Shift-Ctrl-End
-end-of-line                         ! text = Ctrl-e
-end-of-line                         ! text = End
-end-of-line-extend-selection        ! text = Ctrl-Shift-e
-end-of-line-extend-selection        ! text = Shift-End
-exit-named-mode                    = None
-equal-sized-panes                   = None
-escape                              = None
-eval-expression                     = None
-exchange-point-mark                 = None      # Should be Ctrl-X Ctrl-X.
-execute-script                      = None
-exit-leo                            = Ctrl-Q
-expand-all                          = None  
-expand-and-go-right                 ! text = Alt-RtArrow
-expand-and-go-right                 ! tree = Alt-RtArrow
-expand-and-go-right                 ! tree = RtArrow
-expand-next-level                   = Alt-=
-expand-node                         = Alt-]
-expand-or-go-right                  = None
-expand-prev-level                   = Alt-.
-# expand-region-abbrevs             = None
-expand-to-level-1                   = None
-expand-to-level-2                   = None
-expand-to-level-3                   = None
-expand-to-level-4                   = None
-expand-to-level-5                   = None
-expand-to-level-6                   = None
-expand-to-level-7                   = None
-expand-to-level-8                   = None
-expand-to-level-9                   = None
-export-headlines                    = None
-extract                             = Shift-Ctrl-d
-extract-names                       = Shift-Ctrl-n
-extract-section                     = None # Was Shift-Ctrl-e</t>
-<t tx="ekr.20060102102958.1"># name-last-kbd-macro               = None
-negative-argument                   = None      # Alt-minus conflicts with contract-all.
-new                                 = Ctrl-n    # Ctrl-n conflicts with next-line.
-newline-and-indent                  = Control-j
-next-line                           ! text = DnArrow
-next-line-extend-selection          ! text = Shift-DnArrow
-number-command                      = None
-number-command-0                    = None
-number-command-1                    = None
-number-command-2                    = None
-number-command-3                    = None
-number-command-4                    = None
-number-command-5                    = None
-number-command-6                    = None
-number-command-7                    = None
-number-command-8                    = None
-number-command-9                    = None
-# number-to-register                = None
-open-compare-window                 = None
-open-find-tab                       = Ctrl-Shift-F
-open-leoDocs-leo                    = None
-open-leoPlugins-leo                 = None
-open-leoSettings-leo                = None
-open-scripts-leo                    = None
-open-offline-tutorial               = None
-open-online-home                    = None
-open-online-tutorial                = None
-open-outline                        = Ctrl-O    # Ctrl-O conflicts with insert-newline
-open-python-window                  = None  
-open-rectangle                      = None
-open-spell-tab                      = F7
-open-with                           = None
-outline-to-cweb                     = None
-outline-to-noweb                    = None
-paste-node                          = Shift-Ctrl-V
-paste-retaining-clones              = None
-paste-text                          = Ctrl-v
-point-to-register                   = None
-prepend-to-buffer                   = None
-prepend-to-register                 = None
-pretty-print-all-python-code        = None
-pretty-print-python-code            = None
-previous-line                       ! text = UpArrow
-previous-line-extend-selection      ! text = Shift-UpArrow
-print-bindings                      = None
-print-commands                      = None
-promote                             = Ctrl-{            
-query-replace                       = None
-query-replace-regex                 = None
-quick-command                       = None # Now implemented with @mode
-re-search-backward                  = None
-re-search-forward                   = None
-read-abbrev-file                    = None
-read-at-file-nodes                  = None
-read-outline-only                   = None
-redo                                = Shift-Ctrl-Z
-reformat-paragraph                  = Shift-Ctrl-P
-remove-blank-lines                  = None
-remove-directory                    = None
-remove-sentinels                    = None
-rename-buffer                       = None
-repeat-complex-command              = None      # Usually 'again', whatever that is.
-replace-string                      = None
-resize-to-screen                    = None
-reverse-region                      = None
-revert                              = None
-save-buffers-kill-leo               = None
-save-file                           = Ctrl-s
-save-file-as                        = Shift-Ctrl-S
-save-file-to                        = None
-scroll-down                         ! text = PageDn 
-scroll-up                           ! text = PageUp 
-scroll-down-extend-selection        ! text = Shift-PageDn
-scroll-up-extend-selection          ! text = Shift-PageUp
-search-again                        = None
-search-backward                     = None
-search-forward                      = None
-select-all                          = None # Shift-Ctrl-A conflicts with beginning-of-line-extend-selection.
-set-colors                          = None
-set-comment-column                  = None
-set-extend-mode                     = None
-set-command-state                   = None
-set-insert-state                    = None
-set-fill-column                     = None
-set-fill-prefix                     = None
-set-find-everywhere                 = None
-set-find-node-only                  = None
-set-find-suboutline-only            = None
-set-font                            = None
-# set-mark-command                  = Ctrl-space    # Also Ctrl-Shift-at
-set-overwrite-state                 = None
-settings                            = None          
-shell-command                       = None
-shell-command-on-region             = None
-show-colors                         = None
-show-fonts                          = None
-show-invisibles                     = Alt-Shift-v   
-show-mini-buffer                    = None
-sort-children                       = None
-sort-columns                        = None
-sort-fields                         = None
-sort-lines                          = None
-sort-siblings                       = Alt-Shift-A   # Alt-A conflicts with back-sentence.
-spell-change                        = None
-spell-change-then-find              = None
-spell-find                          = None
-spell-ignore                        = None
-split-line                          = Alt-Ctrl-o
-# start-kbd-macro                   = None
-string-rectangle                    = None
-suspend                             = None
-switch-to-buffer                    = None
-tabify                              = None
-tangle                              = None      
-tangle-all                          = None      
-tangle-marked                       = None     
-toggle-active-pane                  = Ctrl-T
-toggle-angle-brackets               = None
-toggle-extend-mode                  = None
-toggle-find-ignore-case-option      = None
-toggle-find-in-body-option          = None
-toggle-find-in-headline-option      = None
-toggle-find-mark-changes-option     = None
-toggle-find-mark-finds-option       = None
-toggle-find-regex-option            = None
-toggle-find-reverse-option          = None
-toggle-find-word-option             = None
-toggle-find-wrap-around-option      = None
-toggle-mini-buffer                  = None
-    # It **is** possible to use &lt;alt-x&gt;toggle-mini-buffer&lt;return&gt; even if the mini-buffer isn't visible!
-    # This had better be defined if you intend ever to hide the minibuffer.
-    # To avoid confusion, it should be something unlikely to be typed by accident.
-toggle-split-direction              = None
-transpose-chars                     = None
-transpose-lines                     = None
-transpose-words                     = None
-undo                                = Ctrl-Z
-unindent-region                     = Ctrl-[
-universal-argument                  = Alt-u     # Usually Ctrl-u, conflicts with move-outline-up.
-unmark-all                          = None
-untabify                            = None
-untangle                            = None  
-untangle-all                        = None
-untangle-marked                     = None
-upcase-region                       = None
-upcase-word                         = None
-view-lossage                        = None
-view-register                       = None
-weave                               = None
-what-line                           = None
-word-search-backward                = None
-word-search-forward                 = None
-write-abbrev-file                   = None
-write-at-file-nodes                 = Shift-Ctrl-W
-write-dirty-at-file-nodes           = None
-write-missing-at-file-nodes         = None
-write-outline-only                  = None 
-yank                                = Control-y
-yank-pop                            = Alt-y
-yank-rectangle                      = None
-zap-to-character                    = Alt-z</t>
-<t tx="ekr.20060102113259"># A silly mode illustrating vim-like operation.
-
-# Boilerplate for most modes.
-keyboard-quit   = Return
-exit-named-mode = Ctrl-g
-mode-help       = Tab
-
-# The key bindings for this node.
-# Plain keys can be specied as 'Key-x' or just 'x'.
-close-window    = c
-close-window    = Alt-F4
-exit-leo        = q
-new             = n
-open-outline    = o
-save-file       = s
-
-# Bindings to None have no effect.
-# They can be used as documentation here.
-save-file-as    = None
-save-file-to    = None</t>
-<t tx="ekr.20060103103812">@color</t>
-<t tx="ekr.20060103103812.1"># Defined by @mode nodes: needed to suppress warnings.
-
-enter-command-mode          = Alt-space
-#enter-command-mode          = Ctrl-space
-enter-file-mode             = None
-enter-find-mode             = Ctrl-f
-enter-find-options-mode     = None
-enter-quick-command-mode    = None
-enter-rect-mode             = None
-enter-register-mode         = None</t>
-<t tx="ekr.20060104093101">@nocolor
-
-This file contains 6 sets of key bindings and settings.
-
-- The *active* set should be *outside* of this node and its descendants.
-- The *inactive* sets should be children of this node.
-
-@color</t>
-<t tx="ekr.20060109115046"></t>
-<t tx="ekr.20060109115046.1">True: turns on extra feedback</t>
-<t tx="ekr.20060109115046.2"></t>
-<t tx="ekr.20060109115046.3"></t>
-<t tx="ekr.20060109121753"></t>
-<t tx="ekr.20060110141538">@color</t>
-<t tx="ekr.20060110141538.1">@color
-@
-
-These are no options for this keyset: we assume other options sets will also be in effect.
-
-**Important**:
-    
-- With this keyset in effect other binding sets need only specify the commands
-that actually have bindings.
-    
-- These definitions do not interfere with other settings, and do not cause
-warnings about duplicate bindings.
-
-- The Check Bindings script only checks for missing bindings in this set.</t>
-<t tx="ekr.20060110141538.2">@color</t>
-<t tx="ekr.20060111082632.1"># Important: the print-commands and print-bindings show what bindings are in effect.
-
-# append-next-kill                  = None      # Control-Alt-w
-# apply settings                    = None      # Does not exist yet.
-# call-last-keyboard-macro          = None
-# contract-parent                   ! tree = LtArrow # Was Alt-0, but this seems more consistent.
-# copy-to-buffer                    = None
-# end-kbd-macro                     = None
-# expand-and-go-right               ! tree = RtArrow # It would make sense to bind Alt-RtArrow to this too.
-
-abbrev-mode                         = None
-abort-edit-headline                 ! tree = Esc
-about-leo                           = None
-add-comments                        = Ctrl-(
-add-global-abbrev                   = None
-advertised-undo                     = None
-append-to-buffer                    = None
-append-to-register                  = None
-auto-complete                       = Ctrl-Tab
-back-char                           = Ctrl-b # No conflict
-back-char                           = LtArrow
-back-char-extend-selection          = Shift-LtArrow
-back-paragraph                      = Alt-braceleft 
-back-paragraph-extend-selection     = Alt-Shift-braceleft
-back-sentence                       = Alt-a  # No conflict
-back-sentence-extend-selection      = None
-back-to-indentation                 = None
-back-word                           = Alt-b         # No conflict
-back-word                           = Ctrl-LtArrow
-back-word-extend-selection          = Alt-Shift-b   # No conflict
-back-word-extend-selection          = Shift-Ctrl-LtArrow
-backward-delete-char                = BackSpace
-backward-kill-paragraph             = None
-backward-kill-sentence              = None
-backward-kill-word                  = Alt-Delete
-beginning-of-buffer                 = Alt-less          # Note: same as Alt-Shift-less
-beginning-of-buffer                 = Ctrl-Home
-beginning-of-buffer-extend-selection= Shift-Ctrl-Home   # Ctrl-Shift-a conflicts with select-all
-beginning-of-line                   = Ctrl-a            # Ctrl-a Conflicts with select-all 
-beginning-of-line-extend-selection  = Shift-Home
-capitalize-word                     = None
-cascade-windows                     = None
-center-line                         = None
-center-region                       = None
-check-all-python-code               = None
-check-outline                       = None
-check-python-code                   = None
-clear-extend-mode                   = None
-clear-kill-ring                     = None
-clear-recent-files                  = None
-clear-rectangle                     = None
-clone-node                          = Ctrl-`
-close-rectangle                     = None
-close-window                        = Alt-F4 # Ctrl-w conflicts with kill-region.
-contract-all                        = Alt--
-contract-node                       = Alt-[
-contract-or-go-left                 = None
-contract-parent                     = None
-convert-all-blanks                  = None
-convert-all-tabs                    = None
-convert-blanks                      = Shift-Ctrl-B
-convert-tabs                        = Shift-Ctrl-J
-copy-node                           = Shift-Ctrl-C
-copy-rectangle-to-register          = None
-copy-text                           = Ctrl-c        # Conflicts with Emacs ctrl-c
-copy-to-register                    = None
-count-region                        = None
-cut-node                            = Shift-Ctrl-X
-cut-text                            = Ctrl-x
-cycle-focus                         = None
-dabbrev-completion                  = None
-dabbrev-expands                     = None
-de-hoist                            = None
-delete-char                         = Delete
-delete-comments                     = Ctrl-)
-delete-file                         = None
-delete-indentation                  = None
-delete-node                         = Shift-Ctrl-BkSp
-delete-rectangle                    = None
-delete-spaces                       = Alt-backslash
-demote                              = Ctrl-}
-diff                                = None
-digit-argument                      = None
-downcase-region                     = None
-downcase-word                       = None
-dump-outline                        = None
-edit-headline                       = Ctrl-H
-end-edit-headline                   ! tree = Return # Esc is also possible.
-end-of-buffer                       = Alt-greater # Note: same as Alt-Shift-greater
-end-of-buffer                       = Ctrl-End
-end-of-buffer-extend-selection      = Shift-Ctrl-End
-end-of-line                         = Ctrl-e             # Ctrl-e conflicts with execute-script
-end-of-line                         = End
-end-of-line-extend-selection        = Ctrl-Shift-e       # Ctrl-Shift-e conflicts with extract-section-names.
-end-of-line-extend-selection        = Shift-End
-equal-sized-panes                   = Alt-Shift-E
-escape                              = None
-eval-expression                     = None
-exchange-point-mark                 = None      # Should be Ctrl-X Ctrl-X.
-execute-script                      = None      # Ctrl-e conflicts with end-of-line
-exit-leo                            = Ctrl-Q
-exit-named-mode                     = None
-expand-all                          = None      # Alt-9: not useful enough.
-expand-and-go-right                 = None
-expand-next-level                   = Alt-=
-expand-node                         = Alt-]
-expand-or-go-right                  = None
-expand-prev-level                   = Alt-.
-# expand-region-abbrevs             = None
-expand-to-level-1                   = None      # Was Alt-1 through Alt-8...
-expand-to-level-2                   = None
-expand-to-level-3                   = None
-expand-to-level-4                   = None
-expand-to-level-5                   = None
-expand-to-level-6                   = None
-expand-to-level-7                   = None
-expand-to-level-8                   = None
-expand-to-level-9                   = None
-export-headlines                    = None
-extract                             = Shift-Ctrl-d
-extract-names                       = Shift-Ctrl-n
-extract-section                     = Shift-Ctrl-e</t>
-<t tx="ekr.20060111091324"></t>
-<t tx="ekr.20060111091324.1">If this setting is True, the ``fastgotonode_binding`` setting should be a
-Keyspecifier that does not conflict with any key binding in leoSettings.leo.
-
-If this setting is False, the ``fastgotonode_binding`` setting should be some
-other event specifier, typically 'Button-3'.</t>
-<t tx="ekr.20060111091324.2"># The binding used to invoke the popup menu.
-# Some possibilities:
-
-Shift-space  # Control-space conflicts with an Emacs binding.
-Button-3
-Double-Button-3 # Useful if you also have the rClick plugin enabled.</t>
-<t tx="ekr.20060112085325">fill-paragraph                      = None
-fill-region                         = None
-fill-region-as-paragraph            = None
-change                     = Ctrl-=
-change-all                 = None  # Not recommended to bind this to a shortcut.
-change-then-find           = Ctrl--
-find-next                  = F3
-find-prev                  = F2
-flatten-outline                     = None
-flush-lines                         = None
-focus-to-body                       = None
-focus-to-log                        = None
-focus-to-minibuffer                 = None
-focus-to-tree                       = None
-# forward-char                      ! text = Ctrl-f   # Ctrl-f Conflicts with Find panel.
-forward-char                        ! text = RtArrow
-forward-char-extend-selection       ! text = Shift-RtArrow
-forward-paragraph                   ! text = Alt-braceright
-forward-paragraph-extend-selection  ! text = Alt-Shift-braceright
-forward-sentence                    ! text = Alt-e
-forward-sentence-extend-selection   ! text = Alt-Shift-e
-# forward-word                        ! text = Alt-f          # Usually opens file menu.
-# forward-word-extend-selection       ! text = Alt-Shift-f
-forward-word                        ! text = Ctrl-RtArrow
-forward-word-extend-selection       ! text = Ctrl-Shift-RtArrow
-full-command                        = Alt-x     
-go-back                             = None
-go-forward                          = None
-goto-char                           = None
-goto-first-node                     = None
-goto-first-sibling                  = None
-goto-first-visible-node             = Alt-Home
-goto-last-node                      = None
-goto-last-sibling                   = None
-goto-last-visible-node              = Alt-End
-goto-line                           = None  # Leo's goto-line-number is better.
-goto-line-number                    = Alt-g 
-goto-next-changed                   = None
-goto-next-clone                     = Alt-N
-goto-next-marked                    = None
-goto-next-node                      = None
-goto-next-sibling                   = None
-goto-next-visible                   ! text = Alt-DnArrow
-goto-next-visible                   ! tree = Alt-DnArrow
-goto-next-visible                   ! tree = DnArrow
-goto-parent                         = None
-goto-prev-node                      = None
-goto-prev-sibling                   = None
-goto-prev-visible                   ! text = Alt-UpArrow
-goto-prev-visible                   ! tree = Alt-UpArrow
-goto-prev-visible                   ! tree = UpArrow
-help-for-minibuffer                 = F1
-hide-find-tab                       = None
-hide-mini-buffer                    = None
-hide-spell-tab                      = None
-hoist                               = None
-how-many                            = None
-iconify-frame                       = None
-import-at-file                      = None
-import-at-root                      = None
-import-cweb-files                   = None
-import-derived-file                 = None
-import-flattened-outline            = None
-import-noweb-files                  = None
-increment-register                  = None
-indent-region                       = Ctrl-]
-indent-relative                     = None
-indent-rigidly                      = None
-indent-to-comment-column            = None
-insert-body-time                    = None
-insert-child                        = None
-insert-file                         = None
-insert-headline-time                = None
-# insert-keyboard-macro             = None
-insert-newline                      = None # Ctrl-o conflicts with open.
-insert-node                         = Ctrl-I
-insert-parentheses                  = None
-insert-register                     = None
-# insert-to-buffer                  = None
-inverse-add-global-abbrev           = None
-isearch-backward                    = None
-isearch-backward-regexp             = None
-isearch-forward                     = None
-isearch-forward-regexp              = None
-jump-to-register                    = None
-keep-lines                          = None
-keyboard-quit                       = Ctrl-g
-kill-all-abbrevs                    = None
-kill-buffer                         = None
-kill-line                           ! text = Shift-Ctrl-k  # Ctrl-K conflicts with match-braket.
-kill-paragraph                      = None
-kill-rectangle                      = None
-kill-region                         = Ctrl-w
-kill-region-save                    = Alt-w 	   # Ctrl-w conflicts with close.
-kill-sentence                       = Alt-k
-kill-word                           = Alt-d
-line-number                         = None
-list-abbrevs                        = None
-list-buffers                        = None
-list-buffers-alphabetically         = None
-make-directory                      = None
-mark                                = Ctrl-M
-mark-changed-items                  = None
-mark-changed-roots                  = None 
-mark-clones                         = None
-mark-subheads                       = None  
-match-brackets                      = Ctrl-K    # Conflicts with kill-line
-minimize-all                        = None
-mode-help                           = None
-move-outline-down                   = Ctrl-D
-move-outline-down                   = Alt-Shift-DnArrow
-move-outline-left                   = Ctrl-L
-move-outline-left                   = Alt-Shift-LtArrow
-move-outline-right                  = Ctrl-R
-move-outline-right                  = Alt-Shift-RtArrow
-move-outline-up                     = Ctrl-U
-move-outline-up                     = Alt-Shift-UpArrow
-move-past-close                     = Alt-parenright # Same as Alt-shift-parenright
-move-past-close-extend-selection    = None</t>
-<t tx="ekr.20060112085643">fill-paragraph                          = None
-fill-region                             = None
-fill-region-as-paragraph                = None
-change                                  = Ctrl-=
-change-all                              = None  # Not recommended to bind this to a shortcut.
-change-then-find                        = Ctrl--
-find-next                               = F3
-find-prev                               = F2
-flatten-outline                         = None
-flush-lines                             = None
-focus-to-body                           = None
-focus-to-log                            = None
-focus-to-minibuffer                     = None
-focus-to-tree                           = None
-forward-char                            = Shift-Ctrl-f   # Ctrl-f Conflicts with Find panel.
-forward-char                            = RtArrow
-forward-char-extend-selection           = Shift-RtArrow
-forward-paragraph                       = Alt-braceright
-forward-paragraph-extend-selection      = Alt-Shift-braceright
-forward-sentence                        = Alt-e          # No conflict
-forward-sentence-extend-selection       = Alt-Shift-e
-forward-word                            = Alt-f          # No conflict with bindings, but usually opens file menu.
-forward-word                            = Ctrl-RtArrow
-forward-word-extend-selection           = Alt-Shift-f
-forward-word-extend-selection           = Shift-Ctrl-RtArrow
-full-command                            = Alt-x                 # No conflict.
-go-back                                 = None
-go-forward                              = None
-goto-char                               = None
-goto-first-node                         = None       # Was: Alt-Shift-G
-goto-first-sibling                      ! tree = Alt-Shift-Home
-goto-first-visible-node                 ! tree = Alt-Home
-goto-last-node                          ! tree = None           # Was: Alt-Shift-H
-goto-last-sibling                       ! tree = Alt-Shift-End
-goto-last-visible-node                  ! tree = Alt-End
-goto-line                               = None              # Usually Alt-g, but Leo's goto-line-number is better.
-goto-line-number                        = Alt-g             # The Leo equivalent.
-goto-next-changed                       = None              # Removed Alt-D: not useful enough.
-goto-next-clone                         ! tree = Alt-N
-goto-next-marked                        = None              # Removed Alt-M: not useful enough.
-goto-next-node                          ! tree = Alt-DnArrow
-goto-next-sibling                       = None
-goto-next-visible                       ! tree = DnArrow    # Alt-UpArrow conflicts with beginning-of-line.
-goto-parent                             ! tree = Alt-LtArrow
-goto-prev-node                          ! tree = Alt-UpArrow
-goto-prev-sibling                       = None              # Removed Alt-Shift-R: not useful enough.
-goto-prev-visible                       ! tree = UpArrow
-help-for-minibuffer                     = None              # Ctrl-h conflicts with edit headline.
-hide-find-tab                           = None
-hide-mini-buffer                        = None
-hide-spell-tab                          = None
-hoist                                   = None
-how-many                                = None
-iconify-frame                           = None      # Same as suspend.
-import-at-file                          = None      # Removed Shift-Ctrl-F: not useful enough.
-import-at-root                          = None
-import-cweb-files                       = None
-import-derived-file                     = None
-import-flattened-outline                = None
-import-noweb-files                      = None
-increment-register                      = None
-indent-region                           = Ctrl-]
-indent-relative                         = None
-indent-rigidly                          = None
-indent-to-comment-column                = None
-insert-body-time                        = None      # Shift-Ctrl-G: not useful enough.
-insert-child                            = None
-insert-file                             = None
-insert-headline-time                    = None      # Shift-Ctrl-H: not useful enough.
-# insert-keyboard-macro                 = None
-insert-newline                          = None      # Ctrl-o conflicts with open.
-insert-node                             = Ctrl-I
-insert-parentheses                      = None
-insert-register                         = None
-# insert-to-buffer                      = None
-inverse-add-global-abbrev               = None
-isearch-backward                        = None
-isearch-backward-regexp                 = None
-isearch-forward                         = None
-isearch-forward-regexp                  = None
-jump-to-register                        = None
-keep-lines                              = None
-keyboard-quit                           = Ctrl-g    # Emacs binding.
-kill-all-abbrevs                        = None
-kill-buffer                             = None
-kill-line                               = Shift-Ctrl-k  # Ctrl-K conflicts with match-braket.
-kill-paragraph                          = None
-kill-rectangle                          = None
-kill-region                             = Control-w
-kill-region-save                        = Alt-w 	   # Ctrl-w conflicts with close.
-kill-sentence                           = Alt-k
-kill-word                               = Alt-d
-line-number                             = None
-list-abbrevs                            = None
-list-buffers                            = None
-list-buffers-alphabetically             = None
-make-directory                          = None
-mark                                    = Ctrl-M
-mark-changed-items                      = None      # Alt-C: now quick-command.
-mark-changed-roots                      = None      # Alt-R: not useful enough.
-mark-clones                             = None      # Alt-K: not useful enough.
-mark-subheads                           = None      # Alt-S: not useful enough.
-match-brackets                          = Ctrl-K    # Conflicts with kill-line
-minimize-all                            = None
-mode-help                               = None
-move-outline-down                       = Ctrl-D
-move-outline-left                       = Ctrl-L
-move-outline-right                      = Ctrl-R
-move-outline-up                         = Ctrl-U
-move-past-close                         = Alt-parenright # Same as Alt-shift-parenright
-move-past-close-extend-selection        = None</t>
-<t tx="ekr.20060112085643.1"># name-last-kbd-macro                   = None
-negative-argument                       = None      # Alt-minus conflicts with contract-all.
-new                                     = Ctrl-n    # Ctrl-n conflicts with next-line.
-newline-and-indent                      = Control-j
-next-line                               = DnArrow
-next-line-extend-selection              = Shift-DnArrow
-number-command                          = None
-number-command-0                        = None
-number-command-1                        = None
-number-command-2                        = None
-number-command-3                        = None
-number-command-4                        = None
-number-command-5                        = None
-number-command-6                        = None
-number-command-7                        = None
-number-command-8                        = None
-number-command-9                        = None
-# number-to-register                    = None
-open-compare-window                     = None
-open-find-tab                           = Ctrl-f
-open-leoDocs-leo                        = None
-open-leoPlugins-leo                     = None
-open-leoSettings-leo                    = None
-open-scripts-leo                        = None
-open-offline-tutorial                   = None
-open-online-home                        = None
-open-online-tutorial                    = None
-open-outline                            = Ctrl-O    # Ctrl-O conflicts with insert-newline
-open-python-window                      = None      # Alt-P: not useful enough.
-open-rectangle                          = None
-open-spell-tab                          = None
-open-with                               = None
-outline-to-cweb                         = None
-outline-to-noweb                        = None
-paste-node                              = Shift-Ctrl-V
-paste-retaining-clones                  = None
-paste-text                              = Ctrl-v    # For testing only: Alt-Shift-Ctrl-v
-point-to-register                       = None
-prepend-to-buffer                       = None
-prepend-to-register                     = None
-pretty-print-all-python-code            = None
-pretty-print-python-code                = None
-previous-line                           = UpArrow
-previous-line-extend-selection          = Shift-UpArrow
-print-bindings                          = None
-print-commands                          = None
-promote                                 = Ctrl-{            
-query-replace                           = None
-query-replace-regex                     = None
-quick-command                           = Alt-c     # Usually Ctrl-c, conflicts with cut-text.
-re-search-backward                      = None
-re-search-forward                       = None
-read-abbrev-file                        = None
-read-at-file-nodes                      = None
-read-outline-only                       = None      # Shift-Ctrl-R: not useful enough.
-redo                                    = Shift-Ctrl-Z
-reformat-paragraph                      = Shift-Ctrl-P
-remove-blank-lines                      = None
-remove-directory                        = None
-remove-sentinels                        = None
-rename-buffer                           = None
-repeat-complex-command                  = None      # Usually 'again', whatever that is.
-replace-string                          = None
-resize-to-screen                        = None
-reverse-region                          = None
-revert                                  = None
-save-buffers-kill-leo                   = None
-save-file                               = Ctrl-s    # Ctrl-s conflicts with search.
-save-file-as                            = Shift-Ctrl-S
-save-file-to                            = None
-scroll-down                             = PageDn    # Ctrl-v conflicts with paste-text.
-scroll-down-extend-selection            = None
-scroll-up                               = PageUp    # Alt-v conflicts with view-all-characters.
-scroll-up-extend-selection              = None
-search-again                            = None
-search-backward                         = None
-search-forward                          = None
-select-all                              = Shift-Ctrl-A # Ctrl-Shift-a conflicts with beginning-of-line-extend-selection.
-set-colors                              = None
-set-comment-column                      = None
-set-extend-mode                         = None
-set-fill-column                         = None
-set-fill-prefix                         = None
-set-find-everywhere                     = None
-set-find-node-only                      = None
-set-find-suboutline-only                = None
-set-font                                = None
-set-command-state                       = None
-set-insert-state                        = None
-# set-mark-command                      = Ctrl-space    # Also Ctrl-Shift-at
-set-overwrite-state                     = None
-settings                                = None          # Ctrl-Y conflicts with yank.
-shell-command                           = None
-shell-command-on-region                 = None
-show-colors                             = None
-show-fonts                              = None
-show-invisibles                         = Alt-Shift-v   # Alt-V conflicts with scroll-up .
-show-mini-buffer                        = None
-sort-children                           = None
-sort-columns                            = None
-sort-fields                             = None
-sort-lines                              = None
-sort-siblings                           = Alt-Shift-A   # Alt-A conflicts with back-sentence.
-spell-change                            = None
-spell-change-then-find                  = None
-spell-find                              = None
-spell-ignore                            = None
-split-line                              = Alt-Ctrl-o
-# start-kbd-macro                       = None
-string-rectangle                        = None
-suspend                                 = None
-switch-to-buffer                        = None
-tabify                                  = None
-tangle                                  = None      # Removed Shift-Ctrl-T: not useful enough.
-tangle-all                              = None      # Removed Shift-Ctrl-A: not useful enough.
-tangle-marked                           = None      # Removed Shift-Ctrl-M: not useful enough.
-toggle-active-pane                      = Ctrl-T
-toggle-angle-brackets                   = None
-toggle-extend-mode                      = None
-toggle-find-ignore-case-option          = None
-toggle-find-in-body-option              = None
-toggle-find-in-headline-option          = None
-toggle-find-mark-changes-option         = None
-toggle-find-mark-finds-option           = None
-toggle-find-regex-option                = None
-toggle-find-reverse-option              = None
-toggle-find-word-option                 = None
-toggle-find-wrap-around-option          = None
-toggle-mini-buffer                      = None
-    # It **is** possible to use &lt;alt-x&gt;toggle-mini-buffer&lt;return&gt; even if the mini-buffer isn't visible!
-    # This had better be defined if you intend ever to hide the minibuffer.
-    # To avoid confusion, it should be something unlikely to be typed by accident.
-toggle-split-direction                  = None
-transpose-chars                         = None
-transpose-lines                         = None
-transpose-words                         = None
-undo                                    = Ctrl-Z
-unindent-region                         = Ctrl-[
-universal-argument                      = Alt-u     # Usually Ctrl-u, conflicts with move-outline-up.
-unmark-all                              = None
-untabify                                = None
-untangle                                = None      # Removed Shift-Ctrl-U: not useful enough
-untangle-all                            = None
-untangle-marked                         = None
-upcase-region                           = None
-upcase-word                             = None
-view-lossage                            = None
-view-register                           = None
-weave                                   = None
-what-line                               = None
-word-search-backward                    = None
-word-search-forward                     = None
-write-abbrev-file                       = None
-write-at-file-nodes                     = Shift-Ctrl-W
-write-dirty-at-file-nodes               = None
-write-missing-at-file-nodes             = None
-write-outline-only                      = None 
-yank                                    = Control-y
-yank-pop                                = Alt-y
-yank-rectangle                          = None
-zap-to-character                        = Alt-z</t>
-<t tx="ekr.20060112090844"># indent-for-tab                    = Control-i
-# insert-keyboard-macro             = None
-# insert-to-buffer                  = None
-
-fill-paragraph                      = Alt-q
-fill-region                         = None
-fill-region-as-paragraph            = None
-change                              = Ctrl-=
-change-all                          = None  # Not recommended to bind this to a shortcut.
-change-then-find                    = Ctrl--
-find-next                           = F3
-find-prev                           = F2
-flatten-outline                     = None
-flush-lines                         = None
-focus-to-body                       = None
-focus-to-log                        = None
-focus-to-minibuffer                 = None
-focus-to-tree                       = None
-forward-char                        = Control-f
-forward-char-extend-selection       = None
-forward-paragraph                   = Alt-braceright
-forward-paragraph-extend-selection  = None
-forward-sentence                    = Alt-e
-forward-sentence-extend-selection   = None
-forward-word                        = Alt-f
-forward-word                        = Control-Right
-forward-word-extend-selection       = None
-full-command                        = Alt-x
-go-back                             = None
-go-forward                          = None
-goto-char                           = None
-goto-first-node                     = Alt-Shift-G
-goto-first-sibling                  = None
-goto-last-node                      = Alt-Shift-H
-goto-last-sibling                   = None
-goto-last-visible-node              = None
-goto-line                           = Alt-g
-goto-line                           = None         # Emacs version is less powerful than Leo version
-goto-line-number                    = Alt-G
-goto-next-changed                   = None         # Alt-D conflicts with kill-word
-goto-next-clone                     = None         # Removed Alt-N: not useful enough.
-goto-next-marked                    = None         # Alt-M conflicts with back-to-indentation.
-goto-next-node                      = Alt-Shift-DnArrow
-goto-next-sibling                   = Alt-Shift-S
-goto-next-visible                   = None         # Alt-DnArrow conflicts with end-of-line.
-goto-parent                         = Alt-Shift-P
-goto-prev-node                      = Alt-Shift-UpArrow
-goto-prev-sibling                   = Alt-Shift-R
-goto-prev-visible                   = None         # Alt-UpArrow conflicts with beginning-of-line.
-help-for-minibuffer                 = None
-hide-find-tab                       = None
-hide-mini-buffer                    = None
-hide-spell-tab                      = None
-hoist                               = None
-how-many                            = None
-iconify-frame                       = Control-z
-import-at-file                      = None         # Removed Shift-Ctrl-F: not useful enough.
-import-at-root                      = None
-import-cweb-files                   = None
-import-derived-file                 = None
-import-flattened-outline            = None
-import-noweb-files                  = None
-increment-register                  = None
-indent-region                       = Alt-Control-backslash
-indent-region                       = Ctrl-]
-indent-relative                     = None
-indent-rigidly                      = None
-indent-to-comment-column            = Alt-semicolon
-insert-body-time                    = None         # Removed Shift-Ctrl-G: not useful enough.
-insert-child                        = None
-insert-file                         = None
-insert-headline-time                = None         # Removed Shift-Ctrl-H: not useful enough.
-insert-newline                      = Control-o
-insert-node                         = Ctrl-I
-insert-parentheses                  = Alt-parenleft
-insert-register                     = None
-inverse-add-global-abbrev           = None
-isearch-backward                    = Control-R
-isearch-backward-regexp             = Control-Alt-r
-isearch-forward                     = Control-S
-isearch-forward-regexp              = Control-Alt-s
-jump-to-register                    = None
-keep-lines                          = None
-keyboard-quit                       = Ctrl-g
-kill-all-abbrevs                    = None
-kill-buffer                         = None
-kill-line                           = Control-k
-kill-paragraph                      = None
-kill-rectangle                      = None
-kill-region                         = Control-w
-kill-region-save                    = Alt-w
-kill-sentence                       = Alt-k
-kill-word                           = Alt-d
-line-number                         = None
-list-abbrevs                        = None
-list-buffers                        = None
-list-buffers-alphabetically         = None
-mode-help                           = None
-move-past-close-extend-selection    = None</t>
-<t tx="ekr.20060112090844.1"># name-last-kbd-macro           = None
-# number-to-register            = None
-# save-buffer                   = None  # Use save instead.
-# start-kbd-macro               = None
-
-make-directory                  = None
-mark                            = Ctrl-M
-mark-changed-items              = None         # Alt-C: now quick-command.
-mark-changed-roots              = None         # Removed Alt-R: not useful enough.
-mark-clones                     = None         # Alt-K conflicts with kill-sentence.
-mark-subheads                   = None         # Alt-S conflicts with center-line.
-match-brackets                  = None         # Ctrl-K conflicts with kill-line.
-minimize-all                    = None
-move-outline-down               = None         # Removed Ctrl-D: no point if other moves are not defined.
-move-outline-left               = None         # Removed Ctrl-L: no point if other moves are not defined.
-move-outline-right              = None         # Ctrl-R conflicts with search-backward.
-move-outline-up                 = None         # Ctrl-U confllicts with universal-argument.
-move-past-close                 = Alt-parenright
-negative-argument               = Alt-minus
-new                             = None         # Ctrl-n conflicts with next-line.
-newline-and-indent              = Control-j
-next-line                       = Control-n
-next-line-extend-selection      = None
-number-command                  = None
-number-command-0                = Alt-0
-number-command-1                = Alt-1
-number-command-2                = Alt-2
-number-command-3                = Alt-3
-number-command-4                = Alt-4
-number-command-5                = Alt-5
-number-command-6                = Alt-6
-number-command-7                = Alt-7
-number-command-8                = Alt-8
-number-command-9                = Alt-9 
-open-compare-window             = None
-open-find-tab                   = None
-open-leoDocs-leo                = None
-open-leoPlugins-leo             = None
-open-leoSettings-leo            = None
-open-scripts-leo                = None
-open-offline-tutorial           = None
-open-online-home                = None
-open-online-tutorial            = None
-open-outline                    = None         # Ctrl-O conflicts with insert-newline
-open-python-window              = None         # Removed Alt-P: not useful enough.
-open-rectangle                  = None
-open-spell-tab                  = None
-open-with                       = None
-outline-to-cweb                 = None
-outline-to-noweb                = None
-paste-node                      = Shift-Ctrl-V
-paste-retaining-clones          = None
-paste-text                      = None      # Ctrl-V conflicts with scroll-down
-point-to-register               = None
-prepend-to-buffer               = None
-prepend-to-register             = None
-pretty-print-all-python-code    = None
-pretty-print-python-code        = None
-previous-line                   = Control-p
-previous-line-extend-selection  = None
-print-bindings                  = None
-print-commands                  = None
-promote                         = Ctrl-{            
-query-replace                   = Alt-percent
-query-replace-regex             = None
-quick-command                   = Ctrl-c
-re-search-backward              = None
-re-search-forward               = None
-read-abbrev-file                = None
-read-at-file-nodes              = None
-read-outline-only               = None         # Removed Shift-Ctrl-R: not useful enough.
-redo                            = None         # Ctrl-Z not defined, so Shift-Ctrl-Z less useful.
-reformat-paragraph              = Shift-Ctrl-P
-remove-blank-lines              = None
-remove-directory                = None
-remove-sentinels                = None
-rename-buffer                   = None
-repeat-complex-command          = None
-replace-string                  = None
-resize-to-screen                = None
-reverse-region                  = None
-revert                          = None
-save-buffers-kill-leo           = None # Should be Control-x Control-c
-save-file                       = None         # Ctrl-s conflicts with isearch-forward.
-save-file-as                    = Shift-Ctrl-S
-save-file-to                    = None
-scroll-down                     = Control-v
-scroll-down-extend-selection    = None
-scroll-up                       = Alt-v
-scroll-up-extend-selection      = None
-search-again                    = None
-search-backward                 = None
-search-forward                  = None
-select-all                      = None  # Ctrl-A conflicts with beginning-of-line.
-set-colors                      = None
-set-comment-column              = None
-set-extend-mode                 = None
-set-fill-column                 = None
-set-fill-prefix                 = None
-set-find-everywhere                 = None
-set-find-node-only                  = None
-set-find-suboutline-only            = None
-set-font                        = None
-set-command-state               = None
-set-insert-state                = None
-# set-mark-command              = Control-Shift-at
-set-overwrite-state             = None
-settings                        = None  # Ctrl-Y conflicts with yank.
-shell-command                   = Alt-exclam
-shell-command-on-region         = Alt-bar
-show-colors                     = None
-show-fonts                      = None
-show-invisibles                 = Alt-V
-show-invisibles                 = None  # Alt-V conflicts with scroll-up .
-show-mini-buffer                = None
-sort-children                   = None
-sort-columns                    = None
-sort-fields                     = None
-sort-lines                      = None
-sort-siblings                   = Shift-Alt-A  # Alt-A conflicts with back-sentence.
-spell-change                    = None
-spell-change-then-find          = None
-spell-find                      = None
-spell-ignore                    = None
-split-line                      = Control-Alt-o
-string-rectangle                = None
-suspend                         = None
-switch-to-buffer                = None
-tabify                          = None
-tangle                          = None      # Removed Shift-Ctrl-T: not useful enough.
-tangle-all                      = None      # Removed Shift-Ctrl-A: not useful enough.
-tangle-marked                   = None      # Removed Shift-Ctrl-M: not useful enough.
-toggle-active-pane              = None      # Ctrl-T conflicts with swap-characters.
-toggle-angle-brackets           = None
-toggle-extend-mode              = None
-toggle-find-ignore-case-option      = None
-toggle-find-in-body-option          = None
-toggle-find-in-headline-option      = None
-toggle-find-mark-changes-option     = None
-toggle-find-mark-finds-option       = None
-toggle-find-regex-option            = None
-toggle-find-reverse-option          = None
-toggle-find-word-option             = None
-toggle-find-wrap-around-option      = None
-toggle-mini-buffer                  = Alt+Shift+S
-    # It **is** possible to use &lt;alt-x&gt;toggle-mini-buffer&lt;return&gt; even if the mini-buffer isn't visible!
-    # This had better be defined if you intend ever to hide the minibuffer.
-    # To avoid confusion, it should be something unlikely to be typed by accident.
-toggle-split-direction          = None
-transpose-chars                 = Control-t
-transpose-lines                 = None
-transpose-words                 = Alt-t
-undo                            = None         # Ctrl-Z conflicts with suspend.
-unindent-region                 = None
-universal-argument              = Ctrl-u
-unmark-all                      = None         # Alt-U: conflicts with upcase-word.
-untabify                        = None
-untangle                        = None         # Removed Shift-Ctrl-U: not useful enough
-untangle-all                    = None
-untangle-marked                 = None
-upcase-region                   = None
-upcase-word                     = Alt-u
-view-lossage                    = None
-view-register                   = None
-weave                           = None
-what-line                       = None
-word-search-backward            = None
-word-search-forward             = None
-write-abbrev-file               = None
-write-at-file-nodes             = Shift-Ctrl-W
-write-dirty-at-file-nodes       = None
-write-missing-at-file-nodes     = None
-write-outline-only              = None 
-yank                            = Control-y
-yank-pop                        = Alt-y
-yank-rectangle                  = None
-zap-to-character                = Alt-z
-</t>
-<t tx="ekr.20060112090844.4">fill-paragraph                          = None
-fill-region                             = None
-fill-region-as-paragraph                = None
-change                                  = Ctrl-=
-change-all                              = None  # Not recommended to bind this to a shortcut.
-change-then-find                        = Ctrl--
-find-next                               = F3
-find-prev                               = F2
-flatten-outline                         = None
-flush-lines                             = None
-focus-to-body                           = None
-focus-to-log                            = None
-focus-to-minibuffer                     = None
-focus-to-tree                           = None
-forward-char                            ! text = RtArrow
-forward-char-extend-selection           ! text = Shift-RtArrow
-forward-paragraph                       = None
-forward-paragraph-extend-selection      = None
-forward-sentence                        = None
-forward-sentence-extend-selection       = None
-forward-word                            = Ctrl-RtArrow
-forward-word-extend-selection           = Shift-Ctrl-RtArrow
-full-command                            = None
-go-back                                 = None
-go-forward                              = None
-goto-char                               = None
-goto-first-node                         = Alt-Shift-G
-goto-first-sibling                      = None
-goto-first-visible-node                 = None
-goto-last-node                          = Alt-Shift-H
-goto-last-sibling                       = None
-goto-last-visible-node                  = None
-goto-line                               = None
-goto-line-number                        = Alt-G
-goto-next-changed                       = Alt-D
-goto-next-clone                         = Alt-N
-goto-next-marked                        = Alt-M
-goto-next-node                          = Alt-Shift-DnArrow
-goto-next-sibling                       = Alt-Shift-S
-goto-next-visible                       = Alt-DnArrow
-goto-parent                             = Alt-Shift-P
-goto-prev-node                          = Alt-Shift-UpArrow
-goto-prev-sibling                       = Alt-Shift-R
-goto-prev-visible                       = Alt-UpArrow
-help-for-minibuffer                     = None
-hide-find-tab                           = None
-hide-mini-buffer                        = None
-hide-spell-tab                          = None
-hoist                                   = None
-how-many                                = None
-iconify-frame                           = None
-import-at-file                          = Shift-Ctrl-F
-import-at-root                          = None
-import-cweb-files                       = None
-import-derived-file                     = None
-import-flattened-outline                = None
-import-noweb-files                      = None
-increment-register                      = None
-indent-region                           = Ctrl-]
-indent-relative                         = None
-indent-rigidly                          = None
-indent-to-comment-column                = None
-insert-body-time                        = Shift-Ctrl-G
-insert-child                            = None
-insert-file                             = None
-insert-headline-time                    = Shift-Ctrl-H
-# insert-keyboard-macro                 = None
-insert-newline                          = None
-insert-node                             = Ctrl-I
-insert-parentheses                      = None
-insert-register                         = None
-# insert-to-buffer                      = None
-inverse-add-global-abbrev               = None
-isearch-backward                        = None
-isearch-backward-regexp                 = None
-isearch-forward                         = None
-isearch-forward-regexp                  = None
-jump-to-register                        = None
-keep-lines                              = None
-keyboard-quit                           = None
-kill-all-abbrevs                        = None
-kill-buffer                             = None
-kill-line                               = None
-kill-paragraph                          = None
-kill-rectangle                          = None
-kill-region                             = None
-kill-region-save                        = None
-kill-sentence                           = None
-kill-word                               = None
-line-number                             = None
-list-abbrevs                            = None
-list-buffers                            = None
-list-buffers-alphabetically             = None
-make-directory                          = None
-mark                                    = Ctrl-M
-mark-changed-items                      = Alt-C
-mark-changed-roots                      = Alt-R
-mark-clones                             = Alt-K
-mark-subheads                           = Alt-S
-match-brackets                          = Ctrl-K
-minimize-all                            = None
-mode-help                               = None
-move-outline-down                       = Ctrl-D
-move-outline-left                       = Ctrl-L
-move-outline-right                      = Ctrl-R
-move-outline-up                         = Ctrl-U
-move-past-close                         = None
-move-past-close-extend-selection        = None</t>
-<t tx="ekr.20060112090844.5"># name-last-kbd-macro               = None
-# number-to-register                = None
-# start-kbd-macro                   = None
-
-negative-argument                   = None
-new                                 = Ctrl-N
-newline-and-indent                  = None
-next-line                           ! text = DnArrow
-next-line-extend-selection          ! text = Shift-DnArrow
-number-command                      = None
-number-command-0                    = None
-number-command-1                    = None
-number-command-2                    = None
-number-command-3                    = None
-number-command-4                    = None
-number-command-5                    = None
-number-command-6                    = None
-number-command-7                    = None
-number-command-8                    = None
-number-command-9                    = None
-open-compare-window                 = None
-open-find-tab                       = Ctrl-F
-open-leoDocs-leo                    = None
-open-leoPlugins-leo                 = None
-open-leoSettings-leo                = None
-open-scripts-leo                    = None
-open-offline-tutorial               = None
-open-online-home                    = None
-open-online-tutorial                = None
-open-outline                        = Ctrl-O
-open-python-window                  = Alt-P
-open-rectangle                      = None
-open-spell-tab                      = Alt+Shift+A
-open-with                           = None
-outline-to-cweb                     = None
-outline-to-noweb                    = None
-paste-node                          = Shift-Ctrl-V
-paste-retaining-clones              = None
-paste-text                          = Ctrl-V
-point-to-register                   = None
-prepend-to-buffer                   = None
-prepend-to-register                 = None
-pretty-print-all-python-code        = None
-pretty-print-python-code            = None
-previous-line                       = UpArrow
-previous-line-extend-selection      = Shift-UpArrow
-print-bindings                      = None
-print-commands                      = None
-promote                             = Ctrl-{            
-query-replace                       = None
-quick-command                       = None
-re-search-backward                  = None
-re-search-forward                   = None
-read-abbrev-file                    = None
-read-at-file-nodes                  = None
-read-outline-only                   = Shift-Ctrl-R
-redo                                = Shift-Ctrl-Z
-reformat-paragraph                  = Shift-Ctrl-P
-remove-blank-lines                  = None
-remove-directory                    = None
-remove-sentinels                    = None
-rename-buffer                       = None
-repeat-complex-command              = None
-replace-string                      = None
-resize-to-screen                    = None
-reverse-region                      = None
-revert                              = None
-save-buffers-kill-leo               = None
-save-file                           = Ctrl-s
-save-file-as                        = Shift-Ctrl-S
-save-file-to                        = None
-scroll-down                         = PageDn
-scroll-down-extend-selection        = None
-scroll-up                           = PageUp
-scroll-up-extend-selection          = None
-search-again                        = None
-search-backward                     = None
-search-forward                      = None
-select-all                          = Ctrl-A
-set-colors                          = None
-set-comment-column                  = None
-set-extend-mode                     = None
-set-fill-column                     = None
-set-fill-prefix                     = None
-set-find-everywhere                 = None
-set-find-node-only                  = None
-set-find-suboutline-only            = None
-set-font                            = None
-set-command-state                   = None
-set-insert-state                    = None
-# set-mark-command                  = None
-set-overwrite-state                 = None
-settings                            = Ctrl-Y
-shell-command                       = None
-shell-command-on-region             = None
-show-colors                         = None
-show-fonts                          = None
-show-invisibles                     = Alt-V
-show-mini-buffer                    = None
-sort-children                       = None
-sort-columns                        = None
-sort-fields                         = None
-sort-lines                          = None
-sort-siblings                       = Alt-A
-spell-change                        = None
-spell-change-then-find              = None
-spell-find                          = None
-spell-ignore                        = None
-split-line                          = None
-string-rectangle                    = None
-suspend                             = None
-switch-to-buffer                    = None
-tabify                              = None
-tangle                              = Shift-Ctrl-T
-tangle-all                          = Shift-Ctrl-A
-tangle-marked                       = Shift-Ctrl-M
-toggle-active-pane                  = Ctrl-T
-toggle-angle-brackets               = None
-toggle-extend-mode                  = None
-toggle-find-ignore-case-option      = None
-toggle-find-in-body-option          = None
-toggle-find-in-headline-option      = None
-toggle-find-mark-changes-option     = None
-toggle-find-mark-finds-option       = None
-toggle-find-regex-option            = None
-toggle-find-reverse-option          = None
-toggle-find-word-option             = None
-toggle-find-wrap-around-option      = None
-toggle-mini-buffer                  = None
-    # It **is** possible to use &lt;alt-x&gt;toggle-mini-buffer&lt;return&gt; even if the mini-buffer isn't visible!
-    # This had better be defined if you intend ever to hide the minibuffer.
-    # To avoid confusion, it should be something unlikely to be typed by accident.
-toggle-split-direction              = None
-transpose-chars                     = None
-transpose-lines                     = None
-transpose-words                     = None
-undo                                = Ctrl-Z
-unindent-region                     = Ctrl-[
-universal-argument                  = None
-unmark-all                          = Alt-U
-untabify                            = None
-untangle                            = Shift-Ctrl-U
-untangle-all                        = None
-untangle-marked                     = None
-upcase-region                       = None
-upcase-word                         = None
-view-lossage                        = None
-view-register                       = None
-weave                               = None
-what-line                           = None
-word-search-backward                = None
-word-search-forward                 = None
-write-abbrev-file                   = None
-write-at-file-nodes                 = Shift-Ctrl-W
-write-dirty-at-file-nodes           = Shift+Ctrl+Q
-write-missing-at-file-nodes         = None
-write-outline-only                  = None
-yank                                = None
-yank-pop                            = None
-yank-rectangle                      = None
-zap-to-character                    = None</t>
-<t tx="ekr.20060112093227.1">fill-paragraph                      = None
-fill-region                         = None
-fill-region-as-paragraph            = None
-find-character                      = None
-find-character-extend-selection     = None
-find-next-clone                     = None
-change                              = None
-change-all                          = None
-change-then-find                    = None
-find-next                           = None
-find-all                            = None
-find-prev                           = None
-find-word                           = None
-find-word-in-line                   = None
-flatten-outline                     = None
-flush-lines                         = None
-focus-to-body                       = None
-focus-to-log                        = None
-focus-to-minibuffer                 = None
-focus-to-tree                       = None
-# forward-char                      = None
-forward-char                        = None
-forward-char-extend-selection       = None
-forward-end-word                    = None
-forward-end-word-extend-selection   = None
-forward-paragraph                   = None
-forward-paragraph-extend-selection  = None
-forward-sentence                    = None
-forward-sentence-extend-selection   = None
-forward-word                        = None
-forward-word-extend-selection       = None
-free-tree-widgets                   = None
-full-command                        = None
-fully-expand-body-pane              = None
-fully-expand-log-pane               = None
-fully-expand-outline-pane           = None
-fully-expand-pane                   = None
-get-ipython-results                 = None
-go-back                             = None
-go-forward                          = None
-goto-char                           = None
-goto-first-node                     = None
-goto-first-visible-node             = None
-goto-first-sibling                  = None
-goto-global-line                    = None
-goto-last-node                      = None
-goto-last-sibling                   = None
-goto-last-visible-node              = None
-goto-line                           = None # Leo's goto-line-number is better.
-goto-line-number                    = None # Leo's legacy Go To Line number command.  goto-global-line is preferred.
-goto-next-changed                   = None
-goto-next-clone                     = None
-goto-next-marked                    = None
-goto-next-node                      = None
-goto-next-sibling                   = None
-goto-next-visible                   = None
-goto-parent                         = None
-goto-prev-node                      = None
-goto-prev-sibling                   = None
-goto-prev-visible                   = None
-group-operations-clear-marked       = None
-group-operations-mark-for-clone     = None
-group-operations-mark-for-copy      = None
-group-operations-mark-for-move      = None
-group-operations-mark-target        = None
-group-operations-operate-on-marked  = None
-group-operations-transfer           = None
-toggle-input-state                  = None
-help-for-minibuffer                 = None
-help-for-command                    = None
-hide-body-pane                      = None
-hide-find-tab                       = None
-hide-log-pane                       = None
-hide-mini-buffer                    = None
-hide-pane                           = None
-hide-outline-pane                   = None
-hide-spell-tab                      = None
-hoist                               = None
-how-many                            = None
-iconify-frame                       = None
-import-at-file                      = None
-import-at-root                      = None
-import-cweb-files                   = None
-import-derived-file                 = None
-import-flattened-outline            = None
-import-noweb-files                  = None
-increment-register                  = None
-indent-region                       = None
-indent-relative                     = None
-indent-rigidly                      = None
-indent-to-comment-column            = None
-insert-body-time                    = None
-insert-child                        = None
-insert-file                         = None
-insert-headline-time                = None
-# insert-keyboard-macro             = None
-insert-newline                      = None
-insert-node                         = None
-insert-parentheses                  = None
-insert-register                     = None
-# insert-to-buffer                  = None
-inverse-add-global-abbrev           = None
-isearch-backward                    = None
-isearch-backward-regexp             = None
-isearch-forward                     = None
-isearch-forward-regexp              = None
-isearch-with-present-options        = None
-jump-to-register                    = None
-keep-lines                          = None
-keyboard-quit                       = None
-kill-all-abbrevs                    = None
-kill-buffer                         = None
-kill-line                           = None
-kill-paragraph                      = None
-kill-rectangle                      = None
-kill-region                         = None
-kill-region-save                    = None
-kill-sentence                       = None
-kill-word                           = None
-line-number                         = None
-list-abbrevs                        = None
-list-buffers                        = None
-list-buffers-alphabetically         = None
-make-directory                      = None
-mark                                = None
-mark-changed-items                  = None
-mark-changed-roots                  = None
-mark-clones                         = None
-mark-subheads                       = None
-match-brackets                      = None
-minimize-all                        = None
-mode-help                           = None
-move-node-to-chapter                = None
-move-outline-down                   = None
-move-outline-left                   = None
-move-outline-right                  = None
-move-outline-up                     = None
-move-past-close                     = None
-move-past-close-extend-selection    = None
-</t>
-<t tx="ekr.20060112093227.2"># name-last-kbd-macro               = None
-negative-argument                   = None
-new                                 = None
-newline-and-indent                  = None
-next-line                           = None
-next-line-extend-selection          = None
-number-command                      = None
-number-command-0                    = None
-number-command-1                    = None
-number-command-2                    = None
-number-command-3                    = None
-number-command-4                    = None
-number-command-5                    = None
-number-command-6                    = None
-number-command-7                    = None
-number-command-8                    = None
-number-command-9                    = None
-# number-to-register                = None
-open-compare-window                 = None
-open-find-dialog                    = None # Deprecated: all find commands use the Find *tab*
-open-find-tab                       = None
-open-leoDocs-leo                    = None
-open-leoPlugins-leo                 = None
-open-leoSettings-leo                = None
-open-scripts-leo                    = None
-open-offline-tutorial               = None
-open-online-home                    = None
-open-online-tutorial                = None
-open-outline                        = None
-open-python-window                  = None
-open-rectangle                      = None
-open-spell-tab                      = None
-open-with                           = None
-outline-to-cweb                     = None
-outline-to-noweb                    = None
-paste-node                          = None
-paste-retaining-clones              = None
-paste-text                          = None
-point-to-register                   = None
-prepend-to-buffer                   = None
-prepend-to-register                 = None
-pretty-print-all-python-code        = None
-pretty-print-python-code            = None
-previous-line                       = None
-previous-line-extend-selection      = None
-print-bindings                      = None
-print-commands                      = None
-print-focus                         = None
-print-gc-summary                    = None
-print-stats                         = None
-promote                             = None
-propagate-key-event                 = None
-query-replace                       = None
-query-replace-regex                 = None
-quick-command                       = None
-re-search-backward                  = None
-re-search-forward                   = None
-read-abbrev-file                    = None
-read-at-file-nodes                  = None
-read-outline-only                   = None
-redo                                = None
-reformat-paragraph                  = None
-remove-blank-lines                  = None
-remove-chapter                      = None
-remove-directory                    = None
-remove-sentinels                    = None
-remove-space-from-lines             = None
-remove-tab-from-lines               = None
-rename-buffer                       = None
-repeat-complex-command              = None
-replace-string                      = None
-resize-to-screen                    = None
-reverse-region                      = None
-revert                              = None
-run-unit-tests                      = None
-run-unit-tests-locally              = None
-save-buffers-kill-leo               = None
-save-file                           = None
-save-file-as                        = None
-save-file-to                        = None
-# scan-for-autocompleter            = None
-scroll-down                         = None
-scroll-down-extend-selection        = None
-scroll-outline-down-line            = None
-scroll-outline-down-page            = None
-scroll-outline-left                 = None
-scroll-outline-right                = None
-scroll-outline-up-line              = None
-scroll-outline-up-page              = None
-scroll-up                           = None
-scroll-up-extend-selection          = None
-search-again                        = None
-search-backward                     = None
-search-forward                      = None
-search-with-present-options         = None
-select-all                          = None
-select-chapter                      = None
-set-colors                          = None
-set-comment-column                  = None
-set-extend-mode                     = None
-set-fill-column                     = None
-set-fill-prefix                     = None
-set-find-everywhere                 = None
-set-find-node-only                  = None
-set-find-suboutline-only            = None
-set-font                            = None
-set-command-state                   = None
-set-insert-state                    = None
-# set-mark-command                  = None
-set-overwrite-state                 = None
-settings                            = None
-shell-command                       = None
-shell-command-on-region             = None
-show-calltips                       = None
-show-calltips-force                 = None
-show-colors                         = None
-show-find-options                   = None
-show-fonts                          = None
-show-invisibles                     = None
-show-mini-buffer                    = None
-simulate-begin-drag                 = None
-simulate-end-drag                   = None
-sort-children                       = None
-sort-columns                        = None
-sort-fields                         = None
-sort-lines                          = None
-sort-siblings                       = None
-spell-change                        = None
-spell-change-then-find              = None
-spell-find                          = None
-spell-ignore                        = None
-split-line                          = None
-start-ipython                       = None
-# start-kbd-macro                   = None
-string-rectangle                    = None
-suspend                             = None
-switch-to-buffer                    = None
-tabify                              = None
-tangle                              = None
-tangle-all                          = None
-tangle-marked                       = None
-toggle-active-pane                  = None
-toggle-angle-brackets               = None
-toggle-autocompleter                = None
-toggle-calltips                     = None
-toggle-extend-mode                  = None
-toggle-find-ignore-case-option      = None
-toggle-find-in-body-option          = None
-toggle-find-in-headline-option      = None
-toggle-find-mark-changes-option     = None
-toggle-find-mark-finds-option       = None
-toggle-find-regex-option            = None
-toggle-find-reverse-option          = None
-toggle-find-word-option             = None
-toggle-find-wrap-around-option      = None
-toggle-mini-buffer                  = None
-    # It **is** possible to use &lt;alt-x&gt;toggle-mini-buffer&lt;return&gt; even if the mini-buffer isn't visible!
-    # This had better be defined if you intend ever to hide the minibuffer.
-    # To avoid confusion, it should be something unlikely to be typed by accident.
-toggle-sparce-move                  = None
-toggle-split-direction              = None
-transpose-chars                     = None
-transpose-lines                     = None
-transpose-words                     = None
-undo                                = None
-unindent-region                     = None
-universal-argument                  = None
-unmark-all                          = None
-untabify                            = None
-untangle                            = None
-untangle-all                        = None
-untangle-marked                     = None
-upcase-region                       = None
-upcase-word                         = None
-verbose-dump-objects                = None
-view-lossage                        = None
-view-register                       = None
-weave                               = None
-what-line                           = None
-word-search-backward                = None
-word-search-forward                 = None
-write-abbrev-file                   = None
-write-at-file-nodes                 = None
-write-dirty-at-file-nodes           = None
-write-missing-at-file-nodes         = None
-write-outline-only                  = None
-yank                                = None
-yank-pop                            = None
-yank-rectangle                      = None
-zap-to-character                    = None</t>
-<t tx="ekr.20060112103537.17">'''This script reports commands that exist in some but not all key- binding
-sets. setNames is a list of the roots of all such sets.'''
-
-import leoConfig
-import leoTest
-
-u = leoTest.testUtils(c)
-parser = leoConfig.settingsTreeParser(c)
-
-# Add these as required to handle commands defined by plugins.
-optionalCommandPrefixes = ['group-operations']
-optionalCommandNames = [
-    # These are the command names as defined by plugins.
-    # LeoSlideShows.leo defines buttons whose commands do not end in '-command'.
-    'next-slide-command','next-slide-show-command',
-    'prev-slide-command','prev-slide-show-command',
-    # The ipython plugin.
-    'start-ipython','get-ipython-results','push-to-ipython',
-]
-
-setNames = []
-setsDict = {} # keys are set names, values are dicts of command names.
-shortcutsDict = {}
-
-@others
-
-main()
-</t>
-<t tx="ekr.20060112104119">def defineSetNames():
-
-    global setNames
-
-    if 1:
-        setNames = []
-        for p in c.allNodes_iter():
-            h = p.headString()
-            if h.startswith('@keys'):
-                h = h[5:].strip()
-                if h not in setNames:
-                    setNames.append(h)
-        g.es('Found these sets...')
-        for setName in setNames:
-            g.es_print('  %s' % str(setName))
-    else:
-        setNames = [
-            'Default Emacs shortcuts',
-            'Legacy Leo bindings',
-            'Legacy Leo shortcuts with important Emacs bindings',
-            'No bindings',
-            'EKR bindings: a mix',
-            'EKR bindings: Mode-oriented',
-        ]
-
-    setNames.sort()
-</t>
-<t tx="ekr.20060112104333">def doSet(p,name):
-
-    global shortcutsDict
-
-    shortcutsDict = {}
-
-    for p in p.subtree_iter():
-        if p.headString().startswith('@shortcuts'):
-            doShortcuts(p,name)
-</t>
-<t tx="ekr.20060112104333.1">def checkSets():
-
-    global setNames, optionalCommandPrefixes, optionalCommandNames
-
-    # Compute the union of all the command names.
-    allNames = {}
-    for setName in setNames:
-        d = setsDict.get(setName)
-        if d:
-            for key in d.keys():
-                allNames[key] = key
-        else:
-            g.es_print('No setsDict for %s' % (repr(setName)),color='red')
-
-    k = c.keyHandler
-    keys = allNames.keys()
-    keys.sort()
-
-    # Warn about missing names.
-    for setName in ('No bindings',): # setNames:
-        d = setsDict.get(setName)
-        if not d:
-            g.es_print("'@keys No bindings' not found",color='red')
-        for key in keys:
-            if key not in ('none','None',None) and key not in d.keys():
-                # Don't warn about missing 'enter-xxx-mode' commands.
-                if (
-                    not (key.startswith('enter-') and key.endswith('-mode')) and
-                    not (key.startswith('press-') and key.endswith('-button'))
-                ):
-                    g.es_print('%s is missing %-35s = None' % (setName,repr(key)))
-
-    # Warn about undefined commands.
-    for key in keys:
-        if not c.commandsDict.get(key):
-            ok = False
-            # full-command and quick command are weird special cases.
-            if key not in ('None',None,'full-command','quick-command'):
-                # Don't warn about missing 'enter-xxx-mode' commands.
-                if key.startswith('enter-') and key.endswith('-mode'):
-                    ok = True
-                elif key.startswith('press-') and key.endswith('-button'):
-                    ok = True
-                for prefix in optionalCommandPrefixes:
-                    if key.startswith(prefix):
-                        ok = True
-                for optionalCommand in optionalCommandNames:
-                    if key == optionalCommand:
-                        ok = True
-                if not ok:
-                    g.es_print('Undefined command name: %s' % (key))
-</t>
-<t tx="ekr.20060112104823">def main ():
-
-    global setNames
-    defineSetNames()
-
-    # root = u.findNodeAnywhere('Keyboard shortcuts')
-    # for p in root.self_and_subtree_iter():
-
-    g.es_print('-' * 40)
-    seen = {}
-    for p in c.allNodes_iter():
-        h = p.headString()
-        if h.startswith('@keys'):
-            h = h[5:].strip()
-            if not seen.get(h):
-                seen[h] = True
-                doSet(p,h)
-    checkSets()
-    g.es('Check Bindings done')
-</t>
-<t tx="ekr.20060112105523">def doShortcuts(p,setName):
-
-    global parser,setsDict,shortcutsDict
-
-    d = setsDict.get(setName,{})
-    s = p.bodyString()
-    lines = g.splitLines(s)
-    for line in lines:
-        line = line.strip()
-        if line and not line.startswith('#'):
-            commandName,bunch = parser.parseShortcutLine(line)
-            if not bunch:
-                g.es_print('In %s:\nmissing "=" in shortcut line:%s' % (
-                    p.headString(),repr(line)),color='red')
-            else:
-                # Having multiple shortcuts for a command if fine,
-                # But having multiple commands for a shortcut is not.
-                shortcut = bunch and bunch.val
-                pane = bunch and bunch.pane
-                if shortcut not in (None,'None','none'):
-                    aList = shortcutsDict.get(shortcut,[])
-                    if aList:
-                        for commandName2,pane2 in aList:
-                            if pane == pane2:
-                                g.es_print('duplicate shortcut %s in set %s: previous command: %s' % (
-                                    shortcut,setName,commandName2),color='red')
-                        else:
-                            aList.append((commandName,pane),)
-                    else:
-                        shortcutsDict [shortcut] = [(commandName,pane),]
-
-                data = d.get(commandName)
-                if data:
-                    shortcut2,pane2 = data
-                    if shortcut == shortcut2 and pane == pane2:
-                        g.es_print('duplicate %s in set %s' % (
-                            commandName,setName),color='red')
-                else:
-                    data = shortcut,pane
-                    d[commandName] = data
-
-    setsDict[setName] = d
-</t>
-<t tx="ekr.20060112110750"></t>
-<t tx="ekr.20060112112006"></t>
-<t tx="ekr.20060114073238">If True, Leo will report to the console which bindings have been created.
-
-Thus, you must be running from a console window for this setting to be useful.</t>
-<t tx="ekr.20060114082205">If this setting is non-empty the trace_bindings setting will report only
-bindings that match the string (ignoring case).
-
-For this setting to be useful the following must be true:
-
-- you must be running from a console window.
-
-- @bool trace_bindings must be True.</t>
-<t tx="ekr.20060114083009">If this setting is non-empty the trace_bindings setting will report only bindings for matching panes.  For example, to see all ! text bindings, set this setting to text.
-
-For this setting to be useful the following must be true:
-
-- you must be running from a console window.
-
-- @bool trace_bindings must be True.</t>
-<t tx="ekr.20060115153348"># Boilerplate for most modes.
-exit-named-mode     = Ctrl-g
-keyboard-quit       = Ctrl-g
-mode-help           = Tab
-
-# enter-register-mode = Key-r
-
-
-# The most common bindings.
-# forward-word                        ! text = Ctrl-RtArrow   
-# forward-word-extend-selection       ! text = Ctrl-Shift-RtArrow 
-# back-word                           ! text = Ctrl-LtArrow
-# back-word-extend-selection          ! text = Ctrl-Shift-LtArrow
-
-isearch-forward      = s
-isearch-backward     = b
-
-# backward-kill-sentence  = Delete
-# downcase-region         = Ctrl-D
-# exchange-point-mark     = Ctrl-X
-# insert-file             = Ctrl-I
-# kill-region             = Ctrl-Shift-at # This should just delete the selected text.
-# list-buffers            = Ctrl-B
-# remove-blank-lines      = Ctrl-O
-# save-buffers-kill-leo   = Ctrl-C
-# save-file               = Ctrl-S
-# transpose-lines         = Ctrl-T
-# upcase-region           = Ctrl-U
-# </t>
-<t tx="ekr.20060115160004"># Boilerplate for most modes.
-exit-named-mode     = Ctrl-g
-keyboard-quit       = Ctrl-g
-mode-help           = Tab
-
-append-to-register  = a
-copy-to-register    = s
-enter-rect-mode     = r
-# increment-register= Key-+
-insert-register     = i
-jump-to-register    = j
-# number-to-register= n
-point-to-register   = Space
-prepend-to-register = p
-view-register       = v
-</t>
-<t tx="ekr.20060115160004.1"># Boilerplate for most modes.
-exit-named-mode     = Ctrl-g
-keyboard-quit       = Ctrl-g
-mode-help           = Tab
-
-# These should execute rectangle commands, as in Alt-X r r</t>
-<t tx="ekr.20060115162748"></t>
-<t tx="ekr.20060115162748.1"></t>
-<t tx="ekr.20060116090646">@nocolor
-
-Standard keys (Windows defaults in parens)
-
-F1 help
-Windows key + F1 Windows Help
-F2 find-prev (Rename)
-F3 find-next (Find Files)
-F4 None (Address bar in Windows Explorer)
-F5 None (Refresh, Reload in Windows Explorer)
-F6 None (Should cycle from window to window)
-F7 open-spell-tab (Spell in Word)
-Shift-F7 None (Thesaurus in Word)
-F8 None (Safe mode)
-F9 None
-F10 None (Activate menu bar in many programs)
-F11 None (Toggle full screen mode in explorer)
-F12 None
-
-You can use F10 to highlight the first menu choice, and then use the arrow keys to move around the menus. Pressing the Shift key while pressing F10 will bring up the shortcut menu. This is similar to right-clicking on an object.</t>
-<t tx="ekr.20060117092249">A mode is a temporary set of key bindings. Modes are created by nodes whose
-headline has the form:
-
-@mode &lt;mode name&gt;
-
-The body text contains a list of shortcut specifiers. @mode nodes work just like
-@shortcuts, but as a side effect they create the enter-&lt;mode name&gt;-mode
-command.  For example, 
-
-@mode quick-commands
-
-creates the enter-quick-commands command. You can bind keys to such commands in
-@shortcut nodes as usual.
-
-Notes:
-
-- Pane specifiers are ignored in @mode nodes. Bindings apply only to a single
-mode.
-
-- @shortcuts nodes specify the bindings in effect for the 'default' or
-'top-level' mode. The keyboard-quit command always set the mode to the top-level
-mode.
-
-- The top_level_unbound_key_action setting determines what happens to unbound
-keys *only* for the top-level mode.
-
-- A mode contains *only* the key bindings explicitly specified in the @mode
-node. The only default key binding is the binding for the keyboard-quit command
-(usually Control-g). Thus, all modes except the top-level mode act as if
-top_level_unbound_key_action = 'ignore'. In particular, the set-command-state,
-set-insert-state and set-overwrite-state commands affect only the top-level mode.
-
-- The mode-help command (recommend binding is Tab) lists all bound keystrokes in
-a mode.
-
-- ** New in 4.4.1: In @mode nodes, shortcut specifier lines of the form::
-
-    --&gt; command-name
-    
-Specify that the named command will be executed before entering the mode. More
-than one such **mode-entry commands may appear. - In @mode nodes, shortcut
-specifier lines of the form:
-
-    command-name -&gt; mode-name = binding
-
-specify that Leo will enter the named mode after executing the command. As a
-special case,
-
-    command-name -&gt; same = binding
-
-will cause the command to be executed without changing mode.</t>
-<t tx="ekr.20060117130936"># Boilerplate for most modes.
-exit-named-mode = Ctrl-g
-keyboard-quit       = Ctrl-g
-mode-help           = Tab
-
-toggle-find-ignore-case-option      = i
-toggle-find-in-body-option          = b
-toggle-find-in-headline-option      = h
-toggle-find-mark-changes-option     = c
-toggle-find-mark-finds-option       = f
-toggle-find-regex-option            = x
-toggle-find-reverse-option          = r
-toggle-find-word-option             = w
-toggle-find-wrap-around-option      = a</t>
-<t tx="ekr.20060117182225"># Control-F
-
-# Boilerplate for most modes.
-exit-named-mode = Ctrl-g
-keyboard-quit   = Ctrl-g
-mode-help       = Tab
-
-enter-find-reverse-mode = r
-
-search-again            = a
-
-switch-to-buffer        = h
-
-isearch-forward         = i
-isearch-forward-regexp  = x
-
-search-forward          = f
-word-search-forward     = w
-re-search-forward       = Shift-R</t>
-<t tx="ekr.20060120123529">True:  Clicking anywhere in an unselected node selects the node and *also* expands or contracts it.
-False: Clicking an unselected node just selects the node, unless the click happens in the expand/contract box.</t>
-<t tx="ekr.20060121102627"></t>
-<t tx="ekr.20060121131041.2"># Boilerplate for all modes.
-keyboard-quit           = Return
-exit-named-mode         = Ctrl-g
-mode-help               = Tab
-
-enter-file-mode             = f
-enter-find-mode             = s
-enter-find-options-mode     = o
-enter-quick-command-mode    = q
-enter-rect-mode             = None
-enter-register-mode         = None</t>
-<t tx="ekr.20060122103118"># Boilerplate for most modes.
-exit-named-mode         = Return
-keyboard-quit           = Ctrl-g
-mode-help               = Tab
-
-search-again            = a
-
-isearch-backward        = i
-isearch-backward-regexp = x
-
-search-backward         = f
-word-search-backward    = w
-re-search-backward      = Shift-R</t>
-<t tx="ekr.20060122105438">@nocolor
-
-Support the exectution of a command when entering a mode.
-
-- Finish options mode</t>
-<t tx="ekr.20060122105527">@color</t>
-<t tx="ekr.20060122105527.2">#enter-command-mode     = Ctrl-space
-add-comments            = Ctrl-(
-clone-node              = Ctrl-`
-# set-mark-command      = Ctrl-space    # Also Ctrl-Shift-at
-
-beginning-of-line       = Ctrl-a         # Ctrl-a Conflicts with select-all
-# back-char             = Ctrl-b
-copy-text               = Ctrl-c        # Conflicts with Emacs ctrl-c
-move-outline-down       = Ctrl-d
-end-of-line             = Ctrl-e
-enter-find-mode         = Ctrl-F
-keyboard-quit           = Ctrl-g
-edit-headline           = Ctrl-H
-insert-node             = Ctrl-I
-newline-and-indent      = Ctrl-J
-match-brackets          = Ctrl-K    # Conflicts with kill-line
-move-outline-left       = Ctrl-L
-mark                    = Ctrl-M
-new                     = Ctrl-N    # next-line.
-enter-outline-mode      = Ctrl-O    # insert-newline, open-outline
-# UNUSED                = Ctrl-P    # previous-line
-exit-leo                = Ctrl-Q
-move-outline-right      = Ctrl-R
-save-file               = Ctrl-S
-toggle-active-pane      = Ctrl-T
-move-outline-up         = Ctrl-U
-paste-text              = Ctrl-V
-enter-file-mode         = Ctrl-W    # kill-region
-cut-text                = Ctrl-X
-yank                    = Ctrl-y
-undo                    = Ctrl-Z</t>
-<t tx="ekr.20060122105527.3"></t>
-<t tx="ekr.20060122105527.4">@nocolor
-
-This setting determines the initial binding for otherwise-unbound keystrokes
-when no mode is in effect.  Note: the keyboard-quit command exits all modes.
-
-The valid values are::
-
-ignore:  Leo ignores the key (like Vim).
-insert:  Leo inserts the key at the cursor (like Emacs)
-overwrite: Leo replaces the character at the cursor.</t>
-<t tx="ekr.20060122105527.5">The Cmds menu is not ready yet.  It will be similar to the Emacs Cmds menu.</t>
-<t tx="ekr.20060122105527.6">Important:
-
-1. The minibuffer will exist regardless of this setting, but will not be shown
-   initially if it is False.
-
-2. Hiding the minibuffer does not change any bindings or the operation of Leo in
-   any other way. Therefore, if you do hide the minibuffer initially, and never
-   want to use it, you should not bind shortcuts to any commands that use the
-   minibuffer.
-
-3. You can execute the show-mini-buffer, hide-mini-buffer and toggle-mini-buffer
-   commands (or any other minibuffer command!) if the minibuffer is hidden.
-   Indeed, the following will work even if the minibuffer is hidden.
-
-       &lt;alt-x&gt;show-mini-buffer&lt;return&gt;</t>
-<t tx="ekr.20060122105527.7">True: (Recommended) Selecting an outline node leaves the focus in the outline pane.
-
-If this is False it will be harder to use the arrow keys in the headline.
-    
-False: (Legacy) Selecting an outline node transfers focus to the body pane.</t>
-<t tx="ekr.20060122105527.8"></t>
-<t tx="ekr.20060122105527.9">@color</t>
-<t tx="ekr.20060122105527.11"># Boilerplate for most modes.
-keyboard-quit       = Ctrl-g
-exit-named-mode     = Return
-exit-named-mode     = BackSpace
-mode-help           = Tab
-
-close-window            = Alt-F4
-
-enter-file-open-mode    = o
-
-save-file-as            = a
-new                     = n
-exit-leo                = q
-save-file               = s
-save-file-to            = t
-close-window            = w
-</t>
-<t tx="ekr.20060122105527.12"># Entry commands...
---&gt; open-find-tab
---&gt; show-find-options
-
-# Boilerplate for most modes.
-exit-named-mode     -&gt; same = Return
-exit-named-mode     -&gt; same = BackSpace
-keyboard-quit       -&gt; same = Ctrl-g
-mode-help           -&gt; same = Tab
-
-enter-find-options-mode  = Ctrl-Y
-
-search-again                 = a
-switch-to-buffer             = h
-search-with-present-options  = f
-show-find-options    -&gt; same = o
-open-find-tab        -&gt; same = t
-word-search-forward          = w
-
-# isearch-forward          = i
-# isearch-forward-regexp   = x
-# re-search-forward        = r</t>
-<t tx="ekr.20060122105527.13"># Boilerplate for most modes.
-exit-named-mode         = Return
-keyboard-quit           = Ctrl-g
-mode-help               = Tab
-enter-find-mode         = BackSpace
-
-search-again            = a
-
-isearch-backward        = i
-isearch-backward-regexp = x
-
-search-backward         = f
-word-search-backward    = w
-re-search-backward      = Shift-R</t>
-<t tx="ekr.20060122105527.14"># Entry commands...
---&gt; open-find-tab
---&gt; show-find-options
-
-# Boilerplate for most modes.
-exit-named-mode     = Return
-keyboard-quit       = Ctrl-g
-mode-help           = Tab
-
-# enter-find-mode     = Ctrl-F
-search-with-present-options         = Ctrl-f
-replace-string                      = Ctrl-Shift-r
-find-next                           = F3
-find-prev                           = F2
-change                              = Ctrl-=
-change-then-find                    = Ctrl--
-
-set-find-everywhere                 -&gt; same = e
-set-find-node-only                  -&gt; same = n
-set-find-suboutline-only            -&gt; same = s
-
-# One or both should happen automatically on entry to this mode.
-open-find-tab                       -&gt; same = t
-show-find-options                   -&gt; same = o  
-
-toggle-find-ignore-case-option      -&gt; same = i
-toggle-find-in-body-option          -&gt; same = b
-toggle-find-in-headline-option      -&gt; same = h
-toggle-find-mark-changes-option     -&gt; same = c
-toggle-find-mark-finds-option       -&gt; same = m
-toggle-find-regex-option            -&gt; same = x
-toggle-find-reverse-option          -&gt; same = r
-toggle-find-word-option             -&gt; same = w
-toggle-find-wrap-around-option      -&gt; same = a</t>
-<t tx="ekr.20060122105527.15"># Boilerplate for most modes.
-exit-named-mode     = Return
-keyboard-quit       = Ctrl-g
-mode-help           = Tab
-
-# enter-edit-mode     = e
-enter-file-mode       = w
-# enter-find-mode     = f
-
-# An extremely useful mode.  It allows the traditional Leo bindings without interference
-# with the Emacs enditing bindings.
-
-toggle-invisibles       = Alt-v   
-sort-siblings           = Alt-a
-
-# convert-blanks          = Shift-Ctrl-b
-# convert-tabs            = Shift-Ctrl-j
-extract                 = Shift-Ctrl-d
-extract-names           = Shift-Ctrl-n
-extract-section         = Shift-Ctrl-e
-# reformat-paragraph      = Shift-Ctrl-p
-write-at-file-nodes     = Shift-Ctrl-w
-
-close-rectangle         = c
-convert-blanks          = b
-convert-tabs            = t
-extract                 = d
-extract-names           = n
-extract-section         = e
-open-rectangle          = o
-reformat-paragraph      = p
-sort-lines              = s
-write-at-file-nodes     = w
-
-# backward-kill-sentence  = Delete
-# downcase-region         = Ctrl-D
-# exchange-point-mark     = Ctrl-X
-# insert-file             = Ctrl-I
-# kill-region             = Ctrl-Shift-at # This should just delete the selected text.
-# list-buffers            = Ctrl-B
-# remove-blank-lines      = Ctrl-O
-# save-buffers-kill-leo   = Ctrl-C
-# save-file               = Ctrl-S
-# transpose-lines         = Ctrl-T
-# upcase-region           = Ctrl-U</t>
-<t tx="ekr.20060122105527.18"></t>
-<t tx="ekr.20060122105527.19"># Defined by @mode nodes: needed to suppress warnings.
-
-enter-edit-mode             = Alt-Control-space
-enter-edit-extend-mode      = None
-
-enter-options-mode          = Ctrl-Shift-Y
-enter-outline-mode          = Ctrl-Shift-O
-
-enter-outline-move-mode     = None
-enter-file-mode             = None
-enter-file-open-mode        = None
-enter-find-mode             = None
-
-enter-quick-command-mode    = Alt-C</t>
-<t tx="ekr.20060122105527.20"># Important: the print-commands and print-bindings show what bindings are in effect.
-
-# back-paragraph                      ! text = Alt-braceleft 
-# back-paragraph-extend-selection     ! text = Alt-Shift-braceleft
-# back-sentence                       ! text = Alt-a  # No conflict
-# back-sentence-extend-selection      = None # Alt-Shift-a, sort-siblings
-
-abort-edit-headline                 = Esc
-add-comments                        = Ctrl-(
-auto-complete-force                 = Ctrl-Tab
-auto-complete                       = period
-back-char                           ! text = LtArrow
-back-char-extend-selection          ! text = Shift-LtArrow
-back-word                           ! text = Alt-b  
-back-word                           ! text = Ctrl-LtArrow
-back-word-extend-selection          ! text = Alt-Shift-b
-back-word-extend-selection          ! text = Ctrl-Shift-LtArrow
-backward-delete-char                = BackSpace
-backward-kill-word                  = Alt-Delete
-beginning-of-buffer                  ! text = Ctrl-Home
-beginning-of-buffer-extend-selection ! text = Ctrl-Shift-Home
-beginning-of-line                    ! text = Home
-beginning-of-line-extend-selection   ! text = Shift-Home
-beginning-of-line                  ! text = Ctrl-a
-beginning-of-line-extend-selection ! text = Ctrl-Shift-a
-clone-node                          = Ctrl-`   
-close-window                        = Ctrl-w
-close-window                        = Alt-F4
-contract-all                        = Alt--
-contract-log-pane                   = Alt-Ctrl-RtArrow # Alt-Ctrl-DnArrow in other orientation.
-contract-pane                       = Alt+Ctrl+-
-contract-node                       = Alt-bracketleft
-contract-or-go-left                 ! text = Alt-LtArrow
-contract-or-go-left                 ! tree = Alt-LtArrow
-contract-or-go-left                 ! tree = LtArrow
-copy-node                           = Shift-Ctrl-c
-copy-text                           = Ctrl-c        # Conflicts with Emacs ctrl-c
-cut-node                            = Shift-Ctrl-x
-cut-text                            = Ctrl-x
-debug                               = Alt-Shift-d
-delete-char                         = Delete
-delete-comments                     = Ctrl-)
-delete-node                         = Shift-Ctrl-BkSp
-delete-spaces                       = Alt-backslash
-demote                              = Ctrl-}
-edit-headline                       = Ctrl-h
-end-edit-headline                   ! tree = Return     # Esc is also possible.
-# end-of-buffer                      ! text = Alt-greater # Same as Alt-Shift-greater
-end-of-buffer                       ! text = Ctrl-End
-end-of-buffer-extend-selection      ! text = Ctrl-Shift-End
-end-of-line                         ! text = End
-end-of-line-extend-selection        ! text = Shift-End
-end-of-line                         ! text = Ctrl-e
-end-of-line-extend-selection        ! text = Ctrl-Shift-e
-exchange-point-mark                 = None      # Should be Ctrl-X Ctrl-X.
-exit-leo                            = Ctrl-q
-expand-and-go-right                 ! text = Alt-RtArrow
-expand-and-go-right                 ! tree = Alt-RtArrow
-expand-and-go-right                 ! tree = RtArrow
-expand-body-pane                    = Alt-Ctrl-UpArrow  # Alt-Ctrl-LtArrow in other orientation.
-expand-log-pane                     = Alt-Ctrl-LtArrow  # Alt-Ctrl-UpArrow in other orientation.
-expand-pane                         = Alt+Ctrl-=
-expand-outline-pane                 = Alt-Ctrl-DnArrow  # Alt-Ctrl-RtArrow in other orientation.
-expand-next-level                   = Alt-=
-expand-node                         = Alt-bracketright
-extract                             = Shift-Ctrl-D
-extract-names                       = Shift-Ctrl-N
-extract-section                     = Shift-Ctrl-S  # Shift-Ctrl-E: end-of-line-extend-selection</t>
-<t tx="ekr.20060122105527.21">find-character                      = Control-B
-focus-to-tree                       = Alt-space
-forward-char                        ! text = RtArrow
-forward-char-extend-selection       ! text = Shift-RtArrow
-forward-paragraph                   ! text = Alt-braceright
-forward-paragraph-extend-selection  ! text = Alt-Shift-braceright
-forward-sentence                    ! text = Alt-e
-forward-sentence-extend-selection   ! text = Alt-Shift-e
-forward-word                        ! text = Alt-f          # Usually opens file menu.
-forward-word-extend-selection       ! text = Alt-Shift-f
-forward-word                        ! text = Ctrl-RtArrow
-forward-word-extend-selection       ! text = Ctrl-Shift-RtArrow
-full-command                        = Alt-x
-fully-expand-pane                   = Alt-Ctrl-!
-goto-first-node                     ! text = Alt-Home
-goto-first-node                     ! tree = Alt-Home
-goto-first-node                     ! tree = Home
-goto-global-line                    = Alt-g # New minibuffer interface.
-goto-last-visible-node              ! text = Alt-End
-goto-last-visible-node              ! tree = Alt-End
-goto-last-visible-node              ! tree = End
-goto-line-number                    = None # Leo's legacy Go To Line Number command: uses dialog.
-goto-next-clone                     = Alt-N
-goto-next-visible                   ! text = Alt-DnArrow
-goto-next-visible                   ! tree = Alt-DnArrow
-goto-next-visible                   ! tree = DnArrow
-goto-prev-visible                   ! text = Alt-UpArrow
-goto-prev-visible                   ! tree = Alt-UpArrow
-goto-prev-visible                   ! tree = UpArrow
-help-for-minibuffer                 = F1
-hide-pane                           = None
-indent-region                       = Ctrl-]
-insert-newline                      = None # = Return # for MacOs X.
-insert-node                         = Ctrl-I
-keyboard-quit                       = Ctrl-g
-kill-line                           ! text = Shift-Ctrl-k  # Ctrl-K
-kill-region-save                    = Alt-w 	   # Ctrl-w
-kill-sentence                       = Alt-k
-kill-word                           = Alt-d
-mark                                = Ctrl-M
-match-brackets                      = Ctrl-K    # kill-line
-move-outline-down                   = Ctrl-D
-move-outline-down                   = Alt-Shift-DnArrow
-move-outline-left                   = Ctrl-L
-move-outline-left                   = Alt-Shift-LtArrow
-move-outline-right                  = Ctrl-R
-move-outline-right                  = Alt-Shift-RtArrow
-move-outline-up                     = Ctrl-U
-move-outline-up                     = Alt-Shift-UpArrow
-move-past-close                     = Alt-parenright # Same as Alt-shift-parenright
-move-past-close-extend-selection    = None</t>
-<t tx="ekr.20060122105527.22"># name-last-kbd-macro               = None
-negative-argument                   = None      # Alt-minus conflicts with contract-all.
-new                                 = Ctrl-n    # Ctrl-n conflicts with next-line.
-newline-and-indent                  = Ctrl-j
-next-line                           ! text = DnArrow
-next-line-extend-selection          ! text = Shift-DnArrow
-open-outline                        = Ctrl-o
-open-spell-tab                      = F7
-paste-node                          = Shift-Ctrl-V
-paste-text                          = Ctrl-v
-# previous-line                       ! text = Ctrl-P
-# previous-line-extend-selection      ! text = Ctrl-Shift-P
-previous-line                       ! text = UpArrow
-previous-line-extend-selection      ! text = Shift-UpArrow
-print-focus                         = Alt-Ctrl-Shift-F
-promote                             = Ctrl-{            
-redo                                = Shift-Ctrl-Z
-reformat-paragraph                  = Shift-Ctrl-p
-run-unit-tests                      = None
-save-file                           = Ctrl-s
-scroll-down                         ! text = PageDn 
-scroll-up                           ! text = PageUp 
-scroll-down-extend-selection        ! text = Shift-PageDn
-scroll-up-extend-selection          ! text = Shift-PageUp
-select-all                          ! text =  Alt-Shift-A 
-    # Shift-Ctrl-A conflicts with beginning-of-line-extend-selection.
-show-calltips                       = parenleft
-sort-siblings                       = Alt-A
-split-line                          = Alt-Ctrl-o
-
-toggle-active-pane                  = Ctrl-T
-undo                                = Ctrl-Z
-unindent-region                     = Ctrl-[
-universal-argument                  = Alt-u     # Usually Ctrl-u, conflicts with move-outline-up.
-write-at-file-nodes                 = Shift-Ctrl-W
-write-dirty-at-file-nodes           = Shift+Ctrl+Q
-zap-to-character                    = Alt-z</t>
-<t tx="ekr.20060122105732"># Boilerplate for all modes.
-exit-named-mode         = Return
-exit-named-mode         = BackSpace
-keyboard-quit           = Ctrl-g
-mode-help               = Tab
-enter-outline-move-mode = M
-
-demote                  -&gt; same = Ctrl-{
-promote                 -&gt; same = Ctrl-}
-copy-node               -&gt; same = Ctrl-Shift-c
-cut-node                -&gt; same = Ctrl-Shift-x
-paste-node              -&gt; same = Ctrl-Shift-p
-undo                    -&gt; same = Ctrl-z
-redo                    -&gt; same = Ctrl-Shift-z
-
-# These must exit the mode so the headline can be editied.
-edit-headline           = Ctrl-h
-insert-node             = Ctrl-i 
-edit-headline           = h
-insert-node             = i
-
-goto-first-visible-node -&gt; same = Home
-goto-last-visible-node  -&gt; same = End
-goto-first-visible-node -&gt; same = a
-goto-last-visible-node  -&gt; same = z
-
-contract-or-go-left     -&gt; same = l
-expand-and-go-right     -&gt; same = r
-goto-next-visible       -&gt; same = d
-goto-prev-visible       -&gt; same = u
-
-contract-or-go-left     -&gt; same = LtArrow
-expand-and-go-right     -&gt; same = RtArrow
-goto-next-visible       -&gt; same = DnArrow
-goto-prev-visible       -&gt; same = UpArrow</t>
-<t tx="ekr.20060122113439"># **Note**: commands that affect the text selection do not become visible
-#           until the mode ends, which kinda defeats the purpose of this mode.
-
---&gt; set-silent-mode
---&gt; disable-mode-help
-
-# Boilerplate for most modes.
-keyboard-quit       = Ctrl-g
-# exit-named-mode     = Return # Doesn't work well in headlines.
-mode-help           = Tab
-exit-named-mode     = BackSpace # backward-delete-char
-
-# Other modes
-enter-edit-extend-mode  = x
-enter-find-mode         = Ctrl-Shift-f
-
-# Standard bindings:
-# undo                -&gt; same = Ctrl-z
-# redo                -&gt; same = Ctrl-Shift-z
-
-# Arrow keys
-back-char                           -&gt; same = LtArrow
-back-char-extend-selection          -&gt; same = Shift-LtArrow
-forward-char                        -&gt; same = RtArrow
-forward-char-extend-selection       -&gt; same = Shift-RtArrow
-next-line                           -&gt; same = DnArrow
-next-line-extend-selection          -&gt; same = Shift-DnArrow
-previous-line                       -&gt; same = UpArrow
-previous-line-extend-selection      -&gt; same = Shift-UpArrow
-
-# Ctrl-arrow keys (words)
-back-word                           -&gt; same = Ctrl-LtArrow
-back-word-extend-selection          -&gt; same = Ctrl-Shift-LtArrow
-forward-word                        -&gt; same = Ctrl-RtArrow
-forward-word-extend-selection       -&gt; same = Ctrl-Shift-RtArrow
-
-# Home &amp; End: usually start/end of line, but here using the buffer is convenient.
-beginning-of-buffer                  -&gt; same = Home
-beginning-of-buffer-extend-selection -&gt; same = Shift-Home
-end-of-buffer                        -&gt; same = End
-end-of-buffer-extend-selection       -&gt; same = Shift-End
-
-scroll-down                         -&gt; same = PageDn
-scroll-down-extend-selection        -&gt; same = Shift-PageDn
-scroll-up                           -&gt; same = PageUp 
-scroll-up-extend-selection          -&gt; same = Shift-PageUp
-
-# Plain keys
-back-char                           -&gt; same = b
-back-char-extend-selection          -&gt; same = Shift-b
-back-word                           -&gt; same = r         # unusual
-back-word-extend-selection          -&gt; same = Shift-r   # unusual
-beginning-of-buffer                 -&gt; same = h         # unusual
-beginning-of-buffer-extend-selection -&gt;same = Shift-h   # unusual
-end-of-buffer                       -&gt; same = z         # unusual
-end-of-buffer-extend-selection      -&gt; same = Shift-z   # unusual
-beginning-of-line                   -&gt; same = a
-beginning-of-line-extend-selection  -&gt; same = Shift-a       
-end-of-line                         -&gt; same = e
-end-of-line-extend-selection        -&gt; same = Shift-e
-forward-char                        -&gt; same = f
-forward-char-extend-selection       -&gt; same = Shift-f
-forward-word                        -&gt; same = w
-forward-word-extend-selection       -&gt; same = Shift-w
-next-line                           -&gt; same = d
-next-line-extend-selection          -&gt; same = Shift-d
-next-line                           -&gt; same = n
-next-line-extend-selection          -&gt; same = Shift-n
-previous-line                       -&gt; same = p
-previous-line-extend-selection      -&gt; same = Shift-p
-previous-line                       -&gt; same = u
-previous-line-extend-selection      -&gt; same = Shift-u</t>
-<t tx="ekr.20060122122150"># Boilerplate for most modes.
-keyboard-quit       = Ctrl-g
-exit-named-mode     = BackSpace
-mode-help           = Tab
-
-# Other modes
-enter-edit-mode     = Ctrl-e
-enter-find-mode     = Ctrl-Shift-f
-# enter-edit-mode     = BackSpace
-
-# Standard bindings.
-# undo                -&gt; same = Ctrl-z
-# redo                -&gt; same = Ctrl-Shift-z
-
-# Arrow keys
-back-char-extend-selection          -&gt; same = LtArrow
-forward-char-extend-selection       -&gt; same = RtArrow
-next-line-extend-selection          -&gt; same = DnArrow
-previous-line-extend-selection      -&gt; same = UpArrow
-back-word-extend-selection          -&gt; same = Ctrl-LtArrow
-forward-word-extend-selection       -&gt; same = Ctrl-RtArrow
-
-# Special keys
-end-of-buffer-extend-selection       -&gt; same = End
-beginning-of-buffer-extend-selection -&gt; same = Home
-scroll-down-extend-selection         -&gt; same = PageDn
-scroll-up-extend-selection           -&gt; same = PageUp
-
-# Plain keys
-back-char-extend-selection          -&gt; same = b
-back-word-extend-selection          -&gt; same = r   # unusual
-beginning-of-line-extend-selection  -&gt; same = a
-beginning-of-buffer-extend-selection -&gt;same = h   # unusual
-end-of-buffer-extend-selection      -&gt; same = z   # unusual
-end-of-line-extend-selection        -&gt; same = e
-forward-char-extend-selection       -&gt; same = f
-next-line-extend-selection          -&gt; same = n
-next-line-extend-selection          -&gt; same = d
-previous-line-extend-selection      -&gt; same = p
-previous-line-extend-selection      -&gt; same = u
-forward-word-extend-selection       -&gt; same = w</t>
-<t tx="ekr.20060122130002"># Boilerplate for all modes.
-exit-named-mode         = Return
-enter-outline-mode      = BackSpace
-keyboard-quit           = Ctrl-g
-mode-help               = Tab
-
-# ** In this mode the meanings of keys and their Alt/Shift-partners are reversed.
-
-# These must exit the mode so the headline can be editied.
-edit-headline           = Ctrl-h
-insert-node             = Ctrl-i 
-edit-headline           = h
-insert-node             = i
-
-# Standard control keys.
-contract-all            -&gt; same = Alt--
-demote                  -&gt; same = Ctrl-{
-promote                 -&gt; same = Ctrl-}
-copy-node               -&gt; same = Ctrl-Shift-c
-cut-node                -&gt; same = Ctrl-Shift-x
-paste-node              -&gt; same = Ctrl-Shift-p
-undo                    -&gt; same = Ctrl-z
-redo                    -&gt; same = Ctrl-Shift-z
-
-goto-first-visible-node -&gt; same = Home
-goto-first-visible-node -&gt; same = Alt-Home
-goto-last-visible-node  -&gt; same = End
-goto-last-visible-node  -&gt; same = Alt-End
-
-contract-or-go-left     -&gt; same = Alt-LtArrow
-expand-and-go-right     -&gt; same = Alt-RtArrow
-goto-next-visible       -&gt; same = Alt-DnArrow
-goto-prev-visible       -&gt; same = Alt-UpArrow
-
-contract-or-go-left     -&gt; same = Shift-l
-expand-and-go-right     -&gt; same = Shift-r
-goto-next-visible       -&gt; same = Shift-d
-goto-prev-visible       -&gt; same = Shift-u
-
-move-outline-down       -&gt; same = DnArrow
-move-outline-left       -&gt; same = LtArrow
-move-outline-right      -&gt; same = RtArrow
-move-outline-up         -&gt; same = UpArrow
-
-move-outline-down       -&gt; same = d
-move-outline-left       -&gt; same = l
-move-outline-right      -&gt; same = r
-move-outline-up         -&gt; same = u</t>
-<t tx="ekr.20060122182825"># Boilerplate for most modes.
-keyboard-quit       = Ctrl-g
-exit-named-mode     = Return
-mode-help           = Tab
-enter-file-mode     = BackSpace
-
-open-leoDocs-leo        = d
-open-leoPlugins-leo     = p
-open-leoSettings-leo    = s
-open-scripts-leo        = c
-open-outline-by-name    = o
-open-outline            = Shift-o</t>
-<t tx="ekr.20060124070546"># Frequently used...
-enter-find-options-mode             = Ctrl-Shift-F
-
-# To start finds and changes...
-search-again                        = None  # similar to search-with-present-options.
-search-with-present-options         = Ctrl-f
-replace-string                      = Ctrl-Shift-r
-
-clone-find-all                      = None
-isearch-backward                    = None 
-isearch-backward-regexp             = None 
-isearch-forward                     = None
-isearch-forward-regexp              = None
-query-replace                       = None
-query-replace-regex                 = None
-search-backward                     = None
-search-forward                      = None
-word-search-backward                = None 
-word-search-forward                 = None
-
-# To coninue finds and changes...
-find-next                           = F3
-find-all                            = None
-find-prev                           = F2
-change                              = Ctrl-=
-change-all                          = None  # Not recommended to bind this to a shortcut.
-change-then-find                    = Ctrl--
-
-hide-find-tab                       = None
-open-find-tab                       = None # Shift-Ctrl-f
-
-# Options.  Shift-Ctrl v,x,z are taken by cut-node, paste-node and redo.
-# These are now minibuffer-only bindings.
-
-# set-find-everywhere                 = Shift-Ctrl-e
-# set-find-node-only                  = Shift-Ctrl-n
-# set-find-suboutline-only            = Shift-Ctrl-o
-# show-find-options                   = None
-# toggle-find-ignore-case-option      = Shift-Ctrl-i
-# toggle-find-in-body-option          = Shift-Ctrl-b
-# toggle-find-in-headline-option      = Shift-Ctrl-h
-# toggle-find-mark-changes-option     = None
-# toggle-find-mark-finds-option       = None
-# toggle-find-regex-option            = None # The conflict isn't severe: there are separate regex commands.
-# toggle-find-reverse-option          = Shift-Ctrl-r
-# toggle-find-word-option             = Shift-Ctrl-w
-# toggle-find-wrap-around-option      = Shift-Ctrl-a</t>
-<t tx="ekr.20060125104049">True: (recommended) The Find tab shows only options, not text or buttons.
-False: (legacy)     The Find tab shows text, options and buttons.</t>
-<t tx="ekr.20060125165241"></t>
-<t tx="ekr.20060126075152"># True: calls to the garbage collector.</t>
-<t tx="ekr.20060126083715"># True: verbose trace the garbage collector.</t>
-<t tx="ekr.20060127050605">Zero (recommended): unlimited stack size.
-Non-zero: limit the maximum stack size to the given number.</t>
-<t tx="ekr.20060131071612">
-</t>
-<t tx="ekr.20060131071947"></t>
-<t tx="ekr.20060201110016"></t>
-<t tx="ekr.20060201111002"></t>
-<t tx="ekr.20060202092911"></t>
-<t tx="ekr.20060202113731"></t>
-<t tx="ekr.20060203131942">copy-text           ! mini = Ctrl-c
-cut-text            ! mini = Ctrl-x
-paste-text          ! mini = Ctrl-v
-save-file           ! mini = Ctrl-s
-
-# keyboard-quit       ! mini = Ctrl-g
-
-# Important: at present binding to BackSpace in the minibuffer causes problems.
-# backward-delete-char                ! mini = BackSpace
-
-back-char                           ! mini = LtArrow
-back-char-extend-selection          ! mini = Shift-LtArrow
-back-word                           ! mini = Alt-b  
-back-word                           ! mini = Ctrl-LtArrow
-back-word-extend-selection          ! mini = Alt-Shift-b
-back-word-extend-selection          ! mini = Ctrl-Shift-LtArrow
-backward-kill-word                  ! mini = Alt-Delete
-beginning-of-line                   ! mini = Home
-beginning-of-line-extend-selection  ! mini = Shift-Home
-beginning-of-line                   ! mini = Ctrl-a
-beginning-of-line-extend-selection  ! mini = Ctrl-Shift-a
-end-of-line                         ! mini = End
-end-of-line-extend-selection        ! mini = Shift-End
-end-of-line                         ! mini = Ctrl-e
-end-of-line-extend-selection        ! mini = Ctrl-Shift-e
-forward-char                        ! mini = RtArrow
-forward-char-extend-selection       ! mini = Shift-RtArrow
-forward-word                        ! mini = Alt-f          # Usually opens file menu.
-forward-word-extend-selection       ! mini = Alt-Shift-f
-forward-word                        ! mini = Ctrl-RtArrow
-forward-word-extend-selection       ! mini = Ctrl-Shift-RtArrow
-select-all                          ! mini = Alt-Shift-A
-
-# Find options.  Important: conflicts with non-minibuffer bindings do not matter here!
-find-next                           ! mini = F3
-find-prev                           ! mini = F2
-change                              ! mini  =Ctrl-=
-change-then-find                    ! mini = Ctrl--
-
-set-find-everywhere                 ! mini = Alt-Ctrl-e
-set-find-node-only                  ! mini = Alt-Ctrl-n
-set-find-suboutline-only            ! mini = Alt-Ctrl-s
-toggle-find-ignore-case-option      ! mini = Alt-Ctrl-i
-toggle-find-in-body-option          ! mini = Alt-Ctrl-b
-toggle-find-in-headline-option      ! mini = Alt-Ctrl-h
-toggle-find-mark-changes-option     ! mini = Alt-Ctrl-c
-toggle-find-mark-finds-option       ! mini = Alt-Ctrl-f
-toggle-find-regex-option            ! mini = Alt-Ctrl-x
-toggle-find-reverse-option          ! mini = Alt-Ctrl-r
-toggle-find-word-option             ! mini = Alt-Ctrl-w
-toggle-find-wrap-around-option      ! mini = Alt-Ctrl-a</t>
-<t tx="ekr.20060204093736"></t>
-<t tx="ekr.20060204102644"></t>
-<t tx="ekr.20060204124608">True: minibuffer commands show the Find Tab.
-False: minibuffer commands hide the Find Tab.
-
-Important: the Find Tab always exists regardless of this setting.</t>
-<t tx="ekr.20060206155101"></t>
-<t tx="ekr.20060206161839"></t>
-<t tx="ekr.20060207142012"></t>
-<t tx="ekr.20060209045356"></t>
-<t tx="ekr.20060210105437"></t>
-<t tx="ekr.20060212101234"># True: call Python's garbage collector before every screen redraw.
-# There used to be a warning about this slowing Leo, but I seen now problem with it at present.</t>
-<t tx="ekr.20060212103826"># True (recommended): print a message when Leo calls gc.collect explicitly.</t>
-<t tx="ekr.20060215054710"></t>
-<t tx="ekr.20060215094146">No longer functional
-
-True (recommended): Leo completely ignores the caps-lock key.
-False: The caps-lock key reverses the case of alphabetic characters.
-
-Regardless of this setting, the caps-lock key has no effect on Control or Alt keys.</t>
-<t tx="ekr.20060215102141">True (Legacy):          ignore unbound non-ascii keys, like Ä.
-False: (Recommended):   allow unicode characters in Leo's text.</t>
-<t tx="ekr.20060215104345">True (legacy):      Translate control-only keys to command keys on the Mac.
-False (recommended):  No translation.</t>
-<t tx="ekr.20060216091239">True: trace all changes to the minibuffer</t>
-<t tx="ekr.20060216130607">True: trace all changes to the status line.</t>
-<t tx="ekr.20060216135834">True:  enable autocompletion initially.
-False: disable autocomopletion initially.
-
-You can use the enable-autocompleter and disable-autocompleter
-commands to enable or disable autocompletion at any time.
-
-Note: The 'initially' prefix is needed to distinguish this setting from
-enable-autocompleter command. Otherwised they would get 'munged' to the same
-configuration value.</t>
-<t tx="ekr.20060216145416"></t>
-<t tx="ekr.20060216170801"></t>
-<t tx="ekr.20060303075452">The following commands are will be useful for operating Leo without a mouse.
-
-Clicks
-
-click-headline
-click-icon-box
-double-click-headline
-double-click-icon-box
-
-Cursor moves and selection (Basic Emacs commands)
-
-back-char
-back-char-extend-selection
-back-paragraph
-back-paragraph-extend-selection
-back-sentence
-back-sentence-extend-selection
-back-to-indentation
-back-word
-back-word-extend-selection
-backward-delete-char
-backward-kill-paragraph
-backward-kill-sentence
-backward-kill-word
-beginning-of-buffer
-beginning-of-buffer-extend-selection=
-beginning-of-line
-beginning-of-line-extend-selection
-delete-char
-end-of-buffer
-end-of-buffer-extend-selection
-end-of-line
-end-of-line-extend-selection
-exchange-point-mark
-forward-char
-forward-char-extend-selection
-forward-paragraph
-forward-paragraph-extend-selection
-forward-sentence
-forward-sentence-extend-selection
-forward-word
-forward-word-extend-selection
-insert-newline
-kill-line
-kill-paragraph
-kill-rectangle
-kill-region
-kill-region-save
-kill-sentence
-kill-word
-move-past-close
-move-past-close-extend-selection
-newline-and-indent 
-next-line
-next-line-extend-selection
-paste-text
-point-to-register
-prepend-to-buffer
-previous-line
-previous-line-extend-selection
-scroll-down
-scroll-down-extend-selection
-scroll-up
-scroll-up-extend-selection
-yank
-yank-pop  
-zap-to-character
-
-Focus
-
-abort-edit-headline
-cycle-focus
-edit-headline
-end-edit-headline
-focus-to-body
-focus-to-log
-focus-to-minibuffer
-focus-to-tree
-
-Menus
-
-activate-cmds-menu
-activate-edit-menu
-activate-file-menu
-activate-help-menu
-activate-outline-menu
-activate-plugins-menu
-activate-window-menu
-
-Nodes: selecting, expanding and contracting
-
-contract-all
-contract-node
-contract-or-go-left
-contract-parent
-equal-sized-panes
-expand-all
-expand-and-go-right
-expand-next-level
-expand-node
-expand-or-go-right
-expand-prev-level
-go-back
-go-forward
-goto-char
-goto-first-node
-goto-first-sibling
-goto-first-visible-node
-goto-last-node
-goto-last-sibling
-goto-last-visible-node
-goto-next-node
-goto-next-sibling
-goto-next-visible
-goto-parent
-goto-prev-node
-goto-prev-sibling
-goto-prev-visible
-
-Panes
-
-contract-body-pane
-contract-log-pane
-contract-outline-pane
-contract-pane
-expand-body-pane
-expand-log-pane
-expand-outline-pane
-expand-pane
-fully-expand-body-pane
-fully-expand-log-pane
-fully-expand-outline-pane
-fully-expand-pane
-hide-body-pane
-hide-find-tab
-hide-log-pane
-hide-mini-buffer
-hide-pane
-hide-outline-pane
-hide-spell-tab
-
-Furthermore, the find commands are a good tool for using Leo without a mouse
-(More commands are coming)
-
-change
-change-all
-change-then-find
-find-next
-find-all
-find-prev
-hide-find-tab
-isearch-backward
-isearch-backward-regexp
-isearch-forward
-isearch-forward-regexp
-open-find-tab
-query-replace
-query-replace-regex
-replace-string
-search-again
-search-backward
-search-forward
-search-with-present-options
-
-Setting find options:
-
-enter-find-options-mode
-set-find-everywhere
-set-find-node-only
-set-find-suboutline-only
-show-find-options
-toggle-find-ignore-case-option
-toggle-find-in-body-option
-toggle-find-in-headline-option
-toggle-find-mark-changes-option
-toggle-find-mark-finds-option
-toggle-find-regex-option
-toggle-find-reverse-option
-toggle-find-word-option
-toggle-find-wrap-around-option
-word-search-backward
-word-search-forward</t>
-<t tx="ekr.20060306031258"></t>
-<t tx="ekr.20060309022759"></t>
-<t tx="ekr.20060323131801">True: warn if a command has no setting.</t>
-<t tx="ekr.20060325071042"></t>
-<t tx="ekr.20060325071042.1"></t>
-<t tx="ekr.20060325071042.2"></t>
-<t tx="ekr.20060325071042.3"></t>
-<t tx="ekr.20060325071916"></t>
-<t tx="ekr.20060325091143">group-operations-clear-marked       = Alt-Ctrl-Shift-l
-group-operations-mark-for-copy      = Alt-Ctrl-Shift-c
-group-operations-mark-for-move      = Alt-Ctrl-Shift-m
-group-operations-mark-for-clone     = Alt-Ctrl-`
-group-operations-mark-target        = Alt-Ctrl-Shift-t
-group-operations-operate-on-marked  = Alt-Ctrl-Shift-o
-group-operations-transfer           = Alt-Ctrl-Shift-d</t>
-<t tx="ekr.20060408090018"></t>
-<t tx="ekr.20060425124142"></t>
-<t tx="ekr.20060425125015"></t>
-<t tx="ekr.20060504131831"></t>
-<t tx="ekr.20060504131831.1"></t>
-<t tx="ekr.20060504131831.2"></t>
-<t tx="ekr.20060504134056"></t>
-<t tx="ekr.20060504134056.1"></t>
-<t tx="ekr.20060504134056.2"></t>
-<t tx="ekr.20060504140351"></t>
-<t tx="ekr.20060504140408"></t>
-<t tx="ekr.20060504140408.1"></t>
-<t tx="ekr.20060504140408.2"></t>
-<t tx="ekr.20060513100933">The number of times the colorizer's main loop in colorOneChunk executes before pausing to check for events.
-A reasonable value is 10.</t>
-<t tx="ekr.20060513100933.1">The number of times the colorizer's main loop in colorOneChunk executes before actually colorizing text.
-A reasonable value is 5000.</t>
-<t tx="ekr.20060521132401">c:\Python24\Scripts\_winpdb.py</t>
-<t tx="ekr.20060521134125">The debug target to use if no target is specified otherwise.
-
-c:\prog\tigris-cvs\leo\src\leo.py
-</t>
-<t tx="ekr.20060521134125.1">The debug target to use regardless of the selected node or other settings.</t>
-<t tx="ekr.20060524151415"></t>
-<t tx="ekr.20060524151415.1">idle: use Python's standard Idle debugger.
-
-winpdb: (recommended) use winpdb debugger.
-
-To use winpdb you must download and install winpdb from:
-http://www.digitalpeers.com/pythondebugger/
-
-There is no special support for Idle, so you may as well open Idle using Leo's
-open-python-window command.</t>
-<t tx="ekr.20060528175513"></t>
-<t tx="ekr.20060531094310">True:  auto-indent regardless of how text is colored.
-False: suppress auto-indenting if in range @nocolor or @kill.</t>
-<t tx="ekr.20060603070801">True:  enable calltip expansion initially.
-False: disable calltip expansion initially.
-
-You can use the enable-calltips and disable-calltips
-commands to enable or disable autocompletion at any time.
-
-Note: The 'initially' prefix is needed to distinguish this setting from
-enable-calltips command. Otherwised they would get 'munged' to the same
-configuration value.</t>
-<t tx="ekr.20060603215208"></t>
-<t tx="ekr.20060603215208.4">@color
-
-# Important: input state is **not** a mode.</t>
-<t tx="ekr.20060603215208.16"># Allows temporary rebindings without interfering with typical bindings.
-
---&gt; set-silent-mode
---&gt; mode-help
-
-keyboard-quit           = Ctrl-g # not needed, but a good reminder
-keyboard-quit           = Return
-
-close-rectangle         = c
-convert-blanks          = b
-convert-tabs            = t
-execute-script          = e
-open-rectangle          = o
-repeat-complex-command  = a
-reformat-paragraph      = r
-remove-blank-lines      = b
-sort-lines              = l
-sort-siblings           = s
-
-# enter-emacs-mode        = space
-# enter-buttons-mode      = b
-# enter-commands-mode     = c
-# enter-edit-mode         = e
-# enter-file-mode         = f
-# enter-gui-mode          = g
-# enter-help-mode         = h
-# enter-kill-mode         = k
-# enter-modes-mode        = m
-# enter-outline-mode      = o
-# enter-move-outline-mode = Shift-o
-# enter-toggle-find-mode  = t
-# enter-extract-mode      = x</t>
-<t tx="ekr.20060603215208.17"></t>
-<t tx="ekr.20060603215208.19"># Quick finds
-backward-find-character                     = Alt-Q
-backward-find-character-extend-selection    = Alt-Shift-Q
-find-character                              = None ### = Alt-P
-find-character-extend-selection             = None ### = Alt-Shift-P
-
-# To start finds and changes...
-search-again                        = None  # similar to search-with-present-options.
-search-with-present-options         = Ctrl-f
-replace-string                      = Ctrl-Shift-r
-hide-find-tab                       = None
-open-find-tab                       = None
-
-clone-find-all                      = None
-isearch-backward                    = Alt-R
-isearch-backward-regexp             = None
-isearch-forward                     = Alt-S
-isearch-forward-regexp              = None
-# isearch-with-present-options      = Alt-i
-query-replace                       = None
-query-replace-regex                 = None
-search-backward                     = None
-search-forward                      = None
-word-search-backward                = None 
-word-search-forward                 = None
-
-# To coninue finds and changes...
-find-next                           = F3
-find-all                            = None
-find-prev                           = F2
-change                              = Ctrl-=
-change-all                          = None  # Not recommended to bind this to a shortcut.
-change-then-find                    = Ctrl--</t>
-<t tx="ekr.20060603215208.20">full-command            = Alt-x
-keyboard-quit           = Ctrl-g
-negative-argument       = None      # Alt-minus conflicts with contract-all.
-repeat-complex-command  = Ctrl-P
-universal-argument      = Alt-u     # Usually Ctrl-u, conflicts with move-outline-up.
-
-# Top-level bindings are *not* inherited in the minibuffer!
-copy-text           ! mini = Ctrl-c
-cut-text            ! mini = Ctrl-x
-paste-text          ! mini = Ctrl-v
-save-file           ! mini = Ctrl-s
-
-# Important: at present binding to BackSpace in the minibuffer causes problems.
-# backward-delete-char                ! mini = BackSpace
-
-back-char                           ! mini = LtArrow
-back-char-extend-selection          ! mini = Shift-LtArrow
-back-word                           ! mini = Alt-b  
-back-word-extend-selection          ! mini = Alt-Shift-b
-# back-word                           ! mini = Ctrl-LtArrow
-# back-word-extend-selection          ! mini = Ctrl-Shift-LtArrow
-backward-kill-word                  ! mini = Alt-Delete
-beginning-of-line                   ! mini = Home
-beginning-of-line-extend-selection  ! mini = Shift-Home
-beginning-of-line                   ! mini = Ctrl-a
-beginning-of-line-extend-selection  ! mini = Ctrl-Shift-a
-dabbrev-completion                  = Alt-\
-dabbrev-expands                     = Alt-Ctrl-\
-end-of-line                         ! mini = End
-end-of-line-extend-selection        ! mini = Shift-End
-end-of-line                         ! mini = Ctrl-e
-end-of-line-extend-selection        ! mini = Ctrl-Shift-e
-forward-char                        ! mini = RtArrow
-forward-char-extend-selection       ! mini = Shift-RtArrow
-forward-word                        = None ### ! mini = Alt-f          # Usually opens file menu.
-forward-word-extend-selection       = None ### ! mini = Alt-Shift-f
-# forward-word                        ! mini = Ctrl-RtArrow
-# forward-word-extend-selection       ! mini = Ctrl-Shift-RtArrow
-kill-line                           ! mini = Ctrl-K
-select-all                          ! mini = Alt-Shift-A
-yank                                ! mini = Ctrl-Y
-
-# Find options.  Important: conflicts with non-minibuffer bindings do not matter here!
-find-next                           ! mini = F3
-find-prev                           ! mini = F2
-change                              ! mini  =Ctrl-=
-change-then-find                    ! mini = Ctrl--
-
-set-find-everywhere                 ! mini = Alt-Ctrl-e
-set-find-node-only                  ! mini = Alt-Ctrl-n
-set-find-suboutline-only            ! mini = Alt-Ctrl-s
-toggle-find-ignore-case-option      ! mini = Alt-Ctrl-i
-toggle-find-in-body-option          ! mini = Alt-Ctrl-b
-toggle-find-in-headline-option      ! mini = Alt-Ctrl-h
-toggle-find-mark-changes-option     ! mini = Alt-Ctrl-c
-toggle-find-mark-finds-option       ! mini = Alt-Ctrl-f
-toggle-find-regex-option            ! mini = Alt-Ctrl-x
-toggle-find-reverse-option          ! mini = Alt-Ctrl-r
-toggle-find-word-option             ! mini = Alt-Ctrl-w
-toggle-find-wrap-around-option      ! mini = Alt-Ctrl-a</t>
-<t tx="ekr.20060604180807">@nocolor
-
-This setting determines the initial binding for otherwise-unbound keystrokes
-when no mode is in effect.  Note: the keyboard-quit command exits all modes.
-
-The valid values are::
-
-ignore:  Leo ignores the key (like Vim).
-insert:  Leo inserts the key at the cursor (like Emacs)
-overwrite: Leo replaces the character at the cursor.</t>
-<t tx="ekr.20060605081712">Recommended:
-    
-white                   if top_level_unbound_key_action is command
-a color like MistyRose1 if top_level_unbound_key_action is insert or overwrite.</t>
-<t tx="ekr.20060605081712.3">Overrides body_text_foreground_color.</t>
-<t tx="ekr.20060606085536">Overrides body_text_background_color.
-
-wheat1
-PeachPuff1
-LemonChiffon1
-cornsilk1
-honeydew1
-LavenderBlush1
-azure2
-aquamarine1</t>
-<t tx="ekr.20060606085536.1">Overrides body_text_foreground_color.</t>
-<t tx="ekr.20060607182402"></t>
-<t tx="ekr.20060608191518.2"># Keyboard-quit sets the input state to the *default* input state
-# Specified by @strings top_level_unbound_key_action.
-
-enter-quick-command-mode = Alt-Shift-C
-</t>
-<t tx="ekr.20060616172614"></t>
-<t tx="ekr.20060620085654">vertical:   pack body-pane editors vertically.
-horizontal: pack body-pane editors horizontally.</t>
-<t tx="ekr.20060627065953"></t>
-<t tx="ekr.20060627084739">True: flash matching bracket when typing (, ), [, ], { or }.</t>
-<t tx="ekr.20060627121646"></t>
-<t tx="ekr.20060627121646.1"></t>
-<t tx="ekr.20060627121646.2">The number of times to flash matching brackets.</t>
-<t tx="ekr.20060627121646.3">One half the total cycle time of bracket flashes, in milliseconds.</t>
-<t tx="ekr.20060702100257">menu_text_font_family = None
-menu_text_font_size = None
-menu_text_font_slant = None
-menu_text_font_weight = None</t>
-<t tx="ekr.20060704090341"></t>
-<t tx="ekr.20060713101831"></t>
-<t tx="ekr.20060730101451"></t>
-<t tx="ekr.20060730101451.1"></t>
-<t tx="ekr.20060730101451.2"></t>
-<t tx="ekr.20060730101451.3"></t>
-<t tx="ekr.20060730101451.4"></t>
-<t tx="ekr.20060730101451.5"></t>
-<t tx="ekr.20060730101451.6"></t>
-<t tx="ekr.20060730101451.7"></t>
-<t tx="ekr.20060804095015">Important: the order the open_flash_brackets and close_flash_brackets settings must be consistent.</t>
-<t tx="ekr.20060804095015.1">Important: the order the open_flash_brackets and close_flash_brackets settings must be consistent.</t>
-<t tx="ekr.20060807103220"></t>
-<t tx="ekr.20060807103220.1">This is the body text of a single day node.</t>
-<t tx="ekr.20060807103220.2">This is the format of the headline if a single day node is inserted.</t>
-<t tx="ekr.20060807103220.3">This is the format of day node headline if a whole month is inserted.</t>
-<t tx="ekr.20060807103220.4">This is the format of the month node headline if a whole month is inserted.</t>
-<t tx="ekr.20060807103220.5">True: Omit saturdays if a whole month is inserted.</t>
-<t tx="ekr.20060807103220.6">True: Omit sundays if a whole month is inserted.</t>
-<t tx="ekr.20060807103220.7">This is the format of the day node headline if a whole year is inserted.</t>
-<t tx="ekr.20060807103220.8">This is the format of the month node headline if a whole year is inserted.</t>
-<t tx="ekr.20060807103220.9">This is the format of the year node headline if a whole year is inserted.</t>
-<t tx="ekr.20060807103220.10">True: Omit saturdays if a whole year is inserted</t>
-<t tx="ekr.20060807103220.11">True: Omit sundays if a whole year is inserted</t>
-<t tx="ekr.20060822101942">Overrides body_text_background_color.</t>
-<t tx="ekr.20060822101942.1">Overrides body_text_foreground_color.</t>
-<t tx="ekr.20060822101942.2">Overrides body_text_background_color.</t>
-<t tx="ekr.20060826152759"></t>
-<t tx="ekr.20060827102902"></t>
-<t tx="ekr.20060827102902.1"></t>
-<t tx="ekr.20060827102902.2"></t>
-<t tx="ekr.20060828110551"></t>
-<t tx="ekr.20060828110551.1">Valid settings for _style strings are None, normal, bold, italic, bold-italic.</t>
-<t tx="ekr.20060828110551.2"></t>
-<t tx="ekr.20060828110551.3"></t>
-<t tx="ekr.20060828145228"></t>
-<t tx="ekr.20060828145228.1"># For new colorizer
-
-# php_keyword1_font_family = None
-php_keyword1_font_size = None
-php_keyword1_font_slant = roman
-    # roman, italic
-php_keyword1_font_weight = normal
-    # normal, bold</t>
-<t tx="ekr.20060829085840"># php_keyword_font_family = None
-php_keyword_font_size = None
-php_keyword_font_slant = roman
-    # roman, italic
-php_keyword_font_weight = none
-    # normal, bold</t>
-<t tx="ekr.20060904211808"></t>
-<t tx="ekr.20060904211808.1">The path to the zodb storage.</t>
-<t tx="ekr.20060913144412">@keys nodes mark as set of @shortcuts nodes.  @keys nodes are used only by the script in the node:
-    
-    @button Check Bindings
-    
-in this file.  This makes it possible for the script to produce better error messages.</t>
-<t tx="ekr.20060919171527"></t>
-<t tx="ekr.20060919171527.1">True:  Use &lt;:body&gt; elements to hold body text in &lt;outline&gt; elements.
-False: Use :body attributes to hold body text in &lt;outline&gt; elements.</t>
-<t tx="ekr.20060919171527.2">The namespace urn for the xmlns attribute of &lt;opml&gt; elements.
-This value typically is not used, but it should refer to Leo in some way.</t>
-<t tx="ekr.20060919173031">True: Write (as attributes of the opml &lt;outline&gt; elements) the Leo-specific
-      attributes written in Leo's &lt;v&gt; elements, namely 'a',
-      'descendentTnodeUnknownAttributes', 'expanded', 'marks','t', and
-      'tnodeList' elements.
-    
-False: Do not write such attributes.</t>
-<t tx="ekr.20060919173031.1">True:  Write (as attributes of the opml &lt;head&gt; element) the attributes in Leo's &lt;globals&gt; element.
-False: Do not write such attributes.</t>
-<t tx="ekr.20060919181622">True:  Write body text in either &lt;:body&gt; elements or :body attributes,
-       depending on the opml_use_outline_elements setting.
-
-False: Write only outlines.</t>
-<t tx="ekr.20060919195145">This should be either 2.0 or 1.0.
-Version 2.0 is more flexible, and should be used unless there are problems.</t>
-<t tx="ekr.20060921080239">True:  Read derived files referenced from @file and @thin nodes when reading .opml files.
-
-False: Do not read derived when reading .opml files.</t>
-<t tx="ekr.20060921080239.1">True:  Write derived files when writing .opml files.
-
-False: Do not write derived when reading .opml files.</t>
-<t tx="ekr.20060922110220">True:  Write unknown attributes (uA's) in either &lt;:uA&gt; sub-elements of &lt;outline&gt; elements.
-
-False: Do not write uA's.</t>
-<t tx="ekr.20060923114638">@color</t>
-<t tx="ekr.20060923114638.1"></t>
-<t tx="ekr.20060923114638.2"></t>
-<t tx="ekr.20060923114638.3">@nocolor
-
-This setting determines the initial binding for otherwise-unbound keystrokes
-when no mode is in effect.  Note: the keyboard-quit command exits all modes.
-
-The valid values are::
-
-ignore:  Leo ignores the key (like Vim).
-insert:  Leo inserts the key at the cursor (like Emacs)
-overwrite: Leo replaces the character at the cursor.</t>
-<t tx="ekr.20060923114638.4">@color
-
-# Important: input state is **not** a mode.</t>
-<t tx="ekr.20060923114638.5"># Allows temporary rebindings without interfering with typical bindings.
-
---&gt; set-silent-mode
---&gt; mode-help
-
-keyboard-quit           = Ctrl-g # not needed, but a good reminder
-keyboard-quit           = Return
-
-enter-emacs-mode        = space
-enter-buttons-mode      = b
-enter-commands-mode     = c
-enter-edit-mode         = e
-enter-file-mode         = f
-enter-gui-mode          = g
-enter-help-mode         = h
-enter-kill-mode         = k
-enter-modes-mode        = m
-enter-outline-mode      = o
-enter-move-outline-mode = Shift-o
-enter-toggle-find-mode  = t
-enter-extract-mode      = x</t>
-<t tx="ekr.20060923114638.6">--&gt; set-silent-mode
---&gt; mode-help
-
-# All top-level bindings apply unless over-ridden
-
-mode-help               -&gt; same  = question
-
-apropos-autocompletion  = a
-apropos-bindings        = b
-apropos-find-commands   = f</t>
-<t tx="ekr.20060923114638.7">--&gt; set-silent-mode
---&gt; mode-help
-
-keyboard-quit           = Ctrl-g # not needed, but a good reminder
-keyboard-quit           = Return
-
-execute-script      = e
-# make-script-button  = m
-# 
-# script-button-1     = 1
-# script-button-2     = 2
-# script-button-3     = 3
-# script-button-4     = 4
-# script-button-5     = 5
-# script-button-6     = 6
-# script-button-7     = 7
-# script-button-8     = 8
-# script-button-9     = 9</t>
-<t tx="ekr.20060923114638.8">--&gt; set-silent-mode
---&gt; mode-help
-
-keyboard-quit           = Ctrl-g # not needed, but a good reminder
-keyboard-quit           = Return
-
-close-rectangle         = c
-convert-all-blanks      = Shift-b
-convert-all-tabs        = Shift-t
-convert-blanks          = b
-convert-tabs            = t
-execute-script          = e
-open-rectangle          = o
-repeat-complex-command  = a
-reformat-paragraph      = r
-remove-blank-lines      = b
-sort-lines              = l
-sort-siblings           = s</t>
-<t tx="ekr.20060923114638.9">--&gt; set-silent-mode
---&gt; mode-help
-
-keyboard-quit           = Ctrl-g # not needed, but a good reminder
-
-
-# set-mark              = s
-transpose-lines         = t
-exchange-point-mark     = x     # This should be a top-level binding.
-
-# downcase-region       = d
-# upcase-region         = u
-</t>
-<t tx="ekr.20060923114638.10"># Boilerplate for most modes.
-keyboard-quit       = Ctrl-g
-exit-named-mode     = BackSpace
-mode-help           = Tab
-
-# Other modes
-enter-edit-mode     = Ctrl-e
-enter-find-mode     = Ctrl-Shift-f
-# enter-edit-mode     = BackSpace
-
-# Standard bindings.
-# undo                -&gt; same = Ctrl-z
-# redo                -&gt; same = Ctrl-Shift-z
-
-# Arrow keys
-back-char-extend-selection          -&gt; same = LtArrow
-forward-char-extend-selection       -&gt; same = RtArrow
-next-line-extend-selection          -&gt; same = DnArrow
-previous-line-extend-selection      -&gt; same = UpArrow
-back-word-extend-selection          -&gt; same = Ctrl-LtArrow
-forward-word-extend-selection       -&gt; same = Ctrl-RtArrow
-
-# Special keys
-end-of-buffer-extend-selection       -&gt; same = End
-beginning-of-buffer-extend-selection -&gt; same = Home
-scroll-down-extend-selection         -&gt; same = PageDn
-scroll-up-extend-selection           -&gt; same = PageUp
-
-# Plain keys
-back-char-extend-selection          -&gt; same = b
-back-word-extend-selection          -&gt; same = r   # unusual
-beginning-of-line-extend-selection  -&gt; same = a
-beginning-of-buffer-extend-selection -&gt;same = h   # unusual
-end-of-buffer-extend-selection      -&gt; same = z   # unusual
-end-of-line-extend-selection        -&gt; same = e
-forward-char-extend-selection       -&gt; same = f
-next-line-extend-selection          -&gt; same = n
-next-line-extend-selection          -&gt; same = d
-previous-line-extend-selection      -&gt; same = p
-previous-line-extend-selection      -&gt; same = u
-forward-word-extend-selection       -&gt; same = w</t>
-<t tx="ekr.20060923114638.11">--&gt; set-silent-mode
---&gt; mode-help
-
-keyboard-quit                   = Ctrl-g # not needed, but a good reminder
-enter-quick-command-mode        = Alt-c
-
-### bind newline and backspace??
-
-repeat-complex-command              -&gt; same = Control-a
-
-beginning-of-line                   -&gt; same = a
-beginning-of-line-extend-selection  -&gt; same = Shift-a
-#                                   -&gt; same = b
-#                                   -&gt; same = c
-next-line                           -&gt; same = d
-next-line-extend-selection          -&gt; same = Shift-d
-end-of-line                         -&gt; same = e
-end-of-line-extend-selection        -&gt; same = Shift-e
-#                                   -&gt; same = f
-#                                   -&gt; same = g
-#                                   -&gt; same = h
-#                                   -&gt; same = i
-#                                   -&gt; same = j
-#                                   -&gt; same = k         # kill ?
-back-char                           -&gt; same = l
-back-char-extend-selection          -&gt; same = Shift-l
-#                                   -&gt; same = m  
-#                                   -&gt; same = n
-#                                   -&gt; same = o
-#                                   -&gt; same = p
-#                                   -&gt; same = q
-forward-char                        -&gt; same = r
-forward-char-extend-selection       -&gt; same = Shift-r
-#                                   -&gt; same = s
-#                                   -&gt; same = t
-previous-line                       -&gt; same = u
-previous-line-extend-selection      -&gt; same = Shift-u
-#                                   -&gt; same = v
-#                                   -&gt; same = w
-yank                                -&gt; same = y
-undo                                -&gt; same = z
-redo                                -&gt; same = Shift-z</t>
-<t tx="ekr.20060923114638.12">--&gt; set-silent-mode
---&gt; mode-help
-
-keyboard-quit           = Ctrl-g # not needed, but a good reminder
-keyboard-quit           = Return
-
-extract                 = e
-extract-names           = n
-extract-section         = s</t>
-<t tx="ekr.20060923114638.13">--&gt; set-silent-mode
---&gt; mode-help
-
-keyboard-quit           = Ctrl-g # not needed, but a good reminder
-keyboard-quit           = Return
-
-save-file               = Ctrl-S
-save-file-as            = a
-open-outline-by-name    = o
-save-file-to            = t
-
-open-leoDocs-leo        = d
-open-leoPlugins-leo     = p
-open-leoSettings-leo    = s
-open-scripts-leo        = c
-
-insert-file             = i
-write-at-file-nodes     = w
-read-at-file-nodes      = r</t>
-<t tx="ekr.20060923114638.14">--&gt; set-silent-mode
-
-keyboard-quit           = Ctrl-g # not needed, but a good reminder
-
-contract-pane                       -&gt; same = c
-expand-pane                         -&gt; same = e
-cycle-focus                         -&gt; same = f
-cycle-editor-focus                  -&gt; same = y
-
-scroll-outline-down-line            -&gt; same= d
-scroll-outline-down-page            -&gt; same= Shift-d
-scroll-outline-up-line              -&gt; same= u
-scroll-outline-up-page              -&gt; same= Shift-u
-
-# scroll-down                         -&gt; same = d
-# scroll-down-extend-selection        -&gt; same = Shift-d
-# scroll-up                           -&gt; same = u
-# scroll-up-extend-selection          -&gt; same = Shift-u
-
-# scroll-outline-down-line
-# scroll-outline-down-page
-# scroll-outline-up-line
-# scroll-outline-up-page</t>
-<t tx="ekr.20060923114638.15">--&gt; set-silent-mode
---&gt; mode-help
-
-keyboard-quit           = Ctrl-g # not needed, but a good reminder
-keyboard-quit           = Return
-
-apropos-autocompletion  = Shift-a
-apropos-bindings        = Shift-b
-apropos-find-commands   = Shift-f
-
-print-bindings          = b
-print-commands          = c
-help-for-command        = f
-python-help             = p</t>
-<t tx="ekr.20060923114638.16">--&gt; set-silent-mode
---&gt; mode-help
-
-keyboard-quit           = Ctrl-g # not needed, but a good reminder
-keyboard-quit           = Return
-
-kill-all-abbrevs    = a       
-kill-buffer         = b              
-kill-line           = l
-kill-paragraph      = p          
-kill-rectangle      = e
-kill-region         = r
-# kill-region-save  all: &lt;Alt+W&gt;
-kill-sentence       = s
-kill-word           = w
-backward-kill-word  = Shift-w</t>
-<t tx="ekr.20060923114638.17"># This mode toggles various modes.
-
---&gt; set-silent-mode
---&gt; mode-help
-
-keyboard-quit           = Ctrl-g # not needed, but a good reminder
-keyboard-quit           = Return
-
-toggle-autocompleter    = a
-toggle-calltips         = t
-toggle-extend-mode      = x
-toggle-invisibles       = v</t>
-<t tx="ekr.20060923114638.18">--&gt; set-silent-mode
---&gt; mode-help
---&gt; focus-to-tree
-
-keyboard-quit               = Ctrl-g # not needed, but a good reminder
-keyboard-quit               = Return
-enter-outline-mode          = o
-
-goto-first-node-node        -&gt; same = Home
-goto-last-visible-node      -&gt; same = End
-
-move-outline-down           -&gt; same = d
-move-outline-left           -&gt; same = l
-move-outline-right          -&gt; same = r
-move-outline-up             -&gt; same = u
-
-undo                        -&gt; same = z
-redo                        -&gt; same = Shift-z</t>
-<t tx="ekr.20060923114638.19">--&gt; set-silent-mode
---&gt; mode-help
---&gt; focus-to-tree
-
-keyboard-quit           = Ctrl-g # not needed, but a good reminder
-keyboard-quit           = Return
-
-enter-move-outline-mode     = m
-
-demote                      -&gt; same = {
-promote                     -&gt; same = }
-copy-node                   -&gt; same = Shift-c
-cut-node                    -&gt; same = Shift-x
-paste-node                  -&gt; same = Shift-p
-
-clone-node                  -&gt; same = c
-goto-next-visible           -&gt; same = d
-edit-headline                       = e # Must exit.
-insert-node                         = i # Must exit.
-contract-or-go-left         -&gt; same = l
-expand-and-go-right         -&gt; same = r
-goto-prev-visible           -&gt; same = u
-undo                        -&gt; same = z
-redo                        -&gt; same = Shift-z</t>
-<t tx="ekr.20060923114638.20"># A mode to toggle find options and invoke various find commands.
---&gt; set-silent-mode
---&gt; open-find-tab
-
-mode-help = ?
-keyboard-quit = Return
-
-isearch-with-present-options        = Alt-i
-search-with-present-options         = Ctrl-f
-replace-string                      = Ctrl-Shift-r
-find-next                           = F3
-find-prev                           = F2
-change                              = Ctrl-=
-change-then-find                    = Ctrl--
-
-toggle-find-ignore-case-option      -&gt; same = i
-toggle-find-in-body-option          -&gt; same = b
-toggle-find-in-headline-option      -&gt; same = h
-toggle-find-mark-changes-option     -&gt; same = c
-toggle-find-mark-finds-option       -&gt; same = m
-toggle-find-regex-option            -&gt; same = x
-toggle-find-reverse-option          -&gt; same = r
-toggle-find-word-option             -&gt; same = w
-toggle-find-wrap-around-option      -&gt; same = a</t>
-<t tx="ekr.20060923114638.21"></t>
-<t tx="ekr.20060923114638.22"># Keyboard-quit sets the input state to the *default* input state
-# Specified by @strings top_level_unbound_key_action.
-
-toggle-input-state                  = Alt-space # was: focus to tree.
-enter-quick-command-mode            = Alt-C # also c
-
-# repeat-complex-command            !command = ???
-
-beginning-of-line                   !command = a
-beginning-of-line-extend-selection  !command = Shift-a
-#                                   !command = b
-enter-quick-command-mode            !command = c
-next-line                           !command = d
-next-line-extend-selection          !command = Shift-d
-end-of-line                         !command= e
-end-of-line-extend-selection        !command = Shift-e
-search-with-present-options         !command = f
-replace-string                      !command = Shift-f
-enter-gui-mode                      !command = g
-enter-help-mode                     !command = h
-isearch-with-present-options        !command = i
-isearch-backward                    !command = Shift-i
-#                                   !command = j
-enter-kill-mode                     !command = k
-back-char                           !command = l
-back-char-extend-selection          !command = Shift-l
-enter-modes-mode                    !command = m  
-#                                   !command = n
-enter-outline-mode                  !command = o
-#                                   !command = p
-find-character                      !command = q
-forward-char                        !command = r
-forward-char-extend-selection       !command = Shift-r
-#                                   !command = s
-enter-toggle-find-mode              !command = t
-previous-line                       !command = u
-previous-line-extend-selection      !command = Shift-u
-#                                   !command = v
-enter-file-mode                     !command = w
-yank                                !command = y
-undo                                !command = z
-redo                                !command = Shift-z</t>
-<t tx="ekr.20060923114638.23"># Keyboard-quit sets the input state to the *default* input state
-# Specified by @strings top_level_unbound_key_action.
-
-enter-quick-command-mode            = Alt-C
-</t>
-<t tx="ekr.20060923114638.24"># To start finds and changes...
-search-again                        = None  # similar to search-with-present-options.
-search-with-present-options         = Ctrl-f
-replace-string                      = Ctrl-Shift-r
-hide-find-tab                       = None
-open-find-tab                       = None
-
-clone-find-all                      = None
-isearch-backward                    = None
-isearch-backward-regexp             = None
-isearch-forward                     = None
-isearch-forward-regexp              = None
-isearch-with-present-options        = Alt-i
-query-replace                       = None
-query-replace-regex                 = None
-search-backward                     = None
-search-forward                      = None
-word-search-backward                = None 
-word-search-forward                 = None
-
-# To coninue finds and changes...
-find-next                           = F3
-find-all                            = None
-find-prev                           = F2
-change                              = Ctrl-=
-change-all                          = None  # Not recommended to bind this to a shortcut.
-change-then-find                    = Ctrl--</t>
-<t tx="ekr.20060923114638.25"># Top-level bindings are *not* inherited in the minibuffer!
-copy-text           ! mini = Ctrl-c
-cut-text            ! mini = Ctrl-x
-paste-text          ! mini = Ctrl-v
-save-file           ! mini = Ctrl-s
-
-# Important: at present binding to BackSpace in the minibuffer causes problems.
-# backward-delete-char                ! mini = BackSpace
-
-back-char                           ! mini = LtArrow
-back-char-extend-selection          ! mini = Shift-LtArrow
-back-word                           ! mini = Alt-b  
-back-word                           ! mini = Ctrl-LtArrow
-back-word-extend-selection          ! mini = Alt-Shift-b
-back-word-extend-selection          ! mini = Ctrl-Shift-LtArrow
-backward-kill-word                  ! mini = Alt-Delete
-beginning-of-line                   ! mini = Home
-beginning-of-line-extend-selection  ! mini = Shift-Home
-beginning-of-line                   ! mini = Ctrl-a
-beginning-of-line-extend-selection  ! mini = Ctrl-Shift-a
-end-of-line                         ! mini = End
-end-of-line-extend-selection        ! mini = Shift-End
-end-of-line                         ! mini = Ctrl-e
-end-of-line-extend-selection        ! mini = Ctrl-Shift-e
-forward-char                        ! mini = RtArrow
-forward-char-extend-selection       ! mini = Shift-RtArrow
-forward-word                        ! mini = Alt-f          # Usually opens file menu.
-forward-word-extend-selection       ! mini = Alt-Shift-f
-forward-word                        ! mini = Ctrl-RtArrow
-forward-word-extend-selection       ! mini = Ctrl-Shift-RtArrow
-select-all                          ! mini = Alt-Shift-A
-
-# Find options.  Important: conflicts with non-minibuffer bindings do not matter here!
-find-next                           ! mini = F3
-find-prev                           ! mini = F2
-change                              ! mini  =Ctrl-=
-change-then-find                    ! mini = Ctrl--
-
-set-find-everywhere                 ! mini = Alt-Ctrl-e
-set-find-node-only                  ! mini = Alt-Ctrl-n
-set-find-suboutline-only            ! mini = Alt-Ctrl-s
-toggle-find-ignore-case-option      ! mini = Alt-Ctrl-i
-toggle-find-in-body-option          ! mini = Alt-Ctrl-b
-toggle-find-in-headline-option      ! mini = Alt-Ctrl-h
-toggle-find-mark-changes-option     ! mini = Alt-Ctrl-c
-toggle-find-mark-finds-option       ! mini = Alt-Ctrl-f
-toggle-find-regex-option            ! mini = Alt-Ctrl-x
-toggle-find-reverse-option          ! mini = Alt-Ctrl-r
-toggle-find-word-option             ! mini = Alt-Ctrl-w
-toggle-find-wrap-around-option      ! mini = Alt-Ctrl-a</t>
-<t tx="ekr.20060923114638.26"># Important: the print-commands and print-bindings show what bindings are in effect.
-
-#abort-edit-headline                = Esc
-add-comments                        = Ctrl-parenleft
-auto-complete-force                 = Ctrl-period
-auto-complete                       = period
-back-char                           ! text = LtArrow
-back-char-extend-selection          ! text = Shift-LtArrow
-back-word                           ! text = Alt-b  
-back-word                           ! text = Ctrl-LtArrow
-back-word-extend-selection          ! text = Alt-Shift-b
-back-word-extend-selection          ! text = Ctrl-Shift-LtArrow
-backward-delete-char                = BackSpace
-backward-kill-word                  = Alt-Delete
-beginning-of-buffer                  ! text = Home
-beginning-of-buffer-extend-selection ! text = Shift-Home
-beginning-of-line                  ! text = Ctrl-a
-beginning-of-line-extend-selection ! text = Ctrl-Shift-a
-clone-node                          = Ctrl-`   
-close-window                        = Ctrl-w
-close-window                        = Alt-F4
-contract-all                        = Alt--
-contract-log-pane                   = Alt-Ctrl-RtArrow # Alt-Ctrl-DnArrow in other orientation.
-contract-pane                       = Alt+Ctrl+-
-contract-node                       = Alt-bracketleft
-contract-or-go-left                 ! text = Alt-LtArrow
-contract-or-go-left                 ! tree = Alt-LtArrow
-contract-or-go-left                 ! tree = LtArrow
-copy-node                           = Shift-Ctrl-c
-copy-text                           = Ctrl-c        # Conflicts with Emacs ctrl-c
-cut-node                            = Shift-Ctrl-x
-cut-text                            = Ctrl-x
-cycle-all-focus                     = Alt-Ctrl-p
-debug                               = Alt-Shift-d
-delete-char                         = Delete
-delete-comments                     = Ctrl-parenright
-delete-node                         = Shift-Ctrl-BkSp
-delete-spaces                       = Alt-backslash
-demote                              = Ctrl-}
-edit-headline                       = Ctrl-h
-end-edit-headline                   ! tree = Return     # Esc is also possible.
-end-of-buffer                       ! text = End
-end-of-buffer-extend-selection      ! text = Shift-End
-end-of-line                         ! text = Ctrl-e
-end-of-line-extend-selection        ! text = Ctrl-Shift-e
-exchange-point-mark                 = None      # Should be Ctrl-X Ctrl-X.
-exit-leo                            = Ctrl-q
-expand-and-go-right                 ! text = Alt-RtArrow
-expand-and-go-right                 ! tree = Alt-RtArrow
-expand-and-go-right                 ! tree = RtArrow
-expand-body-pane                    = Alt-Ctrl-UpArrow  # Alt-Ctrl-LtArrow in other orientation.
-expand-log-pane                     = Alt-Ctrl-LtArrow  # Alt-Ctrl-UpArrow in other orientation.
-expand-pane                         = Alt+Ctrl-=
-expand-outline-pane                 = Alt-Ctrl-DnArrow  # Alt-Ctrl-RtArrow in other orientation.
-expand-next-level                   = Alt-=
-expand-node                         = Alt-bracketright
-extract                             = Shift-Ctrl-D
-extract-names                       = Shift-Ctrl-N
-extract-section                     = Shift-Ctrl-S  # Shift-Ctrl-E: end-of-line-extend-selection</t>
-<t tx="ekr.20060923114638.27">find-character                      = Control-b
-# focus-to-tree                     = Alt-space
-forward-char                        ! text = RtArrow
-forward-char-extend-selection       ! text = Shift-RtArrow
-forward-paragraph                   ! text = Alt-braceright
-forward-paragraph-extend-selection  ! text = Alt-Shift-braceright
-forward-sentence                    ! text = Alt-e
-forward-sentence-extend-selection   ! text = Alt-Shift-e
-forward-word                        ! text = Alt-f          # Usually opens file menu.
-forward-word-extend-selection       ! text = Alt-Shift-f
-forward-word                        ! text = Ctrl-RtArrow
-forward-word-extend-selection       ! text = Ctrl-Shift-RtArrow
-full-command                        = Alt-x
-fully-expand-pane                   = Alt-Ctrl-!
-goto-first-node                     ! text = Alt-Home
-goto-first-node                     ! tree = Alt-Home
-goto-first-node                     ! tree = Home
-goto-global-line                    = Alt-g # New minibuffer interface.
-goto-last-visible-node              ! text = Alt-End
-goto-last-visible-node              ! tree = Alt-End
-goto-last-visible-node              ! tree = End
-goto-line-number                    = None # Leo's legacy Go To Line Number command: uses dialog.
-goto-next-clone                     = Alt-N
-goto-next-visible                   ! text = Alt-DnArrow
-goto-next-visible                   ! tree = Alt-DnArrow
-goto-next-visible                   ! tree = DnArrow
-goto-prev-visible                   ! text = Alt-UpArrow
-goto-prev-visible                   ! tree = Alt-UpArrow
-goto-prev-visible                   ! tree = UpArrow
-help-for-minibuffer                 = F1
-hide-pane                           = None
-indent-region                       = Ctrl-]
-insert-newline                      = None # = Return # for MacOs X.
-insert-node                         = Ctrl-I
-keyboard-quit                       = Ctrl-g
-kill-line                           ! text = Ctrl-k # Was match bracket.
-kill-region-save                    = Alt-w 	   # Ctrl-w
-kill-sentence                       = Alt-k
-kill-word                           = Alt-d
-mark                                = Ctrl-M
-# match-brackets                    = Ctrl-K    # kill-line
-move-outline-down                   = Ctrl-D
-move-outline-down                   = Alt-Shift-DnArrow
-move-outline-left                   = Ctrl-L
-move-outline-left                   = Alt-Shift-LtArrow
-move-outline-right                  = Ctrl-R
-move-outline-right                  = Alt-Shift-RtArrow
-move-outline-up                     = Ctrl-U
-move-outline-up                     = Alt-Shift-UpArrow
-move-past-close                     = Alt-parenright # Same as Alt-shift-parenright
-move-past-close-extend-selection    = None</t>
-<t tx="ekr.20060923114638.28"># name-last-kbd-macro               = None
-negative-argument                   = None      # Alt-minus conflicts with contract-all.
-new                                 = Ctrl-n    # Ctrl-n conflicts with next-line.
-newline-and-indent                  = Ctrl-j
-next-line                           ! text = DnArrow
-next-line-extend-selection          ! text = Shift-DnArrow
-open-outline                        = Ctrl-o
-open-spell-tab                      = F7
-paste-node                          = Shift-Ctrl-V
-paste-text                          = Ctrl-v
-# previous-line                       ! text = Ctrl-P
-# previous-line-extend-selection      ! text = Ctrl-Shift-P
-previous-line                       ! text = UpArrow
-previous-line-extend-selection      ! text = Shift-UpArrow
-print-focus                         = Alt-Ctrl-Shift-F
-promote                             = Ctrl-{            
-redo                                = Shift-Ctrl-Z
-reformat-paragraph                  = Shift-Ctrl-p
-run-unit-tests                      = None
-save-file                           = Ctrl-s
-scroll-down                         ! text = PageDn 
-scroll-up                           ! text = PageUp
-scroll-outline-down-line            ! tree = PageDn
-scroll-outline-down-page            ! tree = Shift-PageDn
-#scroll-outline-left                 = Alt+Shift+LtArrow
-#scroll-outline-right                = Alt+Shift+RtArrow
-scroll-outline-up-line              ! tree = PageUp
-scroll-outline-up-page              ! tree = Shift-PageUp
-scroll-down-extend-selection        ! text = Shift-PageDn
-scroll-up-extend-selection          ! text = Shift-PageUp
-select-all                          ! text =  Alt-Shift-A 
-    # Shift-Ctrl-A conflicts with beginning-of-line-extend-selection.
-show-calltips                       = parenleft
-show-calltips-force                 = Alt-parenleft
-sort-siblings                       = Alt-A
-split-line                          = Alt-Ctrl-o
-
-toggle-active-pane                  = Ctrl-T
-undo                                = Ctrl-Z
-unindent-region                     = Ctrl-[
-universal-argument                  = Alt-u     # Usually Ctrl-u, conflicts with move-outline-up.
-write-at-file-nodes                 = Shift-Ctrl-W
-write-dirty-at-file-nodes           = Shift+Ctrl+Q
-yank                                = Ctrl-Y
-zap-to-character                    = Alt-z</t>
-<t tx="ekr.20060925060533.1"># Important: arrow keys also move the cursor: all arrow keys are handled elsewhere.
-
-back-word                           ! text = Alt-b  
-back-word-extend-selection          ! text = Alt-Shift-b
-beginning-of-line                   ! text = Ctrl-a
-beginning-of-line-extend-selection  ! text = Ctrl-Shift-a
-end-of-line                         ! text = Ctrl-e
-exchange-point-mark                 = Alt-M     # Should be Ctrl-X Ctrl-X.
-end-of-line-extend-selection        ! text = Ctrl-Shift-e
-extend-to-line                      = Alt-L
-extend-to-word                      = None ### = Alt-W
-extend-to-word                      = Ctrl-W
-forward-paragraph                   ! text = Alt-braceright
-forward-paragraph-extend-selection  ! text = Alt-Shift-braceright
-forward-sentence                    = None ### ! text = Alt-e
-forward-sentence-extend-selection   = None ### ! text = Alt-Shift-e
-forward-word                        = None ### ! text = Alt-f
-forward-word-extend-selection       = None ### ! text = Alt-Shift-f
-goto-global-line                    = Alt-g
-# match-brackets                    = Ctrl-K    # kill-line
-move-past-close                     = Alt-parenright # Same as Alt-shift-parenright
-move-past-close-extend-selection    = None
-# next-line                         ! text = Ctrl-N
-# next-line-extend-selection        ! text = Ctrl-Shift-N
-# previous-line                     ! text = Ctrl-P
-# previous-line-extend-selection    ! text = Ctrl-Shift-P
-select-all                          ! text =  Alt-Shift-A  # Shift-Ctrl-A: beginning-of-line-extend-selection.
-</t>
-<t tx="ekr.20060925060533.2">cycle-all-focus             = Alt-Ctrl-Y
-contract-pane               = Alt+Ctrl+-
-expand-pane                 = Alt+Ctrl-=
-focus-to-body               = Alt-D  # boDy
-focus-to-tree               = Alt-T
-toggle-active-pane          = Ctrl-T</t>
-<t tx="ekr.20060925060533.3">contract-or-go-left         ! tree = LtArrow
-expand-and-go-right         ! tree = RtArrow
-goto-first-sibling          ! tree = Alt-Ctrl-UpArrow
-goto-last-sibling           ! tree = Alt-Ctrl-DnArrow
-goto-next-visible           ! tree = DnArrow
-goto-prev-visible           ! tree = UpArrow
-
-clone-node                  = Ctrl-`
-clone-node-to-chapter       = None
-contract-node               = None
-copy-node                   = Shift-Ctrl-c
-copy-node-to-chapter        = None
-create-chapter              = None
-cut-node                    = Shift-Ctrl-x
-contract-all                = Alt--
-edit-headline               = Ctrl-h
-end-edit-headline           ! tree = Return     # Esc is also possible.
-delete-node                 = None
-demote                      = Ctrl-}
-expand-next-level           = None
-expand-node                 = Alt-bracketright
-extract                     = Shift-Ctrl-D
-extract-names               = Shift-Ctrl-N
-extract-section             = Shift-Ctrl-S  # Shift-Ctrl-E: end-of-line-extend-selection
-goto-next-clone             = Alt-N
-insert-node                 = Ctrl-I
-mark                        = Ctrl-M
-move-node-to-chapter        = None
-move-outline-down           = Ctrl-D
-move-outline-left           = Ctrl-L
-move-outline-right          = Ctrl-R
-move-outline-up             = Ctrl-U
-paste-node                  = Shift-Ctrl-V
-promote                     = Ctrl-{
-remove-chapter              = None
-select-chapter              = None</t>
-<t tx="ekr.20060925060533.4">add-comments                        = Ctrl-parenleft
-backward-delete-char                = BackSpace
-backward-kill-word                  = Alt-Delete
-copy-text                           = Ctrl-c        # Conflicts with Emacs ctrl-c
-cut-text                            = Ctrl-x
-delete-char                         = Delete
-delete-comments                     = Ctrl-parenright
-delete-spaces                       = None
-indent-region                       = Ctrl-]
-insert-newline                      = None # = Return # for MacOs X.
-kill-line                           = Ctrl-k
-newline-and-indent                  = Ctrl-j
-paste-text                          = Ctrl-v
-reformat-paragraph                  = Shift-Ctrl-p
-split-line                          = None
-unindent-region                     = Ctrl-[
-yank                                = Ctrl-Y
-yank-pop                            = Alt-Y
-zap-to-character                    = Alt-z</t>
-<t tx="ekr.20060925061845">close-window                = Alt-F4
-exit-leo                    = Ctrl-q
-new                         = Ctrl-n    # Ctrl-n conflicts with next-line.
-open-outline                = Ctrl-o
-save-file                   = Ctrl-s
-write-at-file-nodes         = Shift-Ctrl-W
-write-dirty-at-file-nodes   = Shift+Ctrl+Q
-</t>
-<t tx="ekr.20060925061845.1">auto-complete-force         = None # This command needs work before it is useful. Ctrl-period
-auto-complete               = period
-debug                       = None
-execute-script              = Ctrl+B
-help-for-command            = F1
-open-spell-tab              = F7
-redo                        = Shift-Ctrl-Z
-run-unit-tests              = None
-run-unit-tests-locally      = Alt-4
-show-calltips               = parenleft
-show-calltips-force         = None # This command needs work before it is useful. Alt-parenleft
-sort-siblings               = Alt-A
-toggle-autocompleter        = Alt-1
-toggle-calltips             = Alt-2
-toggle-extend-mode          = Alt-3
-undo                        = Ctrl-Z</t>
-<t tx="ekr.20060926160657">True: Focus moves to outline pane after editing a headline.
-
-False: (legacy operation) Focus moves to body pane after editing a headline.
-       </t>
-<t tx="ekr.20060926161207.1"></t>
-<t tx="ekr.20060926161207.2">@nocolor
-
-This setting determines the initial binding for otherwise-unbound keystrokes
-when no mode is in effect.  Note: the keyboard-quit command exits all modes.
-
-The valid values are::
-
-ignore:  Leo ignores the key (like Vim).
-insert:  Leo inserts the key at the cursor (like Emacs)
-overwrite: Leo replaces the character at the cursor.</t>
-<t tx="ekr.20060930085332">True: Outline gets focus when a new window is opened.
-False Body pane gets focus when a new window is opened.</t>
-<t tx="ekr.20060930085532">True: (Recommended) The find commands collapse all nodes that are not ancestors of the node containing the match.
-False: The find command expands nodes needed to show the match, but does not collapse any nodes.</t>
-<t tx="ekr.20060930111325"></t>
-<t tx="ekr.20060930111325.1">The maximum length of button names.
-</t>
-<t tx="ekr.20060930111325.2">True: adds a button for every @button node.
-</t>
-<t tx="ekr.20060930111325.3">True: define a minibuffer command for every @command node.
-</t>
-<t tx="ekr.20060930111325.4">True: dynamically loads plugins in @plugins nodes when a window is created.
-</t>
-<t tx="ekr.20060930111325.5">True: dynamically executes script in @script nodes when a window is created.  DANGEROUS!
-</t>
-<t tx="ekr.20060930111325.6">True: create Debug Script button.
-</t>
-<t tx="ekr.20060930111325.7">True: create Run Script button.
-
-Note: The plugin creates the press-run-script-button regardless of this setting.</t>
-<t tx="ekr.20060930112030">True: create Script Button button in icon area.
-
-Note: The plugin creates the press-script-button-button regardless of this setting.</t>
-<t tx="ekr.20061002115414"></t>
-<t tx="ekr.20061002115414.1">This setting appears in two places: 'Keyboard and minibuffer options' and 'Outline pane options'.
-
-A time (in seconds) that controls how handles keystrokes when the outline pane has focus.
-
-When two keystrokes are separated by less than this time, Leo will attempt to
-find the next headline that starts with the previous match, extended by the key
-just typed. Otherwise, Leo will find the next headline that starts with the key
-just typed.
-
-The outline nav search reverts to a single-character search if the extended
-search fails, so in practice everything works well without thinking about what
-is happening.
-</t>
-<t tx="ekr.20061003173413"></t>
-<t tx="ekr.20061004150211">True:  Use a sax-based parser to read .leo files.
-       This is slower than using Leo's legacy xml parser, but may solve some unicode problems.
-False: Use Leo's legacy xml parser code.</t>
-<t tx="ekr.20061007211759">True: collapse the parent of the moved node when moving a node left.</t>
-<t tx="ekr.20061009190510">True: update .leoRecentFiles.txt, creating it if if does not exist.
-False: don't update .leoRecentFiles and don't create it.</t>
-<t tx="ekr.20061010111324">True: (legacy) Select all headline text when editing a headline.
-False: Put the cursor at the end of the headline text.</t>
-<t tx="ekr.20061011082224">@nocolor
-
-myLeoSettings.leo is a major improvement in how Leo handles settings. You can
-'override' settings defined in any leoSettings.leo file by placing your own
-settings in myLeoSettings.leo, either in your HOME directory or in the
-leo/config directory (the directory containing this file.) Distributions of Leo
-leave myLeoSettings.leo alone, and myLeoSettings.leo is not part of Leo's cvs
-repository, so Leo never changes myLeoSettings.leo.
-
-This section lists settings that would be natural candidates for inclusion in
-myLeoSettings.leo. That is, you may have strong preferences for these settings
-that differ from mine.
-
-Notes:
-
-- The actual settings here have no effect because they are not in an @settings
-tree. However, their *clones* can have effect elsewhere in this file. You can use
-the Go To Next Clone (Alt-N) to find clones elsewhere in the file.
-
-- I have not included any keyboard shortcuts here because they are highly personal.
-  However, the ignore_unbound_non_ascii_keys option affects how Leo handles 'plain' keys.</t>
-<t tx="ekr.20061012122620">True:  When a node is expanded, insert new nodes as the last child.
-False: (legacy &amp; recommended) When a node is expanded, insert new nodes as the first child.</t>
-<t tx="ekr.20061018061727"># The 'special' keys are the arrow keys and the Home, End keys, PageUp and PageDn keys.
-
-# These try to implement DWIM (Do What I mean) by shifting focus to the body pane for normal arrow keys.
-# The main price: having to hold the Alt key down when moving or selecting outline nodes.
-
-# Plain special keys **always** refer to the body text.
-back-char                   = LtArrow
-forward-char                = RtArrow
-next-line                   = DnArrow
-previous-line               = UpArrow
-
-beginning-of-buffer         = Ctrl-Home
-beginning-of-line           = Home
-end-of-buffer               = Ctrl-End
-end-of-line                 = End
-
-# contract-or-go-left       ! tree = LtArrow
-# expand-and-go-right       ! tree = RtArrow
-# goto-next-visible         ! tree = DnArrow
-# goto-prev-visible         ! tree = UpArrow
-# goto-first-visible-node   ! tree = Home
-# goto-last-visible-node    ! tree = End
-
-# Shift-special keys **always** refer to the body text.
-back-char-extend-selection      = Shift-LtArrow
-forward-char-extend-selection   = Shift-RtArrow
-next-line-extend-selection      = Shift-DnArrow
-previous-line-extend-selection  = Shift-UpArrow
-
-# move-outline-down             ! tree = Shift-DnArrow
-# move-outline-left             ! tree = Shift-LtArrow
-# move-outline-right            ! tree = Shift-RtArrow
-# move-outline-up               ! tree = Shift-UpArrow
-
-# Ctrl-arrow and Ctrl-shift keys work only in text.
-back-word                           = Ctrl-LtArrow
-back-word-extend-selection          = Ctrl-Shift-LtArrow
-forward-word                        = Ctrl-RtArrow
-forward-word-extend-selection       = Ctrl-Shift-RtArrow
-
-beginning-of-buffer-extend-selection= Ctrl-Shift-Home
-beginning-of-line-extend-selection  = Shift-Home
-end-of-buffer-extend-selection      = Ctrl-Shift-End
-end-of-line-extend-selection        = Shift-End
-
-scroll-outline-down-page            ! tree = PageDn
-scroll-outline-up-page              ! tree = PageUp
-
-scroll-down                         ! text = PageDn 
-scroll-up                           ! text = PageUp
-scroll-down-extend-selection        ! text = Shift-PageDn
-scroll-up-extend-selection          ! text = Shift-PageUp
-
-# Alt arrow/home/end/page keys always refer to the tree.
-contract-or-go-left         = Alt-LtArrow
-expand-and-go-right         = Alt-RtArrow
-goto-next-visible           = Alt-DnArrow
-goto-prev-visible           = Alt-UpArrow
-
-goto-first-visible-node     = Alt-Home
-goto-last-visible-node      = Alt-End
-
-move-outline-down           = Alt-Shift-DnArrow
-move-outline-left           = Alt-Shift-LtArrow
-move-outline-right          = Alt-Shift-RtArrow
-move-outline-up             = Alt-Shift-UpArrow
-
-scroll-outline-down-page    = Alt-PageDn
-scroll-outline-up-page      = Alt-PageUp
-
-scroll-outline-left         = Alt+Ctrl+LtArrow
-scroll-outline-right        = Alt+Ctrl+RtArrow</t>
-<t tx="ekr.20061018061727.1"># The 'special' keys are the arrow keys and the Home, End keys, PageUp and PageDn keys.
-
-# Plain arrow keys depend on focus.
-back-char                   ! text = LtArrow
-forward-char                ! text = RtArrow
-next-line                   ! text = DnArrow
-previous-line               ! text = UpArrow
-
-# Shift arrow keys depend on focus.
-back-char-extend-selection      ! text = Shift-LtArrow
-forward-char-extend-selection   ! text = Shift-RtArrow
-next-line-extend-selection      ! text = Shift-DnArrow
-previous-line-extend-selection  ! text = Shift-UpArrow
-
-move-outline-down               ! tree = Shift-DnArrow
-move-outline-left               ! tree = Shift-LtArrow
-move-outline-right              ! tree = Shift-RtArrow
-move-outline-up                 ! tree = Shift-UpArrow
-
-# Ctrl-arrow and Ctrl-shift keys work only in text.
-back-word                           ! text = Ctrl-LtArrow
-back-word-extend-selection          ! text = Ctrl-Shift-LtArrow
-beginning-of-buffer                 ! text = Ctrl-Home
-beginning-of-buffer-extend-selection! text = Ctrl-Shift-Home
-end-of-buffer                       ! text = Ctrl-End
-end-of-buffer-extend-selection      ! text = Ctrl-Shift-End
-forward-word                        ! text = Ctrl-RtArrow
-forward-word-extend-selection       ! text = Ctrl-Shift-RtArrow
-
-# Home, End, and Page Keys (and shift varients) depend on focus.
-beginning-of-line                   ! text = Home
-beginning-of-line-extend-selection  ! text = Shift-Home
-end-of-line                         ! text = End
-end-of-line-extend-selection        ! text = Shift-End
-goto-first-visible-node             ! tree = Home
-goto-last-visible-node              ! tree = End
-scroll-down                         ! text = PageDn 
-scroll-down-extend-selection        ! text = Shift-PageDn
-scroll-outline-down-page            ! tree = PageDn
-scroll-outline-up-page              ! tree = PageUp
-scroll-up                           ! text = PageUp
-scroll-up-extend-selection          ! text = Shift-PageUp
-
-# Alt arrow/home/end/page keys always refer to the tree.
-contract-or-go-left         = Alt-LtArrow
-expand-and-go-right         = Alt-RtArrow
-goto-first-node             = None
-goto-first-visible-node     = Alt-Home
-goto-last-visible-node      = Alt-End
-goto-next-visible           = Alt-DnArrow
-goto-prev-visible           = Alt-UpArrow
-move-outline-down           = Alt-Shift-DnArrow
-move-outline-left           = Alt-Shift-LtArrow
-move-outline-right          = Alt-Shift-RtArrow
-move-outline-up             = Alt-Shift-UpArrow
-scroll-outline-down-page    = Alt-PageDn
-scroll-outline-left         = Alt+Ctrl+LtArrow
-scroll-outline-right        = Alt+Ctrl+RtArrow
-scroll-outline-up-page      = Alt-PageUp
-</t>
-<t tx="ekr.20061029091403"></t>
-<t tx="ekr.20061030092620">True (Recommended): Leo scrolls the outline to put the selected node near the center of the outline pane.
-False (Legacy): Leo scrolls the outline to put the selected node at the top or bottom of the outline pane.</t>
-<t tx="ekr.20061030104734">This option tells how to treat an uppercase letter typed when the outline pane
-is active but no headline is being edited. In such situations Leo searchs for an
-node whose headline starts with the present prefix, ignoring case The prefix
-starts with the first letter typed and other letters are added if they are typed
-within a 'short' period of time, as specified by the outline_nav_extend_delay
-
-True: Look in invisible nodes.
-False: Look only in visible nodes.
-
-I set this option to False because it is too easy form me to type Shift-whatever when I meant Ctrl-whatever.</t>
-<t tx="ekr.20061210091932">True: call os.chdir(base) when handling a relative path.
-      as specified by the @string relative_path_base_directory setting.
-      
-False: Do not call os.chdir(base) when handing a relative path.</t>
-<t tx="ekr.20070115134125">True: The execute script command writes the script to be executed to a file,
-      then executes the script using Python's execFile function.
-      The script_file_path setting specifies the path to this file.
-      
-False (legacy): The execute script command uses Python's exec command to execute the script. </t>
-<t tx="ekr.20070115134125.1">The path to the file to be written by the execute-script command.
-
-Notes:
-    
-- This setting has effect only if the write_script_file setting is True.
-- Use / to as the path delimiter, regardless of platform.
-- The default path is ../test/scriptFile.py if no path is given.
-- The path starts at g.app.loadDir, so for example ../test/scriptFile.py is equivalent to leo/test/scriptFile.py
-- The filename should end in .py.</t>
-<t tx="ekr.20070224073109">@enabled-plugins nodes contain the list of enabled plugins,
-just as was formerly contained in pluginsManager.txt files.
-
-Leo loads plugins in the order they appear. The *first* mention of a plugin in
-controls whether the plugin is enabled or not. If the plugin's name is commented
-out (appears on a line starting with #), it is disabled, otherwise it is
-enabled. Plugins not appearing here are disabled. File names may be indented as
-desired.</t>
-<t tx="ekr.20070224073109.1"># Leo loads plugins in the order they appear here.
-#
-# The FIRST mention of a plugin controls whether the plugin is enable or not:
-# - If the plugin's name is commented out, it is disabled, otherwise it is enabled.
-# - Plugins not appearing here are disabled.
-# 
-# File names may be indented as desired.
-
-#Standard plugins enabled in official distributions.
-
-# This plugin creates the Plugins menu.
-plugins_menu.py
-
-# The plugins manager plugin is too confusing at present:
-# It doesn't understand @enabled-plugins nodes.
-# plugin_manager.py
-
-cleo.py
-open_with.py
-mod_scripting.py
-rst3.py
-UNL.py
-
-# Enabled by default in Leo 4.4.3. (order is important)
-nav_buttons.py
-hoist.py
-image.py
-leo_to_html.py
-
-#All other plugins.
-# Order is important for enabled plugins that add items to the icon area.
-
-threading_colorizer.py
-
-#ConceptualSort.py
-#EditAttributes.py
-#FileActions.py
-#Library.py
-#UASearch.py
-#URLloader.py
-#UniversalScrolling.py
-
-#add_directives.py
-#arrows.py
-#at_folder.py
-#at_view.py
-#autotrees.py
-#base64Packager.py
-#bibtex.py
-#chapter_hoist.py
-#cleo.py
-#color_markup.py
-#datenodes.py
-#detect_urls.py
-#dyna_menu.py
-#fastGotoNode.py
-#footprints.py
-#groupOperations.py
-#hoist.py
-#image.py
-#import_cisco_config.py
-#ipython.py
-#keybindings.py
-#leoOPML.py
-#leo_to_html.py
-#leo_to_rtf.py
-#leoupdate.py
-#macros.py
-#mod_autosave.py
-#mod_http.py
-#mod_labels.py
-#mod_read_dir_outline.py
-#mod_shadow.py
-#multifile.py
-#nav_buttons.py
-#newButtons.py
-#niceNosent.py
-#nodebar.py
-#nodenavigator.py
-#open_shell.py
-#paste_as_headlines.py
-#pie_menus.py
-#pretty_print.py
-#print_cp.py
-#quickMove.py
-#rClick.py
-#read_only_nodes.py
-#rowcol.py
-#run_nodes.py
-#s_menu.py
-#scheduler.py
-#searchbox.py
-#shortcut_button.py
-#slideshow.py
-#table.py
-#templates.py
-#trace_tags.py
-#vim.py
-#word_count.py
-#word_export.py
-#xcc_nodes.py
-#xemacs.py
-#xsltWithNodes.py
-#zodb.py</t>
-<t tx="ekr.20070318065601">True:  Chapter commands are functional.
-False: Chapter commands do not exists.</t>
-<t tx="ekr.20070326094544"></t>
-<t tx="ekr.20070411101857"></t>
-<t tx="ekr.20070411101857.1">'subprocess.Popen',['pythonw','C:/Python24/Lib/idlelib/idle.pyw'],'.py'
-</t>
-<t tx="ekr.20070411101857.2">'subprocess.Popen','C:/Program Files/Microsoft Office/Office/WINWORD.exe',None</t>
-<t tx="ekr.20070411101857.3">'subprocess.Popen','C:/Program Files/Windows NT/Accessories/wordpad.exe',None</t>
-<t tx="ekr.20070411172718">@openwith nodes in @settings trees create menu items. The openWith
-plugin must be active for these settings to have any effect.
-
-The headline of an @openwith node has the form::
-
-    @openwith name = shortcut
-    
-name is name of the menu item. shortcut specifies the shortcut used to invoke
-the menu item. shortcut may be None.
-
-The body text @openwith nodes should contain a single line contain a tuple of the form::
-
-    command,arg,ext
-
-For example::
-    
-    'subprocess.Popen',['pythonw','C:/Python24/Lib/idlelib/idle.pyw'],'.py'
-    
-When the user selects this menu item Leo executes command(arg+path) where path
-is the full path to the temp file. The ext argument specifies the extension of
-the temp file. Notes:
-
-- command is a string.  Valid values are::
-    
-  'subprocess.Popen'
-  'os.system'
-  'os.startfile'
-  'os.spawnl'
-  'os.spawnv'
-  'exec'
-  
-- arg is either a single string or a list of strings.
-
-- ext is a string or None. If None, Leo computes a file extension base on what
-  @language directive is in effect.
-  
-- If the .leo file being loaded contains @openwith nodes, the File:Open With
-menu contains only the items created by those nodes. Similarly, @openwith nodes
-in myLeoSettings.leo override entries in leoSettings.leo.
-
-- If no @openwith nodes are found anywhere the openWith plugin uses hard-coded
-tables in the plugin itself.</t>
-<t tx="ekr.20070417071249">True: show info as plugins are loaded.</t>
-<t tx="ekr.20070419103554">True:  Leo ensures that non-empty body text ends in a newline in @nosent trees.
-False: Leo leaves body text alone when writing @nosent trees.</t>
-<t tx="ekr.20070503080312">True: trace storage allocation in Leo's tree.</t>
-<t tx="ekr.20070531103454"></t>
-<t tx="ekr.20070604075218">True:  Chapter tabs appear in the outline pane.
-False: Chapter tabs do not appear.</t>
-<t tx="ekr.20070613133747">propagate-key-event = Alt-C
-propagate-key-event = Alt-E
-propagate-key-event = Alt-F
-propagate-key-event = Alt-H
-propagate-key-event = Alt-P
-propagate-key-event = Alt-O
-propagate-key-event = Alt-W
-
-# These new bindings replace the following bindings:
-    
-# enter-quick-command-mode = Alt-C (Now Alt-Shift-C)
-# extend-to-word           = Alt-W
-# forward-sentence                    ! text = Alt-e
-# forward-sentence-extend-selection   ! text = Alt-Shift-e
-# forward-word                        ! text = Alt-f
-# forward-word-extend-selection       ! text = Alt-Shift-f
-# find-character                      = Alt-P
-# find-character-extend-selection     = Alt-Shift-P
-# forward-word                        ! mini = Alt-f
-# forward-word-extend-selection       ! mini = Alt-Shift-f</t>
-<t tx="ekr.20070615094204">True: goto-next-node and goto-prev-node commands contract the selected node.</t>
-<t tx="ekr.20070622214401"></t>
-<t tx="ekr.20070729101310">True: trace import commands and @auto imports.</t>
-<t tx="ekr.20070803082435">True: import commands (including @auto nodes) do full checks.</t>
-<t tx="ekr.20070810180015"></t>
-<t tx="ekr.20070810180015.1">@color
-
-# Important: input state is **not** a mode.</t>
-<t tx="ekr.20070810180015.2"># Allows temporary rebindings without interfering with typical bindings.
-
---&gt; set-silent-mode
---&gt; mode-help
-
-keyboard-quit           = Ctrl-g # not needed, but a good reminder
-keyboard-quit           = Return
-
-close-rectangle         = c
-convert-blanks          = b
-convert-tabs            = t
-execute-script          = e
-open-rectangle          = o
-repeat-complex-command  = a
-reformat-paragraph      = r
-remove-blank-lines      = b
-sort-lines              = l
-sort-siblings           = s
-
-# enter-emacs-mode        = space
-# enter-buttons-mode      = b
-# enter-commands-mode     = c
-# enter-edit-mode         = e
-# enter-file-mode         = f
-# enter-gui-mode          = g
-# enter-help-mode         = h
-# enter-kill-mode         = k
-# enter-modes-mode        = m
-# enter-outline-mode      = o
-# enter-move-outline-mode = Shift-o
-# enter-toggle-find-mode  = t
-# enter-extract-mode      = x</t>
-<t tx="ekr.20070810180015.3"></t>
-<t tx="ekr.20070810180015.4"># Keyboard-quit sets the input state to the *default* input state
-# Specified by @strings top_level_unbound_key_action.
-
-enter-quick-command-mode = Alt-Shift-C
-</t>
-<t tx="ekr.20070810180015.5"># The 'special' keys are the arrow keys and the Home, End keys, PageUp and PageDn keys.
-
-# These try to implement DWIM (Do What I mean) by shifting focus to the body pane for normal arrow keys.
-# The main price: having to hold the Alt key down when moving or selecting outline nodes.
-
-# Plain special keys **always** refer to the body text.
-back-char                   = LtArrow
-forward-char                = RtArrow
-next-line                   = DnArrow
-previous-line               = UpArrow
-
-beginning-of-buffer         = Ctrl-Home
-beginning-of-line           = Home
-end-of-buffer               = Ctrl-End
-end-of-line                 = End
-
-# contract-or-go-left       ! tree = LtArrow
-# expand-and-go-right       ! tree = RtArrow
-# goto-next-visible         ! tree = DnArrow
-# goto-prev-visible         ! tree = UpArrow
-# goto-first-visible-node   ! tree = Home
-# goto-last-visible-node    ! tree = End
-
-# Ctrl-arrow and Ctrl-shift keys work only in text.
-back-word                           = Ctrl-LtArrow
-back-word-extend-selection          = Ctrl-Shift-LtArrow
-forward-word                        = Ctrl-RtArrow
-forward-word-extend-selection       = Ctrl-Shift-RtArrow
-
-beginning-of-buffer-extend-selection= Ctrl-Shift-Home
-beginning-of-line-extend-selection  = Shift-Home
-end-of-buffer-extend-selection      = Ctrl-Shift-End
-end-of-line-extend-selection        = Shift-End
-
-scroll-outline-down-page            ! tree = PageDn
-scroll-outline-up-page              ! tree = PageUp
-
-scroll-down                         ! text = PageDn 
-scroll-up                           ! text = PageUp
-scroll-down-extend-selection        ! text = Shift-PageDn
-scroll-up-extend-selection          ! text = Shift-PageUp
-
-# Alt arrow/home/end/page keys always refer to the tree.
-contract-or-go-left         = Alt-LtArrow
-expand-and-go-right         = Alt-RtArrow
-goto-next-visible           = Alt-DnArrow
-goto-prev-visible           = Alt-UpArrow
-
-goto-first-visible-node     = Alt-Home
-goto-last-visible-node      = Alt-End
-
-move-outline-down           = Alt-Shift-DnArrow
-move-outline-left           = Alt-Shift-LtArrow
-move-outline-right          = Alt-Shift-RtArrow
-move-outline-up             = Alt-Shift-UpArrow
-
-scroll-outline-down-page    = Alt-PageDn
-scroll-outline-up-page      = Alt-PageUp
-
-scroll-outline-left         = Alt+Ctrl+LtArrow
-scroll-outline-right        = Alt+Ctrl+RtArrow</t>
-<t tx="ekr.20070810180015.6"># The 'special' keys are the arrow keys and the Home, End keys, PageUp and PageDn keys.
-
-# Plain arrow keys depend on focus.
-back-char                   ! text = LtArrow
-forward-char                ! text = RtArrow
-next-line                   ! text = DnArrow
-previous-line               ! text = UpArrow
-
-# Shift arrow keys depend on focus.
-back-char-extend-selection      ! text = Shift-LtArrow
-forward-char-extend-selection   ! text = Shift-RtArrow
-next-line-extend-selection      ! text = Shift-DnArrow
-previous-line-extend-selection  ! text = Shift-UpArrow
-
-move-outline-down               ! tree = Shift-DnArrow
-move-outline-left               ! tree = Shift-LtArrow
-move-outline-right              ! tree = Shift-RtArrow
-move-outline-up                 ! tree = Shift-UpArrow
-
-# Ctrl-arrow and Ctrl-shift keys work only in text.
-back-word                           ! text = Ctrl-LtArrow
-back-word-extend-selection          ! text = Ctrl-Shift-LtArrow
-beginning-of-buffer                 ! text = Ctrl-Home
-beginning-of-buffer-extend-selection! text = Ctrl-Shift-Home
-end-of-buffer                       ! text = Ctrl-End
-end-of-buffer-extend-selection      ! text = Ctrl-Shift-End
-forward-word                        ! text = Ctrl-RtArrow
-forward-word-extend-selection       ! text = Ctrl-Shift-RtArrow
-
-# Home, End, and Page Keys (and shift varients) depend on focus.
-beginning-of-line                   ! text = Home
-beginning-of-line-extend-selection  ! text = Shift-Home
-end-of-line                         ! text = End
-end-of-line-extend-selection        ! text = Shift-End
-goto-first-visible-node             ! tree = Home
-goto-last-visible-node              ! tree = End
-scroll-down                         ! text = PageDn 
-scroll-down-extend-selection        ! text = Shift-PageDn
-scroll-outline-down-page            ! tree = PageDn
-scroll-outline-up-page              ! tree = PageUp
-scroll-up                           ! text = PageUp
-scroll-up-extend-selection          ! text = Shift-PageUp
-
-# Alt arrow/home/end/page keys always refer to the tree.
-contract-or-go-left         = Alt-LtArrow
-expand-and-go-right         = Alt-RtArrow
-goto-first-node             = None
-goto-first-visible-node     = Alt-Home
-goto-last-visible-node      = Alt-End
-goto-next-visible           = Alt-DnArrow
-goto-prev-visible           = Alt-UpArrow
-move-outline-down           = Alt-Shift-DnArrow
-move-outline-left           = Alt-Shift-LtArrow
-move-outline-right          = Alt-Shift-RtArrow
-move-outline-up             = Alt-Shift-UpArrow
-scroll-outline-down-page    = Alt-PageDn
-scroll-outline-left         = Alt+Ctrl+LtArrow
-scroll-outline-right        = Alt+Ctrl+RtArrow
-scroll-outline-up-page      = Alt-PageUp
-</t>
-<t tx="ekr.20070810180015.7"># Important: arrow keys also move the cursor: all arrow keys are handled elsewhere.
-
-back-word                           ! text = Alt-b  
-back-word-extend-selection          ! text = Alt-Shift-b
-beginning-of-line                   ! text = Ctrl-a
-beginning-of-line-extend-selection  ! text = Ctrl-Shift-a
-end-of-line                         ! text = Ctrl-e
-exchange-point-mark                 = Alt-M     # Should be Ctrl-X Ctrl-X.
-end-of-line-extend-selection        ! text = Ctrl-Shift-e
-extend-to-line                      = Alt-L
-extend-to-word                      = None ### = Alt-W
-extend-to-word                      = Ctrl-W
-forward-paragraph                   ! text = Alt-braceright
-forward-paragraph-extend-selection  ! text = Alt-Shift-braceright
-forward-sentence                    = None ### ! text = Alt-e
-forward-sentence-extend-selection   = None ### ! text = Alt-Shift-e
-forward-word                        = None ### ! text = Alt-f
-forward-word-extend-selection       = None ### ! text = Alt-Shift-f
-goto-global-line                    = Alt-g
-# match-brackets                    = Ctrl-K    # kill-line
-move-past-close                     = Alt-parenright # Same as Alt-shift-parenright
-move-past-close-extend-selection    = None
-# next-line                         ! text = Ctrl-N
-# next-line-extend-selection        ! text = Ctrl-Shift-N
-# previous-line                     ! text = Ctrl-P
-# previous-line-extend-selection    ! text = Ctrl-Shift-P
-select-all                          ! text =  Alt-Shift-A  # Shift-Ctrl-A: beginning-of-line-extend-selection.
-</t>
-<t tx="ekr.20070810180015.8">cycle-all-focus             = Alt-Y
-contract-pane               = Alt+Ctrl+-
-expand-pane                 = Alt+Ctrl-=
-focus-to-body               = Alt-D  # boDy
-focus-to-tree               = Alt-T
-toggle-active-pane          = Ctrl-T</t>
-<t tx="ekr.20070810180015.9">close-window                = Alt-F4
-exit-leo                    = Ctrl-q
-new                         = Ctrl-n    # Ctrl-n conflicts with next-line.
-open-outline                = Ctrl-o
-save-file                   = Ctrl-s
-write-at-file-nodes         = Shift-Ctrl-W
-write-dirty-at-file-nodes   = Shift+Ctrl+Q
-</t>
-<t tx="ekr.20070810180015.10"># Quick finds
-backward-find-character                     = Alt-Q
-backward-find-character-extend-selection    = Alt-Shift-Q
-find-character                              = None ### = Alt-P
-find-character-extend-selection             = None ### = Alt-Shift-P
-
-# To start finds and changes...
-search-again                        = None  # similar to search-with-present-options.
-search-with-present-options         = Ctrl-f
-replace-string                      = Ctrl-Shift-r
-hide-find-tab                       = None
-open-find-tab                       = None
-
-clone-find-all                      = None
-isearch-backward                    = Alt-R
-isearch-backward-regexp             = None
-isearch-forward                     = Alt-S
-isearch-forward-regexp              = None
-# isearch-with-present-options      = Alt-i
-query-replace                       = None
-query-replace-regex                 = None
-search-backward                     = None
-search-forward                      = None
-word-search-backward                = None 
-word-search-forward                 = None
-
-# To coninue finds and changes...
-find-next                           = F3
-find-all                            = None
-find-prev                           = F2
-change                              = Ctrl-=
-change-all                          = None  # Not recommended to bind this to a shortcut.
-change-then-find                    = Ctrl--</t>
-<t tx="ekr.20070810180015.11">propagate-key-event = Alt-C
-propagate-key-event = Alt-E
-propagate-key-event = Alt-F
-propagate-key-event = Alt-H
-propagate-key-event = Alt-P
-propagate-key-event = Alt-O
-propagate-key-event = Alt-W
-
-# These new bindings replace the following bindings:
-    
-# enter-quick-command-mode = Alt-C (Now Alt-Shift-C)
-# extend-to-word           = Alt-W
-# forward-sentence                    ! text = Alt-e
-# forward-sentence-extend-selection   ! text = Alt-Shift-e
-# forward-word                        ! text = Alt-f
-# forward-word-extend-selection       ! text = Alt-Shift-f
-# find-character                      = Alt-P
-# find-character-extend-selection     = Alt-Shift-P
-# forward-word                        ! mini = Alt-f
-# forward-word-extend-selection       ! mini = Alt-Shift-f</t>
-<t tx="ekr.20070810180015.12">full-command            = Alt-x
-keyboard-quit           = Ctrl-g
-negative-argument       = None      # Alt-minus conflicts with contract-all.
-repeat-complex-command  = Ctrl-P
-universal-argument      = Alt-u     # Usually Ctrl-u, conflicts with move-outline-up.
-
-# Top-level bindings are *not* inherited in the minibuffer!
-copy-text           ! mini = Ctrl-c
-cut-text            ! mini = Ctrl-x
-paste-text          ! mini = Ctrl-v
-save-file           ! mini = Ctrl-s
-
-# Important: at present binding to BackSpace in the minibuffer causes problems.
-# backward-delete-char                ! mini = BackSpace
-
-back-char                           ! mini = LtArrow
-back-char-extend-selection          ! mini = Shift-LtArrow
-back-word                           ! mini = Alt-b  
-back-word-extend-selection          ! mini = Alt-Shift-b
-# back-word                           ! mini = Ctrl-LtArrow
-# back-word-extend-selection          ! mini = Ctrl-Shift-LtArrow
-backward-kill-word                  ! mini = Alt-Delete
-beginning-of-line                   ! mini = Home
-beginning-of-line-extend-selection  ! mini = Shift-Home
-beginning-of-line                   ! mini = Ctrl-a
-beginning-of-line-extend-selection  ! mini = Ctrl-Shift-a
-dabbrev-completion                  = Alt-\
-dabbrev-expands                     = Alt-Ctrl-\
-end-of-line                         ! mini = End
-end-of-line-extend-selection        ! mini = Shift-End
-end-of-line                         ! mini = Ctrl-e
-end-of-line-extend-selection        ! mini = Ctrl-Shift-e
-forward-char                        ! mini = RtArrow
-forward-char-extend-selection       ! mini = Shift-RtArrow
-forward-word                        = None ### ! mini = Alt-f          # Usually opens file menu.
-forward-word-extend-selection       = None ### ! mini = Alt-Shift-f
-# forward-word                        ! mini = Ctrl-RtArrow
-# forward-word-extend-selection       ! mini = Ctrl-Shift-RtArrow
-kill-line                           ! mini = Ctrl-K
-select-all                          ! mini = Alt-Shift-A
-yank                                ! mini = Ctrl-Y
-
-# Find options.  Important: conflicts with non-minibuffer bindings do not matter here!
-find-next                           ! mini = F3
-find-prev                           ! mini = F2
-change                              ! mini  =Ctrl-=
-change-then-find                    ! mini = Ctrl--
-
-set-find-everywhere                 ! mini = Alt-Ctrl-e
-set-find-node-only                  ! mini = Alt-Ctrl-n
-set-find-suboutline-only            ! mini = Alt-Ctrl-s
-toggle-find-ignore-case-option      ! mini = Alt-Ctrl-i
-toggle-find-in-body-option          ! mini = Alt-Ctrl-b
-toggle-find-in-headline-option      ! mini = Alt-Ctrl-h
-toggle-find-mark-changes-option     ! mini = Alt-Ctrl-c
-toggle-find-mark-finds-option       ! mini = Alt-Ctrl-f
-toggle-find-regex-option            ! mini = Alt-Ctrl-x
-toggle-find-reverse-option          ! mini = Alt-Ctrl-r
-toggle-find-word-option             ! mini = Alt-Ctrl-w
-toggle-find-wrap-around-option      ! mini = Alt-Ctrl-a</t>
-<t tx="ekr.20070810180015.13">auto-complete-force         = None # This command needs work before it is useful. Ctrl-period
-auto-complete               = period
-debug                       = None
-execute-script              = Ctrl+B
-help-for-command            = F1
-open-spell-tab              = F7
-redo                        = Shift-Ctrl-Z
-run-unit-tests              = None
-show-calltips               = parenleft
-show-calltips-force         = None # This command needs work before it is useful. Alt-parenleft
-sort-siblings               = Alt-A
-toggle-autocompleter        = Alt-1
-toggle-calltips             = Alt-2
-toggle-extend-mode          = Alt-3
-undo                        = Ctrl-Z</t>
-<t tx="ekr.20070810180015.14">contract-or-go-left         ! tree = LtArrow
-expand-and-go-right         ! tree = RtArrow
-goto-first-sibling          ! tree = Alt-Ctrl-UpArrow
-goto-last-sibling           ! tree = Alt-Ctrl-DnArrow
-goto-next-visible           ! tree = DnArrow
-goto-prev-visible           ! tree = UpArrow
-
-clone-node                  = Ctrl-`
-clone-node-to-chapter       = None
-contract-node               = None
-copy-node                   = Shift-Ctrl-c
-copy-node-to-chapter        = None
-create-chapter              = None
-cut-node                    = Shift-Ctrl-x
-contract-all                = Alt--
-edit-headline               = Ctrl-h
-end-edit-headline           ! tree = Return     # Esc is also possible.
-delete-node                 = None
-demote                      = Ctrl-}
-expand-next-level           = None
-expand-node                 = Alt-bracketright
-extract                     = Shift-Ctrl-D
-extract-names               = Shift-Ctrl-N
-extract-section             = Shift-Ctrl-S  # Shift-Ctrl-E: end-of-line-extend-selection
-goto-next-clone             = Alt-N
-insert-node                 = Ctrl-I
-mark                        = Ctrl-M
-move-node-to-chapter        = None
-move-outline-down           = Ctrl-D
-move-outline-left           = Ctrl-L
-move-outline-right          = Ctrl-R
-move-outline-up             = Ctrl-U
-paste-node                  = Shift-Ctrl-V
-promote                     = Ctrl-{
-remove-chapter              = None
-select-chapter              = None</t>
-<t tx="ekr.20070810180015.15">add-comments                        = Ctrl-parenleft
-backward-delete-char                = BackSpace
-backward-kill-word                  = Alt-Delete
-copy-text                           = Ctrl-c        # Conflicts with Emacs ctrl-c
-cut-text                            = Ctrl-x
-delete-char                         = Delete
-delete-comments                     = Ctrl-parenright
-delete-spaces                       = None
-indent-region                       = Ctrl-]
-insert-newline                      = None # = Return # for MacOs X.
-kill-line                           = Ctrl-k
-newline-and-indent                  = Ctrl-j
-paste-text                          = Ctrl-v
-reformat-paragraph                  = Shift-Ctrl-p
-split-line                          = None
-unindent-region                     = Ctrl-[
-yank                                = Ctrl-Y
-zap-to-character                    = Alt-z</t>
-<t tx="ekr.20070810181453">back-char           ! text = LtArrow
-forward-char        ! text = RtArrow
-next-line           ! text = DnArrow
-previous-line       ! text = UpArrow
-
-back-char-extend-selection      ! text = Shift-LtArrow
-forward-char-extend-selection   ! text = Shift-RtArrow
-next-line-extend-selection      ! text = Shift-DnArrow
-previous-line-extend-selection  ! text = Shift-UpArrow
-
-contract-or-go-left         ! tree = LtArrow
-expand-and-go-right         ! tree = RtArrow
-goto-next-visible           ! tree = DnArrow
-goto-prev-visible           ! tree = UpArrow
-
-move-outline-down   ! tree = Shift-DnArrow
-move-outline-left   ! tree = Shift-LtArrow
-move-outline-right  ! tree = Shift-RtArrow
-move-outline-up     ! tree = Shift-UpArrow
-
-# goto-first-sibling          ! tree = Alt-Ctrl-UpArrow
-# goto-last-sibling           ! tree = Alt-Ctrl-DnArrow</t>
-<t tx="ekr.20070810181453.1"></t>
-<t tx="ekr.20070810181453.2"></t>
-<t tx="ekr.20070810181528">@nocolor
-
-This setting determines the initial binding for otherwise-unbound keystrokes
-when no mode is in effect.  Note: the keyboard-quit command exits all modes.
-
-The valid values are::
-
-ignore:  Leo ignores the key (like Vim).
-insert:  Leo inserts the key at the cursor (like Emacs)
-overwrite: Leo replaces the character at the cursor.</t>
-<t tx="ekr.20070810181604"></t>
-<t tx="ekr.20070810181929"># Must keep all these bindings for basic vim compatibility.
-
-# cursor movement keys...
-back-char           ! text = h
-forward-char        ! text = l
-next-line           ! text = j
-previous-line       ! text = k
-
-A 	Append to the end of the current line.
-C 	Change the rest of the current line.
-H 	To the first line of the screen.
-I 	Insert to the start of the current line. (first non-whitespace char)
-L 	To the the last line of the screen.
-M 	To the middle line of the screen.
-N 	Scan for next search match but opposite direction.
-O 	Open a new line above and insert.
-P 	Put characters before the cursor. Put lines above the current line.
-V 	Start highlighting lines.
-U 	Undo all the latest changes that were made to the current line.
-X 	Delete characters before the cursor.
-^ 	Move to the first non-whitespace character of a line.
-$ 	Move to the end of a line.
-Ctrl + r 	Redo.
-
-a 	Append after cursor.
-b 	Move to the beginning of a word.
-d6  Delete 6 lines.
-dd  Delete the current line.
-e  	Move to the end of a word.
-i  	Insert before cursor.
-o 	Open a new line below and insert.
-n 	Scan for next search match in the same direction.
-p 	Put (paste) the text you yanked or deleted.
-    Put characters after the cursor. Put lines below the current line.
-r 	Overwrite one character. After overwriting the single character, go back to command mode.
-v  	Start highlighting characters. Use the normal movement keys and commands to select text for highlighting.
-    Then use any other command, like d, on the region.
-u  	Undo the last action.
-x  	Delete characters under the cursor.
-/pattern Incremental search for pattern.
-
-# Commands for visual mode
-&gt; Shift right.
-&lt; Shift left.
-c Change the highlighted text.
-yy or Y Yank the highlighted text and copy to clipboard.
-d Delete the highlighted text and copy to clipboar.
-
-# Perhaps less useful
-# ~  	Change the case of characters.
-#   - In visual mode, change the case of highlighted characters.
-#   - In command mode, change the case of the character uder cursor.
-# R 	Enter insert mode but replace characters rather than inserting.
-# E 	To the end of a whitespace-delimited word.
-# B 	To the beginning of a whitespace-delimited word.
-
-# Commands...
-. repeat last complete editing command.
-% match paren
-: enter file (command?) mode
-:42&lt;return&gt; go to line 42
-:d Delete the current line.
-
-:s/foo/bar 	Substitute foo with bar on current line
-:s/foo/bar c Confirm each substitution. y: make match, n: skip match, a: all remaining, q: quit.
-:s/foo/bar/g Substitute all occurances on current line.
-:s/foo/bar/i Ignore case
-:s/foo/bar/gi (combination of arguments)
-:s/foo/bar/I Do not ignore case
-:42s/foo/bar Substitute on line 42
-:%s/foo/bar Substitute on entire file.
-:y Yank the current line.
-
-enter-focus-mode = f
-enter-options-mode = o
-enter-file-mode = x
-enter-search-mode = s</t>
-<t tx="ekr.20070810181929.2"># **Note**: commands that affect the text selection do not become visible
-#           until the mode ends, which kinda defeats the purpose of this mode.
-
---&gt; set-silent-mode
---&gt; disable-mode-help
-
-# Boilerplate for most modes.
-keyboard-quit       = Ctrl-g
-# exit-named-mode     = Return # Doesn't work well in headlines.
-mode-help           = Tab
-exit-named-mode     = BackSpace # backward-delete-char
-
-# Other modes
-enter-edit-extend-mode  = x
-enter-find-mode         = Ctrl-Shift-f
-
-# Standard bindings:
-# undo                -&gt; same = Ctrl-z
-# redo                -&gt; same = Ctrl-Shift-z
-
-# Arrow keys
-back-char                           -&gt; same = LtArrow
-back-char-extend-selection          -&gt; same = Shift-LtArrow
-forward-char                        -&gt; same = RtArrow
-forward-char-extend-selection       -&gt; same = Shift-RtArrow
-next-line                           -&gt; same = DnArrow
-next-line-extend-selection          -&gt; same = Shift-DnArrow
-previous-line                       -&gt; same = UpArrow
-previous-line-extend-selection      -&gt; same = Shift-UpArrow
-
-# Ctrl-arrow keys (words)
-back-word                           -&gt; same = Ctrl-LtArrow
-back-word-extend-selection          -&gt; same = Ctrl-Shift-LtArrow
-forward-word                        -&gt; same = Ctrl-RtArrow
-forward-word-extend-selection       -&gt; same = Ctrl-Shift-RtArrow
-
-# Home &amp; End: usually start/end of line, but here using the buffer is convenient.
-beginning-of-buffer                  -&gt; same = Home
-beginning-of-buffer-extend-selection -&gt; same = Shift-Home
-end-of-buffer                        -&gt; same = End
-end-of-buffer-extend-selection       -&gt; same = Shift-End
-
-scroll-down                         -&gt; same = PageDn
-scroll-down-extend-selection        -&gt; same = Shift-PageDn
-scroll-up                           -&gt; same = PageUp 
-scroll-up-extend-selection          -&gt; same = Shift-PageUp
-
-# Plain keys
-back-char                           -&gt; same = b
-back-char-extend-selection          -&gt; same = Shift-b
-back-word                           -&gt; same = r         # unusual
-back-word-extend-selection          -&gt; same = Shift-r   # unusual
-beginning-of-buffer                 -&gt; same = h         # unusual
-beginning-of-buffer-extend-selection -&gt;same = Shift-h   # unusual
-end-of-buffer                       -&gt; same = z         # unusual
-end-of-buffer-extend-selection      -&gt; same = Shift-z   # unusual
-beginning-of-line                   -&gt; same = a
-beginning-of-line-extend-selection  -&gt; same = Shift-a       
-end-of-line                         -&gt; same = e
-end-of-line-extend-selection        -&gt; same = Shift-e
-forward-char                        -&gt; same = f
-forward-char-extend-selection       -&gt; same = Shift-f
-forward-word                        -&gt; same = w
-forward-word-extend-selection       -&gt; same = Shift-w
-next-line                           -&gt; same = d
-next-line-extend-selection          -&gt; same = Shift-d
-next-line                           -&gt; same = n
-next-line-extend-selection          -&gt; same = Shift-n
-previous-line                       -&gt; same = p
-previous-line-extend-selection      -&gt; same = Shift-p
-previous-line                       -&gt; same = u
-previous-line-extend-selection      -&gt; same = Shift-u</t>
-<t tx="ekr.20070810181929.3"># Boilerplate for most modes.
-keyboard-quit       = Ctrl-g
-exit-named-mode     = BackSpace
-mode-help           = Tab
-
-# Other modes
-enter-edit-mode     = Ctrl-e
-enter-find-mode     = Ctrl-Shift-f
-# enter-edit-mode     = BackSpace
-
-# Standard bindings.
-# undo                -&gt; same = Ctrl-z
-# redo                -&gt; same = Ctrl-Shift-z
-
-# Arrow keys
-back-char-extend-selection          -&gt; same = LtArrow
-forward-char-extend-selection       -&gt; same = RtArrow
-next-line-extend-selection          -&gt; same = DnArrow
-previous-line-extend-selection      -&gt; same = UpArrow
-back-word-extend-selection          -&gt; same = Ctrl-LtArrow
-forward-word-extend-selection       -&gt; same = Ctrl-RtArrow
-
-# Special keys
-end-of-buffer-extend-selection       -&gt; same = End
-beginning-of-buffer-extend-selection -&gt; same = Home
-scroll-down-extend-selection         -&gt; same = PageDn
-scroll-up-extend-selection           -&gt; same = PageUp
-
-# Plain keys
-back-char-extend-selection          -&gt; same = b
-back-word-extend-selection          -&gt; same = r   # unusual
-beginning-of-line-extend-selection  -&gt; same = a
-beginning-of-buffer-extend-selection -&gt;same = h   # unusual
-end-of-buffer-extend-selection      -&gt; same = z   # unusual
-end-of-line-extend-selection        -&gt; same = e
-forward-char-extend-selection       -&gt; same = f
-next-line-extend-selection          -&gt; same = n
-next-line-extend-selection          -&gt; same = d
-previous-line-extend-selection      -&gt; same = p
-previous-line-extend-selection      -&gt; same = u
-forward-word-extend-selection       -&gt; same = w</t>
-<t tx="ekr.20070810181929.4"># Boilerplate for most modes.
-keyboard-quit       = Ctrl-g
-exit-named-mode     = Return
-exit-named-mode     = BackSpace
-mode-help           = Tab
-
-close-window            = Alt-F4
-
-enter-file-open-mode    = o
-
-save-file-as            = a
-new                     = n
-exit-leo                = q
-save-file               = s
-save-file-to            = t
-close-window            = w
-</t>
-<t tx="ekr.20070810181929.5"># Boilerplate for most modes.
-keyboard-quit       = Ctrl-g
-exit-named-mode     = Return
-mode-help           = Tab
-enter-file-mode     = BackSpace
-
-open-leoDocs-leo        = d
-open-leoPlugins-leo     = p
-open-leoSettings-leo    = s
-open-scripts-leo        = c
-open-outline-by-name    = o
-open-outline            = Shift-o</t>
-<t tx="ekr.20070810181929.6"># Entry commands...
---&gt; open-find-tab
---&gt; show-find-options
-
-# Boilerplate for most modes.
-exit-named-mode     -&gt; same = Return
-exit-named-mode     -&gt; same = BackSpace
-keyboard-quit       -&gt; same = Ctrl-g
-mode-help           -&gt; same = Tab
-
-enter-find-options-mode  = Ctrl-Y
-
-search-again                 = a
-switch-to-buffer             = h
-search-with-present-options  = f
-show-find-options    -&gt; same = o
-open-find-tab        -&gt; same = t
-word-search-forward          = w
-
-# isearch-forward          = i
-# isearch-forward-regexp   = x
-# re-search-forward        = r</t>
-<t tx="ekr.20070810181929.7"># Boilerplate for most modes.
-exit-named-mode         = Return
-keyboard-quit           = Ctrl-g
-mode-help               = Tab
-enter-find-mode         = BackSpace
-
-search-again            = a
-
-isearch-backward        = i
-isearch-backward-regexp = x
-
-search-backward         = f
-word-search-backward    = w
-re-search-backward      = Shift-R</t>
-<t tx="ekr.20070810181929.8"># Entry commands...
---&gt; open-find-tab
---&gt; show-find-options
-
-# Boilerplate for most modes.
-exit-named-mode     = Return
-keyboard-quit       = Ctrl-g
-mode-help           = Tab
-
-# enter-find-mode     = Ctrl-F
-search-with-present-options         = Ctrl-f
-replace-string                      = Ctrl-Shift-r
-find-next                           = F3
-find-prev                           = F2
-change                              = Ctrl-=
-change-then-find                    = Ctrl--
-
-set-find-everywhere                 -&gt; same = e
-set-find-node-only                  -&gt; same = n
-set-find-suboutline-only            -&gt; same = s
-
-# One or both should happen automatically on entry to this mode.
-open-find-tab                       -&gt; same = t
-show-find-options                   -&gt; same = o  
-
-toggle-find-ignore-case-option      -&gt; same = i
-toggle-find-in-body-option          -&gt; same = b
-toggle-find-in-headline-option      -&gt; same = h
-toggle-find-mark-changes-option     -&gt; same = c
-toggle-find-mark-finds-option       -&gt; same = m
-toggle-find-regex-option            -&gt; same = x
-toggle-find-reverse-option          -&gt; same = r
-toggle-find-word-option             -&gt; same = w
-toggle-find-wrap-around-option      -&gt; same = a</t>
-<t tx="ekr.20070810181929.9"># Boilerplate for all modes.
-exit-named-mode         = Return
-exit-named-mode         = BackSpace
-keyboard-quit           = Ctrl-g
-mode-help               = Tab
-enter-outline-move-mode = M
-
-demote                  -&gt; same = Ctrl-{
-promote                 -&gt; same = Ctrl-}
-copy-node               -&gt; same = Ctrl-Shift-c
-cut-node                -&gt; same = Ctrl-Shift-x
-paste-node              -&gt; same = Ctrl-Shift-p
-undo                    -&gt; same = Ctrl-z
-redo                    -&gt; same = Ctrl-Shift-z
-
-# These must exit the mode so the headline can be editied.
-edit-headline           = Ctrl-h
-insert-node             = Ctrl-i 
-edit-headline           = h
-insert-node             = i
-
-goto-first-visible-node -&gt; same = Home
-goto-last-visible-node  -&gt; same = End
-goto-first-visible-node -&gt; same = a
-goto-last-visible-node  -&gt; same = z
-
-contract-or-go-left     -&gt; same = l
-expand-and-go-right     -&gt; same = r
-goto-next-visible       -&gt; same = d
-goto-prev-visible       -&gt; same = u
-
-contract-or-go-left     -&gt; same = LtArrow
-expand-and-go-right     -&gt; same = RtArrow
-goto-next-visible       -&gt; same = DnArrow
-goto-prev-visible       -&gt; same = UpArrow</t>
-<t tx="ekr.20070810181929.10"># Boilerplate for all modes.
-exit-named-mode         = Return
-enter-outline-mode      = BackSpace
-keyboard-quit           = Ctrl-g
-mode-help               = Tab
-
-# ** In this mode the meanings of keys and their Alt/Shift-partners are reversed.
-
-# These must exit the mode so the headline can be editied.
-edit-headline           = Ctrl-h
-insert-node             = Ctrl-i 
-edit-headline           = h
-insert-node             = i
-
-# Standard control keys.
-contract-all            -&gt; same = Alt--
-demote                  -&gt; same = Ctrl-{
-promote                 -&gt; same = Ctrl-}
-copy-node               -&gt; same = Ctrl-Shift-c
-cut-node                -&gt; same = Ctrl-Shift-x
-paste-node              -&gt; same = Ctrl-Shift-p
-undo                    -&gt; same = Ctrl-z
-redo                    -&gt; same = Ctrl-Shift-z
-
-goto-first-visible-node -&gt; same = Home
-goto-first-visible-node -&gt; same = Alt-Home
-goto-last-visible-node  -&gt; same = End
-goto-last-visible-node  -&gt; same = Alt-End
-
-contract-or-go-left     -&gt; same = Alt-LtArrow
-expand-and-go-right     -&gt; same = Alt-RtArrow
-goto-next-visible       -&gt; same = Alt-DnArrow
-goto-prev-visible       -&gt; same = Alt-UpArrow
-
-contract-or-go-left     -&gt; same = Shift-l
-expand-and-go-right     -&gt; same = Shift-r
-goto-next-visible       -&gt; same = Shift-d
-goto-prev-visible       -&gt; same = Shift-u
-
-move-outline-down       -&gt; same = DnArrow
-move-outline-left       -&gt; same = LtArrow
-move-outline-right      -&gt; same = RtArrow
-move-outline-up         -&gt; same = UpArrow
-
-move-outline-down       -&gt; same = d
-move-outline-left       -&gt; same = l
-move-outline-right      -&gt; same = r
-move-outline-up         -&gt; same = u</t>
-<t tx="ekr.20070810181929.11"># Boilerplate for most modes.
-exit-named-mode     = Return
-keyboard-quit       = Ctrl-g
-mode-help           = Tab
-
-# enter-edit-mode     = e
-enter-file-mode       = w
-# enter-find-mode     = f
-
-# An extremely useful mode.  It allows the traditional Leo bindings without interference
-# with the Emacs enditing bindings.
-
-toggle-invisibles       = Alt-v   
-sort-siblings           = Alt-a
-
-# convert-blanks          = Shift-Ctrl-b
-# convert-tabs            = Shift-Ctrl-j
-extract                 = Shift-Ctrl-d
-extract-names           = Shift-Ctrl-n
-extract-section         = Shift-Ctrl-e
-# reformat-paragraph      = Shift-Ctrl-p
-write-at-file-nodes     = Shift-Ctrl-w
-
-close-rectangle         = c
-convert-blanks          = b
-convert-tabs            = t
-extract                 = d
-extract-names           = n
-extract-section         = e
-open-rectangle          = o
-reformat-paragraph      = p
-sort-lines              = s
-write-at-file-nodes     = w
-
-# backward-kill-sentence  = Delete
-# downcase-region         = Ctrl-D
-# exchange-point-mark     = Ctrl-X
-# insert-file             = Ctrl-I
-# kill-region             = Ctrl-Shift-at # This should just delete the selected text.
-# list-buffers            = Ctrl-B
-# remove-blank-lines      = Ctrl-O
-# save-buffers-kill-leo   = Ctrl-C
-# save-file               = Ctrl-S
-# transpose-lines         = Ctrl-T
-# upcase-region           = Ctrl-U</t>
-<t tx="ekr.20070810182514">focus-to-body           = b
-focus-to-log            = l
-focus-to-minibuffer     = m
-focus-to-tree           = o</t>
-<t tx="ekr.20070919125633">button_text_font_family = verdana
-button_text_font_size = 7
-button_text_font_slant = roman
-button_text_font_weight = bold
-</t>
-<t tx="ekr.20070925144534"></t>
-<t tx="ekr.20070925144534.1"></t>
-<t tx="ekr.20070925144534.2"></t>
-<t tx="ekr.20070925144534.3">&amp;Open...</t>
-<t tx="ekr.20070925144534.4"></t>
-<t tx="ekr.20070925144534.5"></t>
-<t tx="ekr.20070925144534.6">&amp;Close</t>
-<t tx="ekr.20070925144534.7">&amp;Save</t>
-<t tx="ekr.20070925144534.8">Save &amp;As</t>
-<t tx="ekr.20070925144534.9">Save As &amp;Unzipped</t>
-<t tx="ekr.20070925144534.10">Save As &amp;Zipped</t>
-<t tx="ekr.20070925144534.11">Save &amp;To</t>
-<t tx="ekr.20070925144534.12">Re&amp;vert To Saved</t>
-<t tx="ekr.20070925144534.13"></t>
-<t tx="ekr.20070925144534.14"></t>
-<t tx="ekr.20070925144534.15"></t>
-<t tx="ekr.20070925144534.16"></t>
-<t tx="ekr.20070925144534.17">Read @&amp;auto Nodes</t>
-<t tx="ekr.20070925144534.18">Write @a&amp;uto Nodes</t>
-<t tx="ekr.20070925144534.19">Write D&amp;irty @a&amp;uto Nodes</t>
-<t tx="ekr.20070925144534.20"></t>
-<t tx="ekr.20070925144534.21">Read @file &amp;Nodes</t>
-<t tx="ekr.20070925144534.22">Write &amp;Dirty @file Nodes</t>
-<t tx="ekr.20070925144534.23">Write &amp;Missing @file Nodes</t>
-<t tx="ekr.20070925144534.24">&amp;Write @file Nodes</t>
-<t tx="ekr.20070925144534.25"></t>
-<t tx="ekr.20070925144534.26"></t>
-<t tx="ekr.20070925144534.27"></t>
-<t tx="ekr.20070925144534.28"></t>
-<t tx="ekr.20070925144534.29"></t>
-<t tx="ekr.20070925144534.30"></t>
-<t tx="ekr.20070925144534.31"></t>
-<t tx="ekr.20070925144534.32"></t>
-<t tx="ekr.20070925144534.33"></t>
-<t tx="ekr.20070925144534.34"></t>
-<t tx="ekr.20070925144534.35">Import To @&amp;file</t>
-<t tx="ekr.20070925144534.36">Import To @&amp;root</t>
-<t tx="ekr.20070925144534.37"></t>
-<t tx="ekr.20070925144534.38"></t>
-<t tx="ekr.20070925144534.39"></t>
-<t tx="ekr.20070925144534.40"></t>
-<t tx="ekr.20070925144534.41"></t>
-<t tx="ekr.20070925144534.42"></t>
-<t tx="ekr.20070925144534.43"></t>
-<t tx="ekr.20070925144534.44"></t>
-<t tx="ekr.20070925144534.45"></t>
-<t tx="ekr.20070925144534.46"></t>
-<t tx="ekr.20070925144534.47">E&amp;xit</t>
-<t tx="ekr.20070925144534.48"></t>
-<t tx="ekr.20070925144534.49">Can't Undo</t>
-<t tx="ekr.20070925144534.50">Can't Redo</t>
-<t tx="ekr.20070925144534.51"></t>
-<t tx="ekr.20070925144534.52">Cu&amp;t</t>
-<t tx="ekr.20070925144534.53">Cop&amp;y</t>
-<t tx="ekr.20070925144534.54">&amp;Paste</t>
-<t tx="ekr.20070925144534.55">&amp;Delete</t>
-<t tx="ekr.20070925144534.56">Select &amp;All</t>
-<t tx="ekr.20070925144534.57"></t>
-<t tx="ekr.20070925144534.58"></t>
-<t tx="ekr.20070925144534.59"></t>
-<t tx="ekr.20070925144534.60"></t>
-<t tx="ekr.20070925144534.61"></t>
-<t tx="ekr.20070925144534.62"></t>
-<t tx="ekr.20070925144534.63"></t>
-<t tx="ekr.20070925144534.64"></t>
-<t tx="ekr.20070925144534.65"></t>
-<t tx="ekr.20070925144534.66"></t>
-<t tx="ekr.20070925144534.67"></t>
-<t tx="ekr.20070925144534.68"></t>
-<t tx="ekr.20070925144534.69"></t>
-<t tx="ekr.20070925144534.70"></t>
-<t tx="ekr.20070925144534.71"></t>
-<t tx="ekr.20070925144534.72"></t>
-<t tx="ekr.20070925144534.73"></t>
-<t tx="ekr.20070925144534.74"></t>
-<t tx="ekr.20070925144534.75"></t>
-<t tx="ekr.20070925144534.76"></t>
-<t tx="ekr.20070925144534.77"></t>
-<t tx="ekr.20070925144534.78"></t>
-<t tx="ekr.20070925144534.79"></t>
-<t tx="ekr.20070925144534.80"></t>
-<t tx="ekr.20070925144534.81"></t>
-<t tx="ekr.20070925144534.82"></t>
-<t tx="ekr.20070925144534.83"></t>
-<t tx="ekr.20070925144534.84"></t>
-<t tx="ekr.20070925144534.85"></t>
-<t tx="ekr.20070925144534.86"></t>
-<t tx="ekr.20070925144534.87"></t>
-<t tx="ekr.20070925144534.88"></t>
-<t tx="ekr.20070925144534.89"></t>
-<t tx="ekr.20070925144534.90"></t>
-<t tx="ekr.20070925144534.91"></t>
-<t tx="ekr.20070925144534.92"></t>
-<t tx="ekr.20070925144534.93"></t>
-<t tx="ekr.20070925144534.94"></t>
-<t tx="ekr.20070925144534.95"></t>
-<t tx="ekr.20070925144534.96"></t>
-<t tx="ekr.20070925144534.97"></t>
-<t tx="ekr.20070925144534.98"></t>
-<t tx="ekr.20070925144534.99"></t>
-<t tx="ekr.20070925144534.100"></t>
-<t tx="ekr.20070925144534.101"></t>
-<t tx="ekr.20070925144534.102"></t>
-<t tx="ekr.20070925144534.103"></t>
-<t tx="ekr.20070925144534.104"></t>
-<t tx="ekr.20070925144534.105"></t>
-<t tx="ekr.20070925144534.106"></t>
-<t tx="ekr.20070925144534.107">Show In&amp;visibles</t>
-<t tx="ekr.20070925144534.108">Setti&amp;ngs</t>
-<t tx="ekr.20070925144534.109"></t>
-<t tx="ekr.20070925144534.110"></t>
-<t tx="ekr.20070925144534.111"></t>
-<t tx="ekr.20070925144534.112"></t>
-<t tx="ekr.20070925144534.113">Pas&amp;te Node As Clone</t>
-<t tx="ekr.20070925144534.114"></t>
-<t tx="ekr.20070925144534.115"></t>
-<t tx="ekr.20070925144534.116"></t>
-<t tx="ekr.20070925144534.117"></t>
-<t tx="ekr.20070925144534.118"></t>
-<t tx="ekr.20070925144534.119"></t>
-<t tx="ekr.20070925144534.120"></t>
-<t tx="ekr.20070925144534.121"></t>
-<t tx="ekr.20070925144534.122">D&amp;e-Hoist</t>
-<t tx="ekr.20070925144534.123"></t>
-<t tx="ekr.20070925144534.124"></t>
-<t tx="ekr.20070925144534.125"></t>
-<t tx="ekr.20070925144534.126"></t>
-<t tx="ekr.20070925144534.127"></t>
-<t tx="ekr.20070925144534.128"></t>
-<t tx="ekr.20070925144534.129"></t>
-<t tx="ekr.20070925144534.130"></t>
-<t tx="ekr.20070925144534.131"></t>
-<t tx="ekr.20070925144534.132"></t>
-<t tx="ekr.20070925144534.133"></t>
-<t tx="ekr.20070925144534.134"></t>
-<t tx="ekr.20070925144534.135"></t>
-<t tx="ekr.20070925144534.136"></t>
-<t tx="ekr.20070925144534.137"></t>
-<t tx="ekr.20070925144534.138"></t>
-<t tx="ekr.20070925144534.139"></t>
-<t tx="ekr.20070925144534.140"></t>
-<t tx="ekr.20070925144534.141"></t>
-<t tx="ekr.20070925144534.142"></t>
-<t tx="ekr.20070925144534.143"></t>
-<t tx="ekr.20070925144534.144"></t>
-<t tx="ekr.20070925144534.145"></t>
-<t tx="ekr.20070925144534.146"></t>
-<t tx="ekr.20070925144534.147"></t>
-<t tx="ekr.20070925144534.148"></t>
-<t tx="ekr.20070925144534.149"></t>
-<t tx="ekr.20070925144534.150"></t>
-<t tx="ekr.20070925144534.151"></t>
-<t tx="ekr.20070925144534.152"></t>
-<t tx="ekr.20070925144534.153">Move &amp;Down</t>
-<t tx="ekr.20070925144534.154">Move &amp;Left</t>
-<t tx="ekr.20070925144534.155">Move &amp;Right</t>
-<t tx="ekr.20070925144534.156">Move &amp;Up</t>
-<t tx="ekr.20070925144534.157"></t>
-<t tx="ekr.20070925144534.158"></t>
-<t tx="ekr.20070925144534.159"></t>
-<t tx="ekr.20070925144534.160"></t>
-<t tx="ekr.20070925144534.161"></t>
-<t tx="ekr.20070925144534.162"></t>
-<t tx="ekr.20070925144534.163"></t>
-<t tx="ekr.20070925144534.164"></t>
-<t tx="ekr.20070925144534.165"></t>
-<t tx="ekr.20070925144534.166"></t>
-<t tx="ekr.20070925144534.167"></t>
-<t tx="ekr.20070925144534.168">Go To &amp;First Node</t>
-<t tx="ekr.20070925144534.169">Go To First V&amp;isible</t>
-<t tx="ekr.20070925144534.170">Go To First Si&amp;bling</t>
-<t tx="ekr.20070925144534.171"></t>
-<t tx="ekr.20070925144534.172">Go To Next C&amp;hanged</t>
-<t tx="ekr.20070925144534.173">Go To Next &amp;Clone</t>
-<t tx="ekr.20070925144534.174">Go To Next &amp;Marked</t>
-<t tx="ekr.20070925144534.175">Go To Next N&amp;ode</t>
-<t tx="ekr.20070925144534.176">Go To Next &amp;Sibling</t>
-<t tx="ekr.20070925144534.177">Go To Next Visibl&amp;e</t>
-<t tx="ekr.20070925144534.178">Go To Next Visite&amp;d</t>
-<t tx="ekr.20070925144534.179"></t>
-<t tx="ekr.20070925144534.180">Go To P&amp;arent</t>
-<t tx="ekr.20070925144534.181"></t>
-<t tx="ekr.20070925144534.182">Go To &amp;Prev Node</t>
-<t tx="ekr.20070925144534.183">Go To P&amp;rev Sibling</t>
-<t tx="ekr.20070925144534.184">Go To Pre&amp;v Visible</t>
-<t tx="ekr.20070925144534.185">Go To Prev Visi&amp;ted</t>
-<t tx="ekr.20070925144534.186"></t>
-<t tx="ekr.20070925144534.187">Go To Last Node</t>
-<t tx="ekr.20070925144534.188">Go To Last Siblin&amp;g</t>
-<t tx="ekr.20070925144534.189">Go To &amp;Last Visible</t>
-<t tx="ekr.20070925144534.190"></t>
-<t tx="ekr.20070925144534.191"></t>
-<t tx="ekr.20070925144534.192"></t>
-<t tx="ekr.20070925144534.193"></t>
-<t tx="ekr.20070925144534.194"></t>
-<t tx="ekr.20070925144534.195"></t>
-<t tx="ekr.20070925144534.196"></t>
-<t tx="ekr.20070925144534.197"></t>
-<t tx="ekr.20070925144534.198"></t>
-<t tx="ekr.20070925144534.199"></t>
-<t tx="ekr.20070925144534.200"></t>
-<t tx="ekr.20070925144534.201"></t>
-<t tx="ekr.20070925144534.202"></t>
-<t tx="ekr.20070925144534.203"></t>
-<t tx="ekr.20070925144534.204"></t>
-<t tx="ekr.20070925144534.205"></t>
-<t tx="ekr.20070925144534.206"></t>
-<t tx="ekr.20070925144534.207"></t>
-<t tx="ekr.20070925144534.208"></t>
-<t tx="ekr.20070925144534.209"></t>
-<t tx="ekr.20070925144534.210"></t>
-<t tx="ekr.20070925144534.211"></t>
-<t tx="ekr.20070925144534.212"></t>
-<t tx="ekr.20070925144534.213"></t>
-<t tx="ekr.20070925144534.214"></t>
-<t tx="ekr.20070925144534.215"></t>
-<t tx="ekr.20070925144534.216"></t>
-<t tx="ekr.20070925144534.217"></t>
-<t tx="ekr.20070925144534.218"></t>
-<t tx="ekr.20070925144534.219"></t>
-<t tx="ekr.20070925144534.220"></t>
-<t tx="ekr.20070925144534.221"></t>
-<t tx="ekr.20070925144534.222"></t>
-<t tx="ekr.20070925144534.223"></t>
-<t tx="ekr.20070925144534.224"></t>
-<t tx="ekr.20070925144534.225"></t>
-<t tx="ekr.20070925144534.226"></t>
-<t tx="ekr.20070925144534.227"></t>
-<t tx="ekr.20070925144534.228"></t>
-<t tx="ekr.20070925144534.229"></t>
-<t tx="ekr.20070925144534.230"></t>
-<t tx="ekr.20070925144534.231"></t>
-<t tx="ekr.20070925144534.232"></t>
-<t tx="ekr.20070925144534.233"></t>
-<t tx="ekr.20070925144534.234"></t>
-<t tx="ekr.20070925144534.235"></t>
-<t tx="ekr.20070925144534.236"></t>
-<t tx="ekr.20070925144534.237"></t>
-<t tx="ekr.20070925144534.238"></t>
-<t tx="ekr.20070925144534.239"></t>
-<t tx="ekr.20070925144534.240"></t>
-<t tx="ekr.20070925144534.241"></t>
-<t tx="ekr.20070925144534.242"></t>
-<t tx="ekr.20070925144534.243"></t>
-<t tx="ekr.20070925144534.244"></t>
-<t tx="ekr.20070925144534.245"></t>
-<t tx="ekr.20070925144534.246"></t>
-<t tx="ekr.20070925144534.247"></t>
-<t tx="ekr.20070925144534.248"></t>
-<t tx="ekr.20070925144534.249"></t>
-<t tx="ekr.20070925144534.250"></t>
-<t tx="ekr.20070925144534.251"></t>
-<t tx="ekr.20070925144534.252"></t>
-<t tx="ekr.20070925144534.253"></t>
-<t tx="ekr.20070925144534.254"></t>
-<t tx="ekr.20070925144534.255"></t>
-<t tx="ekr.20070925144534.256"></t>
-<t tx="ekr.20070925144534.257"></t>
-<t tx="ekr.20070925144534.258"></t>
-<t tx="ekr.20070925144534.259"></t>
-<t tx="ekr.20070925144534.260"></t>
-<t tx="ekr.20070925144534.261"></t>
-<t tx="ekr.20070925144534.262"></t>
-<t tx="ekr.20070925144534.263"></t>
-<t tx="ekr.20070925144534.264"></t>
-<t tx="ekr.20070925144534.265"></t>
-<t tx="ekr.20070925144534.266"></t>
-<t tx="ekr.20070925144534.267"></t>
-<t tx="ekr.20070925144534.268"></t>
-<t tx="ekr.20070925144534.269"></t>
-<t tx="ekr.20070925144534.270"></t>
-<t tx="ekr.20070925144534.271"></t>
-<t tx="ekr.20070925144534.272"></t>
-<t tx="ekr.20070925144534.273"></t>
-<t tx="ekr.20070925144534.274"></t>
-<t tx="ekr.20070925144534.275"></t>
-<t tx="ekr.20070925144534.276"></t>
-<t tx="ekr.20070925144534.277"></t>
-<t tx="ekr.20070925144534.278"></t>
-<t tx="ekr.20070925144534.279"></t>
-<t tx="ekr.20070925144534.280"></t>
-<t tx="ekr.20070925144534.281"></t>
-<t tx="ekr.20070925144534.282"></t>
-<t tx="ekr.20070925144534.283"></t>
-<t tx="ekr.20070925144534.284"></t>
-<t tx="ekr.20070925144534.285"></t>
-<t tx="ekr.20070925144534.286"></t>
-<t tx="ekr.20070925144534.287"></t>
-<t tx="ekr.20070925144534.288"></t>
-<t tx="ekr.20070925144534.289"></t>
-<t tx="ekr.20070925144534.290"></t>
-<t tx="ekr.20070925144534.291"></t>
-<t tx="ekr.20070925144534.292"></t>
-<t tx="ekr.20070925144534.293"></t>
-<t tx="ekr.20070925144534.294"></t>
-<t tx="ekr.20070925144534.295"></t>
-<t tx="ekr.20070925144534.296"></t>
-<t tx="ekr.20070925144534.297"></t>
-<t tx="ekr.20070925144534.298"></t>
-<t tx="ekr.20070925144534.299"></t>
-<t tx="ekr.20070925144534.300"></t>
-<t tx="ekr.20070925144534.301"></t>
-<t tx="ekr.20070925144534.302"></t>
-<t tx="ekr.20070925144534.303"></t>
-<t tx="ekr.20070925144534.304"></t>
-<t tx="ekr.20070925144534.305"></t>
-<t tx="ekr.20070925144534.306"></t>
-<t tx="ekr.20070925144534.307"></t>
-<t tx="ekr.20070925144534.308"></t>
-<t tx="ekr.20070925144534.309"></t>
-<t tx="ekr.20070925144534.310"></t>
-<t tx="ekr.20070925144534.311"></t>
-<t tx="ekr.20070925144534.312"></t>
-<t tx="ekr.20070925144534.313"></t>
-<t tx="ekr.20070925144534.314"></t>
-<t tx="ekr.20070925144534.315"></t>
-<t tx="ekr.20070925144534.316"></t>
-<t tx="ekr.20070925144534.317"></t>
-<t tx="ekr.20070925144534.318"></t>
-<t tx="ekr.20070925144534.319"></t>
-<t tx="ekr.20070925144534.320"></t>
-<t tx="ekr.20070925144534.321"></t>
-<t tx="ekr.20070925144534.322"></t>
-<t tx="ekr.20070925144534.323"></t>
-<t tx="ekr.20070925144534.324"></t>
-<t tx="ekr.20070925144534.325"></t>
-<t tx="ekr.20070925144534.326"></t>
-<t tx="ekr.20070925144534.327"></t>
-<t tx="ekr.20070925144534.328"></t>
-<t tx="ekr.20070925144534.329"></t>
-<t tx="ekr.20070925144534.330"></t>
-<t tx="ekr.20070925144534.331"></t>
-<t tx="ekr.20070925144534.332"></t>
-<t tx="ekr.20070925144534.333"></t>
-<t tx="ekr.20070925144534.334"></t>
-<t tx="ekr.20070925144534.335"></t>
-<t tx="ekr.20070925144534.336"></t>
-<t tx="ekr.20070925144534.337"></t>
-<t tx="ekr.20070925144534.338"></t>
-<t tx="ekr.20070925144534.339"></t>
-<t tx="ekr.20070925144534.340"></t>
-<t tx="ekr.20070925144534.341"></t>
-<t tx="ekr.20070925144534.342"></t>
-<t tx="ekr.20070925144534.343"></t>
-<t tx="ekr.20070925144534.344"></t>
-<t tx="ekr.20070925144534.345"></t>
-<t tx="ekr.20070925144534.346"></t>
-<t tx="ekr.20070925144534.347"></t>
-<t tx="ekr.20070925144534.348"></t>
-<t tx="ekr.20070925144534.349"></t>
-<t tx="ekr.20070925144534.350"></t>
-<t tx="ekr.20070925144534.351"></t>
-<t tx="ekr.20070925144534.352"></t>
-<t tx="ekr.20070925144534.353"></t>
-<t tx="ekr.20070925144534.354"></t>
-<t tx="ekr.20070925144534.355"></t>
-<t tx="ekr.20070925144534.356"></t>
-<t tx="ekr.20070925144534.357"></t>
-<t tx="ekr.20070925144534.358"></t>
-<t tx="ekr.20070925144534.359"></t>
-<t tx="ekr.20070925144534.360"></t>
-<t tx="ekr.20070925144534.361"></t>
-<t tx="ekr.20070925144534.362"># accel: a,b,c,d,e,f,h,i,m,p,r,s,t,u,v,w,x</t>
-<t tx="ekr.20070925144534.363"></t>
-<t tx="ekr.20070925144534.364"></t>
-<t tx="ekr.20070925144534.365"></t>
-<t tx="ekr.20070925144534.366"></t>
-<t tx="ekr.20070925144534.367"></t>
-<t tx="ekr.20070925144534.368"></t>
-<t tx="ekr.20070925144534.369"></t>
-<t tx="ekr.20070925144534.370"></t>
-<t tx="ekr.20070925144534.371"></t>
-<t tx="ekr.20070925144534.372"></t>
-<t tx="ekr.20070925144534.373"></t>
-<t tx="ekr.20070925144534.374"></t>
-<t tx="ekr.20070925144534.375"></t>
-<t tx="ekr.20070925144534.376"></t>
-<t tx="ekr.20070925144534.377"></t>
-<t tx="ekr.20070925144534.378"></t>
-<t tx="ekr.20070925144534.379"></t>
-<t tx="ekr.20070925144534.380"></t>
-<t tx="ekr.20070925144534.381"></t>
-<t tx="ekr.20070925144534.382"></t>
-<t tx="ekr.20070925144534.383"></t>
-<t tx="ekr.20070925144534.384"></t>
-<t tx="ekr.20070925144534.385"></t>
-<t tx="ekr.20070925144534.386"></t>
-<t tx="ekr.20070925144534.387"></t>
-<t tx="ekr.20070925144534.388"></t>
-<t tx="ekr.20070925144534.389"></t>
-<t tx="ekr.20070925144534.390"></t>
-<t tx="ekr.20070925144534.391"></t>
-<t tx="ekr.20070925144534.392"></t>
-<t tx="ekr.20070925144534.393"></t>
-<t tx="ekr.20070925144534.394"></t>
-<t tx="ekr.20070925144534.395"></t>
-<t tx="ekr.20070925144534.396"></t>
-<t tx="ekr.20070925144534.397"></t>
-<t tx="ekr.20070925144534.398"></t>
-<t tx="ekr.20070925144534.399"></t>
-<t tx="ekr.20070925144534.400"></t>
-<t tx="ekr.20070925144534.401"></t>
-<t tx="ekr.20070925144534.402"></t>
-<t tx="ekr.20070925144534.403"></t>
-<t tx="ekr.20070925144534.404"></t>
-<t tx="ekr.20070925144534.405"></t>
-<t tx="ekr.20070925144534.406"></t>
-<t tx="ekr.20070925144534.407">&amp;About Leo...</t>
-<t tx="ekr.20070925144534.408">Online &amp;Home Page</t>
-<t tx="ekr.20070925144534.409"></t>
-<t tx="ekr.20070925144534.410"></t>
-<t tx="ekr.20070925144534.411"></t>
-<t tx="ekr.20070925144534.412">Open Leo&amp;Docs.leo</t>
-<t tx="ekr.20070925144534.413">Open Leo&amp;Plugins.leo</t>
-<t tx="ekr.20070925144534.414">Open Leo&amp;Settings.leo</t>
-<t tx="ekr.20070925144534.415">Open &amp;myLeoSettings.leo</t>
-<t tx="ekr.20070925144534.416">Open scr&amp;ipts.leo</t>
-<t tx="ekr.20070925144534.417"></t>
-<t tx="ekr.20070925144534.418"></t>
-<t tx="ekr.20070925144534.419"></t>
-<t tx="ekr.20070925144534.420"></t>
-<t tx="ekr.20070925144534.421"></t>
-<t tx="ekr.20070925144534.422"></t>
-<t tx="ekr.20070925144534.423"></t>
-<t tx="ekr.20070925144534.424"></t>
-<t tx="ekr.20070925144534.425"></t>
-<t tx="ekr.20070925144534.426"></t>
-<t tx="ekr.20070925144534.427"></t>
-<t tx="ekr.20070925144552">New in Leo 4.4.4. Leo creates its menus using @menus trees. Within @menus trees,
-@menu nodes create menus and @item nodes create menu items.
-
-Notes:
-
-- The menu name always follows @menu. If the menu name is 'Plugins', Leo will
-create the Plugins menu and populate the menu by calling the
-'create-optional-menus' hook. This creates the Plugins menu as usual.
-
-- Nested @menu nodes contain submenus.
-
-- The command name follows @item. If the body text of an @item node exists, this
-body text is the menu name. Otherwise, the menu name is the command name.
-However, if the command name starts with a '*', hyphens are removed from the
-menu name.
-
-- Menu names and command names may contain a single ampersand (&amp;). If present,
-the following character is underlined in the name.
-
-- If the command name in an @item node is just a hyphen (-), the item represents
-a menu separator.</t>
-<t tx="ekr.20070926082256.1">c.prettyPrintPythonNode()</t>
-<t tx="ekr.20070926082407">@color
-
-# @button nodes outside this tree are ignored.</t>
-<t tx="ekr.20070926132045">All @button nodes in this tree define **global buttons** that appear in all Leo outlines.
-
-At present, all @button nodes in this tree are disabled because they start with
-@@ instead of just @. A better place for global buttons is in myLeoSettings.leo.</t>
-<t tx="ekr.20070927051742"></t>
-<t tx="ekr.20070927051856"></t>
-<t tx="ekr.20070927173324">A placeholder for the actual menu.
-Leo's init code populates this menu as a special case.</t>
-<t tx="ekr.20071001120755"></t>
-<t tx="ekr.20071001120755.1"></t>
-<t tx="ekr.20071001120755.2"></t>
-<t tx="ekr.20071001120755.3"></t>
-<t tx="ekr.20071001120755.4"></t>
-<t tx="ekr.20071001121059"></t>
-<t tx="ekr.20071001123216"></t>
-<t tx="ekr.20071004121248"></t>
-<t tx="ekr.20071004121248.1"></t>
-<t tx="ekr.20071004121248.2"></t>
-<t tx="ekr.20071004121248.3"></t>
-<t tx="ekr.20071004121248.4"></t>
-<t tx="ekr.20071004121248.5"></t>
-<t tx="ekr.20071004121328"></t>
-<t tx="ekr.20071004121401"></t>
-<t tx="ekr.20071004121619"></t>
-<t tx="ekr.20071004121840"></t>
-<t tx="ekr.20071004121840.1"></t>
-<t tx="ekr.20071004121840.2"></t>
-<t tx="ekr.20071005173455"></t>
-<t tx="ekr.20071006153053">True: add stuff consisting only of whitespace to the kill ring.</t>
-<t tx="ekr.20071006153725"></t>
-<t tx="ekr.20071009135515">import leoPlugins
-
-rst3 = leoPlugins.getPluginModule('rst3')
-
-if rst3:
-    controller = rst3.controllers.get(c)
-    if controller:
-        controller.processTopTree(p)
-else:
-    rst3 = leoPlugins.loadOnePlugin('rst3',verbose=True)
-    if rst3:
-        g.es('rst3 loaded')
-        rst3.onCreate('tag',{'c':c})
-    else:
-        # Ask to be removed.
-        g.app.scriptDict['removeMe'] = True</t>
-<t tx="ekr.20071010123015">文件</t>
-<t tx="ekr.20071010123015.1">新建</t>
-<t tx="ekr.20071010123223.1">打开</t>
-<t tx="ekr.20071024145953">False (legacy): Top pane contains outline and log panes.
-True: Top pane contains only outline.  Bottom pane contains body and log panes.</t>
-<t tx="ekr.20071025161551">True: a message will be printed if aspell fails to load.</t>
-<t tx="ekr.20071110153046">This option has effect only when importing so-called non-strict languages,
-for which leading whitespace is not terribly significant.
-
-True: @auto warns about mismatches that occur solely in leading whitespace.</t>
-<t tx="ekr.20071113084330"></t>
-<t tx="ekr.20071114072753">True: the vim plugin will open @url nodes when they are double clicked.</t>
-<t tx="ekr.20071114081712"></t>
-<t tx="ekr.20071114081712.3"></t>
-<t tx="ekr.20071114081712.4"></t>
-<t tx="ekr.20071114081712.5"></t>
-<t tx="ekr.20071114084709"></t>
-<t tx="ekr.20071114084709.1"></t>
-<t tx="ekr.20071213060239">@color</t>
-<t tx="ekr.20071213060239.1"></t>
-<t tx="ekr.20071213060239.2"></t>
-<t tx="ekr.20071213060514"></t>
-<t tx="ekr.20071213060514.1"></t>
-<t tx="ekr.20071213060514.2"># Formatting options that apply to both code and rst modes....</t>
-<t tx="ekr.20071213060607">rst3_code_prefix =             @rst-code     # Enter code mode.
-rst3_doc_only_prefix =         @rst-doc-only # Enter doc-only mode.
-rst3_rst_prefix =              @rst          # Enter rst mode.
-rst3_ignore_headline_prefix =  @rst-no-head
-rst3_ignore_headlines_prefix = @rst-no-headlines
-rst3_ignore_node_prefix =      @rst-ignore-node
-rst3_ignore_prefix =           @rst-ignore
-rst3_ignore_tree_prefix =      @rst-ignore-tree
-rst3_option_prefix =           @rst-option
-rst3_options_prefix =          @rst-options
-rst3_preformat_prefix =        @rst-preformat
-rst3_show_headline_prefix =    @rst-head</t>
-<t tx="ekr.20071213061454"></t>
-<t tx="ekr.20071213061454.1"></t>
-<t tx="ekr.20071213061454.2"></t>
-<t tx="ekr.20071213061454.3"></t>
-<t tx="ekr.20071213061504"></t>
-<t tx="ekr.20071213061504.1"></t>
-<t tx="ekr.20071213061504.2"></t>
-<t tx="ekr.20071213061504.3"></t>
-<t tx="ekr.20071213061811"></t>
-<t tx="ekr.20071213061811.1"></t>
-<t tx="ekr.20071213061811.2"></t>
-<t tx="ekr.20071213061811.3"># Used only if generate_rst is True.</t>
-<t tx="ekr.20071213061923"># True: generate rst markup from @code and @doc parts.</t>
-<t tx="ekr.20071213061923.1"># True: generate only from @doc parts.</t>
-<t tx="ekr.20071213061923.2"># True: generate rst markup. False: generate plain text.</t>
-<t tx="ekr.20071213061923.3"></t>
-<t tx="ekr.20071213061930.1"># Can be set by @rst-no-head headlines.</t>
-<t tx="ekr.20071213061930.2"></t>
-<t tx="ekr.20071213061930.3"></t>
-<t tx="ekr.20071213061930.4"></t>
-<t tx="ekr.20071213062019"></t>
-<t tx="ekr.20071213062019.1"></t>
-<t tx="ekr.20071213062019.2"></t>
-<t tx="ekr.20071213062019.3"></t>
-<t tx="ekr.20071213062019.4"># Enter code mode.</t>
-<t tx="ekr.20071213062019.5"># Enter doc-only mode.</t>
-<t tx="ekr.20071213062019.6"># Enter rst mode.</t>
-<t tx="ekr.20071213062019.7"></t>
-<t tx="ekr.20071213062019.8"></t>
-<t tx="ekr.20071213062019.9"></t>
-<t tx="ekr.20071213062019.10"></t>
-<t tx="ekr.20071213062019.11"></t>
-<t tx="ekr.20071213062019.12"></t>
-<t tx="ekr.20071213062019.13"></t>
-<t tx="ekr.20071213062019.14"></t>
-<t tx="ekr.20071213062019.15"></t>
-<t tx="ekr.20071213190345"></t>
-<t tx="ekr.20071213190345.1"></t>
-<t tx="ekr.20071214132254"></t>
-<t tx="ekr.20071214132254.1"># xml tags, one per line.
-
-html
-HTML
-body
-BODY
-head
-HEAD
-div
-DIV
-table
-TABLE
-</t>
-<t tx="ekr.20071217093419">The body text should contain the data, one string per line.
-Comments lines starting with '#' are ignored.</t>
-<t tx="ekr.20080204124255"># For testing only.
-
-start-ipython           = Alt-Shift-i
-push-to-ipython         = Alt-i
-</t>
-<t tx="ekr.20080212084020">The encoding used for files imported by @auto if no @encoding directive is in effect.
-Default is UTF-8 (case not important).</t>
-<t tx="ekr.20080312071248.19">The headline contains the button name, optionally followed by an @key=val field indicating a shortcut.
-
-The body text contains the script associated with the button.</t>
-<t tx="ekr.20080312071248.20">The headline contains the command name, optionally followed by an @key=val field indicating a shortcut.
-
-The body text contains the script associated with the command.</t>
-<t tx="ekr.20080312071248.25">Denotes the tree containing active @button nodes.
-@button nodes outside this tree are ignored.</t>
-<t tx="ekr.20080312071248.26">Denotes the tree containing active @command nodes.
-@command nodes outside this tree are ignored.</t>
-<t tx="ekr.20080312075451.1"></t>
-<t tx="ekr.20080312075451.2">@color
-
-# @command nodes outside this tree are ignored.</t>
-<t tx="ekr.20080315083057.7">True: (Recommended) The spell commands collapse all nodes that are not ancestors of the node containing the match.
-False: The spell commands do not collapse any nodes.</t>
-<t tx="ekr.20080324105006.6">True: allow linux-like pastes using a mouse's middle button.
-
-Important: this may cause crashes on some platforms.</t>
-<t tx="ekr.20080326060254.3">The default language if no @language or @comment is in effect.
-
-Valid values are (case is ignored):
-
-actionscript,c,csharp,css,cweb,elisp,html,java,latex,
-pascal,perl,perlpod,php,plain,plsql,python,rapidq,rebol,shell,tcltk.</t>
-<t tx="ekr.20080328105334.1"></t>
-<t tx="ekr.20080328105334.2">The colour used instead of green in progress bars</t>
-<t tx="ekr.20080328105334.3">The colour used instead of red in progress bars</t>
-<t tx="ekr.20080328105334.4"># list of @file node types to color.
-# Uncomment these to enable coloring for these kinds of nodes.
-# @asis
-# @file
-# @auto
-# @thin
-# @auto</t>
-<t tx="ekr.20080328105334.5">The base width of progress bars, in pixels.</t>
-<t tx="ekr.20080328105334.6">The default number of time units.</t>
-<t tx="ekr.20080328105334.7">0: no progress bars
-1: unscaled progress bars
-2: scaled progress bars</t>
-<t tx="ekr.20080328105334.8">pixels per time unit to add to width of scaled progress bars</t>
-<t tx="ekr.20080328105334.9">The name of time unit (e.g. days, weeks, hours)</t>
-<t tx="ekr.20080412115752.1"># Must be four entries: width,height,left,top.
-# Put this in myLeoSettings.leo, **not** in individual .leo files.
-
-1200
-800
-50
-50</t>
-<t tx="vivainio.20080307185812"></t>
-<t tx="vivainio.20080307190927"></t>
-</tnodes>
-</leo_file>+<?xml version="1.0" encoding="utf-8"?>
+<?xml-stylesheet ekr_test?>
+<leo_file>
+<leo_header file_format="2" tnodes="0" max_tnode_index="0" clone_windows="0"/>
+<globals body_outline_ratio="0.5">
+	<global_window_position top="77" left="158" height="749" width="930"/>
+	<global_log_window_position top="0" left="0" height="0" width="0"/>
+</globals>
+<preferences/>
+<find_panel_settings/>
+<vnodes>
+<v t="ekr.20070622214401" str_leo_pos="3,7,3"><vh>Startup</vh>
+<v t="ekr.20070326094544"><vh>@chapters</vh></v>
+<v t="ekr.20060112110750"><vh>Buttons</vh>
+<v t="ekr.20051010093913" annotate="7d71002e"><vh>@@button Save</vh></v>
+<v t="ekr.20051011123608" annotate="7d71002e"><vh>@@button align to col</vh></v>
+<v t="ekr.20060112103537.17"><vh>@button Check Bindings</vh>
+<v t="ekr.20060112104119"><vh>defineSetNames</vh></v>
+<v t="ekr.20060112104333"><vh>doSet</vh></v>
+<v t="ekr.20060112105523"><vh>doShortcuts</vh></v>
+<v t="ekr.20060112104333.1"><vh>checkSets</vh></v>
+<v t="ekr.20060112104823"><vh>main</vh></v>
+</v>
+</v>
+</v>
+<v t="ekr.20041119035137" str_leo_pos="3,10"><vh>About this file</vh>
+<v t="ekr.20041122163623"><vh>Note about canonicalized names</vh></v>
+<v t="ekr.20041119035704"><vh> Basic setting nodes: @type-name setting-name = value</vh>
+<v t="ekr.20041119042929"><vh>@bool</vh></v>
+<v t="ekr.20041119042929.1"><vh>@color</vh></v>
+<v t="ekr.20041119044139"><vh>@directory</vh></v>
+<v t="ekr.20041119042929.3"><vh>@encoding</vh></v>
+<v t="ekr.20041119042929.4"><vh>@int</vh></v>
+<v t="ekr.20061002115414"><vh>@float</vh></v>
+<v t="ekr.20041119042929.5"><vh>@font</vh></v>
+<v t="ekr.20041120181045"><vh>@ratio</vh></v>
+<v t="ekr.20041119042929.2"><vh>@path</vh></v>
+<v t="ekr.20041119042929.7"><vh>@string</vh></v>
+</v>
+<v t="ekr.20041119035704.1"><vh> Organizer nodes</vh></v>
+<v t="ekr.20071217093419"><vh>\@data</vh></v>
+<v t="ekr.20080312071248.25"><vh>\@buttons</vh></v>
+<v t="ekr.20080312071248.19"><vh>\@button name [@key=value]</vh></v>
+<v t="ekr.20080312071248.26"><vh>\@commands</vh></v>
+<v t="ekr.20080312071248.20"><vh>\@command name [@key=value]</vh></v>
+<v t="ekr.20070224073109"><vh>\@enabled-plugins</vh></v>
+<v t="ekr.20060913144412"><vh>\@keys keyset-name</vh></v>
+<v t="ekr.20041119035931"><vh>\@if expression</vh></v>
+<v t="ekr.20041119110141"><vh>\@ifplatform platform-name</vh></v>
+<v t="ekr.20041119035704.2"><vh>\@ignore comment</vh></v>
+<v t="ekr.20070411172718"><vh>\@openwith name = shortcut</vh></v>
+<v t="ekr.20041119105509"><vh>\@set name = value</vh></v>
+<v t="ekr.20041120155431.1"><vh>\@shortcuts</vh></v>
+<v t="ekr.20041119035704.3"><vh>\@type type-name: base-type = [list of valid values]</vh></v>
+<v t="ekr.20041120155431.2"><vh>\@type type-name: script: script-name</vh></v>
+</v>
+<v t="ekr.20061011082224"><vh>Candidates for settings in myLeoSettings.leo</vh>
+<v t="ekr.20060930085532"><vh>@bool collapse_nodes_during_finds = True</vh></v>
+<v t="ekr.20070615094204"><vh>@bool contractVisitedNodes = True</vh></v>
+<v t="ekr.20041119041304"><vh>@bool create_nonexistent_directories = False</vh></v>
+<v t="ekr.20060212101234"><vh>@bool gc_before_redraw = True</vh></v>
+<v t="ekr.20060215102141"><vh>@bool ignore_unbound_non_ascii_keys = False</vh></v>
+<v t="ekr.20061012122620"><vh>@bool insert_new_nodes_at_end = False</vh></v>
+<v t="ekr.20061007211759"><vh>@bool sparse_move_outline_left = True</vh></v>
+<v t="ekr.20060926160657"><vh>@bool stayInTreeAfterEditHeadline = False</vh></v>
+<v t="ekr.20060122105527.7"><vh>@bool stayInTreeAfterSelect = True</vh></v>
+<v t="ekr.20060215104345"><vh>@bool swap_mac_keys = False</vh></v>
+<v t="ekr.20070604075218"><vh>@bool use_chapter_tabs = True</vh></v>
+<v t="ekr.20070318065601"><vh>@bool use_chapters = True</vh></v>
+<v t="ekr.20061004150211"><vh>@bool use_sax_based_read = False</vh></v>
+<v t="ekr.20060201111002"><vh>@bool use_syntax_coloring = True</vh></v>
+<v t="ekr.20061009190510"><vh>@bool write_recent_files_as_needed = True</vh></v>
+<v t="ekr.20070224073109.1"><vh>@enabled-plugins</vh></v>
+<v t="ekr.20060127050605"><vh>@int max_undo_stack_size = 0</vh></v>
+<v t="ekr.20041119034357.31"><vh>@int tab_width = -4</vh></v>
+<v t="ekr.20041119050105.3"><vh>Checkboxes in the Find panel</vh>
+<v t="ekr.20041119050105.4"><vh>@bool batch = False</vh></v>
+<v t="ekr.20041119050105.5"><vh>@bool ignore_case = True</vh></v>
+<v t="ekr.20041119050105.6"><vh>@bool mark_changes = False</vh></v>
+<v t="ekr.20041119050105.7"><vh>@bool mark_finds = False</vh></v>
+<v t="ekr.20041119050105.12"><vh>@bool node_only = False</vh></v>
+<v t="ekr.20041119050105.9"><vh>@bool reverse = False</vh></v>
+<v t="ekr.20041119050105.8"><vh>@bool pattern_match = False</vh></v>
+<v t="ekr.20041120152657"><vh>@bool script_change = None</vh></v>
+<v t="ekr.20041119050105.14"><vh>@bool search_body = True</vh></v>
+<v t="ekr.20041119050105.15"><vh>@bool search_headline = True</vh></v>
+<v t="ekr.20041119050105.10"><vh>@bool whole_word = False</vh></v>
+<v t="ekr.20041119050105.11"><vh>@bool wrap = False</vh></v>
+</v>
+</v>
+<v t="ekr.20041119034357.1" a="E" annotate="7d71002e"><vh>@settings</vh>
+<v t="ekr.20070926132045"><vh>Common @button nodes</vh>
+<v t="ekr.20070926082407"><vh>@buttons</vh>
+<v t="ekr.20070926082256.1"><vh>@@button Beautify</vh></v>
+<v t="ekr.20071009135515"><vh>@@button rst3</vh></v>
+</v>
+</v>
+<v t="ekr.20080312075451.1"><vh>Common @command nodes</vh>
+<v t="ekr.20080312075451.2"><vh>@commands</vh></v>
+</v>
+<v t="ekr.20041213105007.1" annotate="7d71002e"><vh>Colors</vh>
+<v t="ekr.20041213105007.3"><vh>Log pane colors</vh>
+<v t="ekr.20041119052015"><vh>@color log_error_color = red</vh></v>
+<v t="ekr.20041119052015.2"><vh>@color log_text_foreground_color = None</vh></v>
+<v t="ekr.20041119053445"><vh>@color log_text_background_color = None</vh></v>
+<v t="ekr.20041217184352.2"><vh>@color log_pane_background_color = #f2fdff</vh></v>
+<v t="ekr.20051020125928"><vh>@color log_pane_Find_tab_background_color = #d6c7d3</vh></v>
+<v t="ekr.20051025070845"><vh>@color log_pane_Spell_tab_background_color = MistyRose1</vh></v>
+</v>
+<v t="ekr.20041213105007.2"><vh>Body pane colors</vh>
+<v t="ekr.20041119034357.41"><vh>@color body_cursor_background_color = None</vh></v>
+<v t="ekr.20041119034357.40"><vh>@color body_cursor_foreground_color = None</vh></v>
+<v t="ekr.20041119034357.50"><vh>@color body_insertion_cursor_color = None</vh></v>
+<v t="ekr.20041119034357.49"><vh>@color body_text_background_color = None</vh></v>
+<v t="ekr.20041119034357.48"><vh>@color body_text_foreground_color = None</vh></v>
+<v t="ekr.20051006200015"><vh>@color body_text_selection_background_color = Gray80</vh></v>
+<v t="ekr.20051006200015.1"><vh>@color body_text_selection_foreground_color = white</vh></v>
+<v t="ekr.20060605081712"><vh>@color command_mode_bg_color = MistyRose1</vh></v>
+<v t="ekr.20060822101942"><vh>@color command_mode_bg_color = None</vh></v>
+<v t="ekr.20060822101942.1"><vh>@color command_mode_fg_color = None</vh></v>
+<v t="ekr.20060822101942.2"><vh>@color insert_mode_bg_color = None</vh></v>
+<v t="ekr.20060605081712.3"><vh>@color insert_mode_fg_color = None</vh></v>
+<v t="ekr.20060606085536"><vh>@color overwrite_mode_bg_color = azure2</vh></v>
+<v t="ekr.20060606085536.1"><vh>@color overwrite_mode_fg_color = None</vh></v>
+</v>
+<v t="ekr.20041119051246.1"><vh>Outline pane colors</vh>
+<v t="ekr.20041119051246.2"><vh>@color headline_text_unselected_background_color = #ffffec</vh></v>
+<v t="ekr.20041119050749.6"><vh>@color headline_text_unselected_foreground_color = None</vh></v>
+<v t="ekr.20041119051246.3"><vh>@color headline_text_selected_background_color = #dbdbdb</vh></v>
+<v t="ekr.20041119050749.7"><vh>@color headline_text_selected_foreground_color = None</vh></v>
+<v t="ekr.20041119051901"><vh>@color headline_text_editing_background_color = None</vh></v>
+<v t="ekr.20041119050749.8"><vh>@color headline_text_editing_foreground_color = None</vh></v>
+<v t="ekr.20041119050749.9"><vh>@color headline_text_editing_selection_foreground_color = None</vh></v>
+<v t="ekr.20041119051901.1"><vh>@color headline_text_editing_selection_background_color = None</vh></v>
+<v t="ekr.20041119050749.12"><vh>@color outline_pane_background_color = #ffffec</vh></v>
+</v>
+<v t="ekr.20041119034357.70"><vh>Syntax colors &amp; options</vh>
+<v t="ekr.20060201111002"><vh>@bool use_syntax_coloring = True</vh></v>
+<v t="ekr.20060828145228"><vh>Options for old colorizer</vh>
+<v t="ekr.20041119034357.73"><vh>@bool color_cweb_comments_with_latex = True</vh></v>
+<v t="ekr.20041119034357.72"><vh>@bool color_cweb_doc_parts_with_latex = True</vh></v>
+<v t="ekr.20041119034357.74"><vh>@bool color_directives_in_plain_text = True</vh></v>
+<v t="ekr.20041119034357.75"><vh>@bool underline_undefined_section_names = True</vh></v>
+<v t="ekr.20041119034357.76"><vh>@bool use_hyperlinks = False</vh></v>
+<v t="ekr.20041119034357.78"><vh>@color comment_color = firebrick3</vh></v>
+<v t="ekr.20041119034357.79"><vh>@color cweb_section_name_color = red</vh></v>
+<v t="ekr.20041119034357.80"><vh>@color directive_color = blue</vh></v>
+<v t="ekr.20041119034357.81"><vh>@color doc_part_color = firebrick3</vh></v>
+<v t="ekr.20041119034357.82"><vh>@color keyword_color = blue</vh></v>
+<v t="ekr.20041120152508"><vh>@color latex_background_color = None</vh></v>
+<v t="ekr.20041119034357.83"><vh>@color leo_keyword_color = #00aa00</vh></v>
+<v t="ekr.20041119034357.85"><vh>@color section_name_brackets_color = blue</vh></v>
+<v t="ekr.20041119034357.84"><vh>@color section_name_color = red</vh></v>
+<v t="ekr.20041119034357.86"><vh>@color show_invisibles_space_background_color = Gray90</vh></v>
+<v t="ekr.20041119034357.87"><vh>@color show_invisibles_tab_foreground_color = Gray80</vh></v>
+<v t="ekr.20041119034357.88"><vh>@color string_color = #00aa00</vh></v>
+<v t="ekr.20041119034357.89"><vh>@color undefined_section_name_color = red</vh></v>
+<v t="ekr.20060829085840"><vh>@font php keyword fonts (old colorizer)</vh></v>
+</v>
+<v t="ekr.20060504131831"><vh>Options for jEdit colorer</vh>
+<v t="ekr.20060513100933"><vh>@int colorizer_interrupt_count1 = 10</vh></v>
+<v t="ekr.20060513100933.1"><vh>@int colorizer_interrupt_count2 = 5000</vh></v>
+<v t="ekr.20060828110551"><vh>Default colors, used if no language-specific color are in effect</vh>
+<v t="ekr.20060704090341"><vh>@color label_color = red</vh></v>
+<v t="ekr.20060504131831.1"><vh>@color keyword1_color = blue</vh></v>
+<v t="ekr.20060827102902"><vh>@color keyword2_color = blue</vh></v>
+<v t="ekr.20060827102902.1"><vh>@color keyword3_color = blue</vh></v>
+<v t="ekr.20060827102902.2"><vh>@color keyword4_color = blue</vh></v>
+<v t="ekr.20060504131831.2"><vh>@color literal1_color = #00aa00</vh></v>
+<v t="ekr.20060504134056"><vh>@color literal2_color = #00aa00</vh></v>
+<v t="ekr.20060504134056.1"><vh>@color literal3_color = #00aa00</vh></v>
+<v t="ekr.20060504134056.2"><vh>@color literal4_color = #00aa00</vh></v>
+<v t="ekr.20060826152759"><vh>@color markup_color = blue</vh></v>
+<v t="ekr.20060504140351"><vh>@color comment1_color = firebrick3</vh></v>
+<v t="ekr.20060504140408"><vh>@color comment2_color = firebrick3</vh></v>
+<v t="ekr.20060504140408.1"><vh>@color comment3_color = plum3</vh></v>
+<v t="ekr.20060504140408.2"><vh>@color comment4_color = orchid1</vh></v>
+<v t="ekr.20060713101831"><vh>@color operator_color = black</vh></v>
+</v>
+<v t="ekr.20060828110551.1"><vh>Language-specific colors</vh>
+<v t="ekr.20060828110551.2"><vh>php</vh>
+<v t="ekr.20060828110551.3"><vh>@color php_operator_color = DodgerBlue1</vh></v>
+<v t="ekr.20060828145228.1"><vh>@font php keyword fonts (new colorizer)</vh></v>
+</v>
+</v>
+</v>
+</v>
+<v t="ekr.20041119034357.67"><vh>@color split_bar_color = LightSteelBlue2</vh></v>
+</v>
+<v t="ekr.20041119034357.10" annotate="7d71002e"><vh>Command options</vh>
+<v t="ekr.20071006153053"><vh>@bool add_ws_to_kill_ring = False</vh></v>
+<v t="ekr.20080324105006.6"><vh>@bool allow_middle_button_paste = False</vh></v>
+<v t="ekr.20071110153046"><vh>@bool at_auto_warns_about_leading_whitespace = True</vh></v>
+<v t="ekr.20041119034357.14"><vh>@bool at_root_bodies_start_in_doc_mode = True</vh></v>
+<v t="ekr.20051027175030"><vh>@bool autocomplete-brackets = False</vh></v>
+<v t="ekr.20060930085532"><vh>@bool collapse_nodes_during_finds = True</vh></v>
+<v t="ekr.20080315083057.7"><vh>@bool collapse_nodes_while_spelling = True</vh></v>
+<v t="ekr.20070615094204"><vh>@bool contractVisitedNodes = True</vh></v>
+<v t="ekr.20070803082435"><vh>@bool full_import_checks = True</vh></v>
+<v t="ekr.20070531103454"><vh>@bool globalDynamicAbbrevs = True</vh></v>
+<v t="ekr.20061012122620"><vh>@bool insert_new_nodes_at_end = False</vh></v>
+<v t="ekr.20041119041019"><vh>@bool redirect_execute_script_output_to_log_pane = False</vh></v>
+<v t="ekr.20041119041019.2"><vh>@bool save_clears_undo_buffer = False</vh></v>
+<v t="ekr.20061029091403"><vh>@bool show_full_tracebacks_in_scripts = False</vh></v>
+<v t="ekr.20061007211759"><vh>@bool sparse_move_outline_left = True</vh></v>
+<v t="ekr.20060127050605"><vh>@int max_undo_stack_size = 0</vh></v>
+<v t="ekr.20041119050749.11"><vh>@string headline_gmt_time = None</vh></v>
+<v t="ekr.20041119050749.10"><vh>@string headline_time_format_string = %m/%d</vh></v>
+<v t="ekr.20041119041019.1"><vh>@string remove_sentinels_extension = .txt</vh></v>
+<v t="ekr.20050126083026"><vh>@string undo_granularity = None</vh></v>
+</v>
+<v t="ekr.20041119034357.16" annotate="7d71002e"><vh>Compare panel</vh>
+<v t="ekr.20041119034357.17"><vh>files &amp; directories</vh>
+<v t="ekr.20041119043902"><vh>@string compare_file_1 = None</vh></v>
+<v t="ekr.20041119043902.1"><vh>@string compare_file_2 = None</vh></v>
+<v t="ekr.20041119043902.2"><vh>@string output_file = None</vh></v>
+<v t="ekr.20041119043902.3"><vh>@bool append_output_to_output_file = False</vh></v>
+<v t="ekr.20041119034357.18"><vh>@string limit_directory_search_extension = .py</vh></v>
+</v>
+<v t="ekr.20041119034357.19"><vh>file compare options</vh>
+<v t="ekr.20041119043902.4"><vh>@bool ignore_blank_lines = True</vh></v>
+<v t="ekr.20041119043902.5"><vh>@bool ignore_first_line_of_file_1 = False</vh></v>
+<v t="ekr.20041119043902.6"><vh>@bool ignore_first_line_of_file_2 = False</vh></v>
+<v t="ekr.20041119043902.7"><vh>@bool ignore_interior_whitespace = False</vh></v>
+<v t="ekr.20041119043902.8"><vh>@bool ignore_leading_whitespace = False</vh></v>
+<v t="ekr.20041119043902.9"><vh>@bool ignore_sentinel_lines = False</vh></v>
+</v>
+<v t="ekr.20041119050105"><vh>output options</vh>
+<v t="ekr.20041119043902.10"><vh>@int limit_count = 9</vh></v>
+<v t="ekr.20041119043902.11"><vh>@bool make_whitespace_visible = False</vh></v>
+<v t="ekr.20041119043902.12"><vh>@bool print_both_lines_for_matches = False</vh></v>
+<v t="ekr.20041119043902.13"><vh>@bool print_matching_lines = False</vh></v>
+<v t="ekr.20041119043902.14"><vh>@bool print_mismatching_lines = True</vh></v>
+<v t="ekr.20041119043902.15"><vh>@bool print_trailing_lines = True</vh></v>
+</v>
+</v>
+<v t="ekr.20060524151415"><vh>Debugger</vh>
+<v t="ekr.20070115134125"><vh>@bool write_script_file = True</vh></v>
+<v t="ekr.20070115134125.1"><vh>@string script_file_path = ../test/scriptFile.py</vh></v>
+<v t="ekr.20060524151415.1"><vh>@string debugger_kind = winpdb</vh></v>
+<v t="ekr.20060521132401"><vh>@string debugger_path = None</vh></v>
+</v>
+<v t="ekr.20051126062243" annotate="7d71002e"><vh>Debugging</vh>
+<v t="ekr.20060408090018"><vh>@bool added_setting = True</vh></v>
+<v t="ekr.20060201110016"><vh>@bool allow_idle_time_hook = False</vh></v>
+<v t="ekr.20060212101234"><vh>@bool gc_before_redraw = True</vh></v>
+<v t="ekr.20060202113731"><vh>@bool show_tree_stats = False</vh></v>
+<v t="ekr.20060216145416"><vh>@bool trace_autocompleter = False</vh></v>
+<v t="ekr.20060114073238"><vh>@bool trace_bindings = False</vh></v>
+<v t="ekr.20060616172614"><vh>@bool trace_bindings_verbose = False</vh></v>
+<v t="ekr.20060425124142"><vh>@bool trace_color_parser = True</vh></v>
+<v t="ekr.20060309022759"><vh>@bool trace_colorizer = False</vh></v>
+<v t="ekr.20060204093736"><vh>@bool trace_doCommand = False</vh></v>
+<v t="ekr.20060204102644"><vh>@bool trace_f.set_focus = False</vh></v>
+<v t="ekr.20060207142012"><vh>@bool trace_focus = False</vh></v>
+<v t="ekr.20051126062830"><vh>@bool trace_g.app.gui.set_focus = False</vh></v>
+<v t="ekr.20060126075152"><vh>@bool trace_gc = False</vh></v>
+<v t="ekr.20060212103826"><vh>@bool trace_gc_calls = False</vh></v>
+<v t="ekr.20060126083715"><vh>@bool trace_gc_verbose = False</vh></v>
+<v t="ekr.20070729101310"><vh>@bool trace_import = False</vh></v>
+<v t="ekr.20060215054710"><vh>@bool trace_key_event= False</vh></v>
+<v t="ekr.20060131071947"><vh>@bool trace_masterClickHandler = False</vh></v>
+<v t="ekr.20051126062525"><vh>@bool trace_masterCommand = False</vh></v>
+<v t="ekr.20060209045356"><vh>@bool trace_masterFocusHandler = False</vh></v>
+<v t="ekr.20060131071612"><vh>@bool trace_masterKeyHandler = False</vh></v>
+<v t="ekr.20060216091239"><vh>@bool trace_minibuffer = False</vh></v>
+<v t="ekr.20060121102627"><vh>@bool trace_modes = False</vh></v>
+<v t="ekr.20060306031258"><vh>@bool trace_onBodyChanged = False</vh></v>
+<v t="ekr.20070417071249"><vh>@bool trace_plugins = False</vh></v>
+<v t="ekr.20060210105437"><vh>@bool trace_select = False</vh></v>
+<v t="ekr.20060216130607"><vh>@bool trace_status_line = False</vh></v>
+<v t="ekr.20060202092911"><vh>@bool trace_tree = False</vh></v>
+<v t="ekr.20060206155101"><vh>@bool trace_tree_alloc = False</vh></v>
+<v t="ekr.20060206161839"><vh>@bool trace_tree_edit = False</vh></v>
+<v t="ekr.20070503080312"><vh>@bool trace_tree_gc = False</vh></v>
+<v t="ekr.20051126062243.1"><vh>@bool trace_tree_redraw = False</vh></v>
+<v t="ekr.20060425125015"><vh>@bool verbose_trace_color_parser = False</vh></v>
+<v t="ekr.20060323131801"><vh>@bool warn_about_missing_settings = False</vh></v>
+<v t="ekr.20060521134125"><vh>@string debugger_default_target = None</vh></v>
+<v t="ekr.20060521134125.1"><vh>@string debugger_force_target = None</vh></v>
+<v t="ekr.20060114082205"><vh>@string trace_bindings_filter = </vh></v>
+<v t="ekr.20060114083009"><vh>@string trace_bindings_pane_filter =</vh></v>
+<v t="ekr.20060325071916"><vh>For unit tests</vh>
+<v t="ekr.20060325071042"><vh>@ifplatform win32</vh>
+<v t="ekr.20060325071042.1"><vh>@bool test_win32_setting = True</vh></v>
+</v>
+<v t="ekr.20060325071042.2"><vh>@ifplatform darwin</vh>
+<v t="ekr.20060325071042.3"><vh>@bool test_darwin_setting = True</vh></v>
+</v>
+</v>
+</v>
+<v t="ekr.20061003173413" a="E"><vh>File options</vh>
+<v t="ekr.20041119034357.7"><vh>.leo file options</vh>
+<v t="ekr.20041119034357.8"><vh>@string output_initial_comment = None</vh></v>
+<v t="ekr.20041119034357.9"><vh>@string stylesheet = ekr_test</vh></v>
+<v t="ekr.20061004150211"><vh>@bool use_sax_based_read = False</vh></v>
+</v>
+<v t="ekr.20041119034357.5"><vh>@bool read_only = False</vh></v>
+<v t="ekr.20061009190510"><vh>@bool write_recent_files_as_needed = True</vh></v>
+<v t="ekr.20080412115752.1"><vh>@data fixedWindowPosition</vh></v>
+<v t="ekr.20080212084020"><vh>@string default_at_auto_file_encoding = utf-8</vh></v>
+<v t="ekr.20041119042929.9"><vh>@string default_derived_file_encoding = utf-8</vh></v>
+<v t="ekr.20041119042929.10"><vh>@string new_leo_file_encoding = utf-8</vh></v>
+<v t="ekr.20041119034357.12"><vh>derived files options</vh>
+<v t="ekr.20041119041747"><vh>@string output_newline = nl</vh></v>
+<v t="ekr.20041119041747.1"><vh>@string trailing_body_newlines = one</vh></v>
+<v t="ekr.20041119041747.4"><vh>@bool write_strips_blank_lines = True</vh></v>
+<v t="ekr.20070419103554"><vh>@bool force_newlines_in_at_nosent_bodies = True</vh></v>
+</v>
+<v t="ekr.20041119034357.11"><vh>directory options</vh>
+<v t="ekr.20041119041304"><vh>@bool create_nonexistent_directories = False</vh></v>
+<v t="ekr.20041119041304.1"><vh>@string relative_path_base_directory = .</vh></v>
+<v t="ekr.20061210091932"><vh>@bool chdir_to_relative_path = False</vh></v>
+</v>
+</v>
+<v t="ekr.20041119034357.20" annotate="7d71002e"><vh>Find/Change panel</vh>
+<v t="ekr.20060930085532"><vh>@bool collapse_nodes_during_finds = True</vh></v>
+<v t="ekr.20060125104049"><vh>@bool show_only_find_tab_options = True</vh></v>
+<v t="ekr.20060204124608"><vh>@bool minibufferSearchesShowFindTab = True</vh></v>
+<v t="ekr.20041119050105.1"><vh>@string change_text = None</vh></v>
+<v t="ekr.20041119050105.2"><vh>@string find_text = None</vh></v>
+<v t="ekr.20041119050105.3"><vh>Checkboxes in the Find panel</vh>
+<v t="ekr.20041119050105.4"><vh>@bool batch = False</vh></v>
+<v t="ekr.20041119050105.5"><vh>@bool ignore_case = True</vh></v>
+<v t="ekr.20041119050105.6"><vh>@bool mark_changes = False</vh></v>
+<v t="ekr.20041119050105.7"><vh>@bool mark_finds = False</vh></v>
+<v t="ekr.20041119050105.12"><vh>@bool node_only = False</vh></v>
+<v t="ekr.20041119050105.9"><vh>@bool reverse = False</vh></v>
+<v t="ekr.20041119050105.8"><vh>@bool pattern_match = False</vh></v>
+<v t="ekr.20041120152657"><vh>@bool script_change = None</vh></v>
+<v t="ekr.20041119050105.14"><vh>@bool search_body = True</vh></v>
+<v t="ekr.20041119050105.15"><vh>@bool search_headline = True</vh></v>
+<v t="ekr.20041119050105.10"><vh>@bool whole_word = False</vh></v>
+<v t="ekr.20041119050105.11"><vh>@bool wrap = False</vh></v>
+</v>
+<v t="ekr.20041120152900.2"><vh>@bool script_search = None</vh></v>
+<v t="ekr.20041119050105.16"><vh>@bool suboutline_only = False</vh></v>
+</v>
+<v t="ekr.20041213105007" annotate="7d71002e"><vh>Fonts</vh>
+<v t="ekr.20041119034357.45"><vh>@font body text font</vh></v>
+<v t="ekr.20070919125633"><vh>@font button font</vh></v>
+<v t="ekr.20041213105508"><vh>@font log font</vh></v>
+<v t="ekr.20060702100257"><vh>@font menu text font</vh></v>
+<v t="ekr.20041119051246.4"><vh>@font outline font</vh></v>
+</v>
+<v t="ekr.20071214132254"><vh>Import options</vh>
+<v t="ekr.20071214132254.1"><vh>@data import_xml_tags</vh></v>
+</v>
+<v t="ekr.20060122105527.3"><vh>Keyboard and minibuffer options</vh>
+<v t="ekr.20060215094146"><vh>@@bool ignore_caps_lock = True</vh></v>
+<v t="ekr.20060216170801"><vh>@bool enable_calltips = False</vh></v>
+<v t="ekr.20060215102141"><vh>@bool ignore_unbound_non_ascii_keys = False</vh></v>
+<v t="ekr.20060122105527.8"><vh>@bool showHelpWhenEnteringModes = True</vh></v>
+<v t="ekr.20060926160657"><vh>@bool stayInTreeAfterEditHeadline = False</vh></v>
+<v t="ekr.20060122105527.7" annotate="7d71002e"><vh>@bool stayInTreeAfterSelect = True</vh></v>
+<v t="ekr.20060215104345"><vh>@bool swap_mac_keys = False</vh></v>
+<v t="ekr.20060627065953"><vh>@bool trace_bind_key_exceptions = True</vh></v>
+<v t="ekr.20060122105527.5" annotate="7d71002e"><vh>@bool useCmdMenu = True</vh></v>
+<v t="ekr.20060122105527.6" annotate="7d71002e"><vh>@bool useMinibuffer = True</vh></v>
+<v t="ekr.20060125165241"><vh>@bool useTextMinibuffer = True</vh></v>
+<v t="ekr.20060926161207.1"><vh>@bool warn_about_redefined_shortcuts = True</vh></v>
+<v t="ekr.20061002115414.1"><vh>@float outline_nav_extend_delay = 2.0</vh></v>
+<v t="ekr.20060804095015.1"><vh>@string close_flash_brackets = )]}</vh></v>
+<v t="ekr.20060804095015"><vh>@string open_flash_brackets = ([{</vh></v>
+<v t="ekr.20060926161207.2" annotate="7d71002e"><vh>@strings  [ignore,insert, overwrite] top_level_unbound_key_action = insert</vh></v>
+</v>
+<v t="ekr.20051007200824" annotate="7d71002e"><vh>Keyboard shortcuts</vh>
+<v t="ekr.20051101160257" annotate="7d71002e"><vh>About keyboard shortcuts</vh>
+<v t="ekr.20051007200824.1" annotate="7d71002e"><vh>About shortcut specifiers</vh></v>
+<v t="ekr.20060116090646"><vh>Reference for function keys</vh></v>
+</v>
+<v t="ekr.20060117092249"><vh>About modes</vh></v>
+<v t="ekr.20060303075452"><vh>Commands for mouseless Leo</vh></v>
+<v t="ekr.20060104093101" annotate="7d71002e"><vh>@ignore Unused key bindings</vh>
+<v t="ekr.20060122105527.4" annotate="7d71002e"><vh>@strings  [ignore,insert, overwrite] top_level_unbound_key_action = insert</vh></v>
+<v t="ekr.20060110141538" annotate="7d71002e"><vh>@keys Default Emacs shortcuts</vh>
+<v t="ekr.20051007193321"><vh>@shortcuts Emacs: A-E</vh></v>
+<v t="ekr.20060112090844"><vh>@shortcuts Emacs: F-M</vh></v>
+<v t="ekr.20060112090844.1"><vh>@shortcuts Emads: N-Z</vh></v>
+<v t="ekr.20060112112006"><vh>@shortcuts Emacs: missing</vh></v>
+</v>
+<v t="ekr.20060103103812" annotate="7d71002e"><vh>@keys Legacy Leo shortcuts with important Emacs bindings</vh>
+<v t="ekr.20060111082632.1"><vh>@shortcuts Legacy+: A-E</vh></v>
+<v t="ekr.20060112085643"><vh>@shortcuts Legacy+: F-M</vh></v>
+<v t="ekr.20060112085643.1"><vh>@shortcuts Legacy+: N-Z</vh></v>
+</v>
+<v t="ekr.20060110141538.2" annotate="7d71002e"><vh>@keys Legacy Leo bindings</vh>
+<v t="ekr.20051218203646" annotate="7d71002e"><vh>@shortcuts Legacy: A-E</vh></v>
+<v t="ekr.20060112090844.4"><vh>@shortcuts Legacy: F-M</vh></v>
+<v t="ekr.20060112090844.5"><vh>@shortcuts Legacy: N-Z</vh></v>
+</v>
+<v t="ekr.20060607182402"><vh>@keys groupoperstions plugin</vh>
+<v t="ekr.20060325091143"><vh>@shortcuts group-operations</vh></v>
+</v>
+<v t="ekr.20051010112558"><vh>@keys EKR bindings: a mix of legacy Leo shortcuts with important Emacs bindings</vh>
+<v t="ekr.20060122105438"><vh>To do</vh></v>
+<v t="ekr.20060115162748"><vh>Modes</vh>
+<v t="ekr.20060121131041.2"><vh>@mode Command</vh></v>
+<v t="ekr.20060102113259" annotate="7d71002e"><vh>@mode File</vh></v>
+<v t="ekr.20060117182225"><vh>@mode Find (Control-F)</vh></v>
+<v t="ekr.20060122103118"><vh>@mode Find-reverse</vh></v>
+<v t="ekr.20060117130936"><vh>@mode Find-options</vh></v>
+<v t="ekr.20060115153348"><vh>@mode Quick-command</vh></v>
+<v t="ekr.20060115160004"><vh>@mode Register</vh></v>
+<v t="ekr.20060115160004.1"><vh>@mode Rect</vh></v>
+</v>
+<v t="ekr.20060115162748.1"><vh>Shortcuts</vh>
+<v t="ekr.20060103103812.1" annotate="7d71002e"><vh>@shortcuts EKR: mode-changing commands</vh></v>
+<v t="ekr.20060102102958" annotate="7d71002e"><vh>@shortcuts EKR: A-E</vh></v>
+<v t="ekr.20060112085325"><vh>@shortcuts EKR: F-M</vh></v>
+<v t="ekr.20060102102958.1" annotate="7d71002e"><vh>@shortcuts EKR: N-Z</vh></v>
+</v>
+</v>
+<v t="ekr.20060122105527"><vh>@keys EKR bindings: Mode-oriented bindings + Emacs bindings</vh>
+<v t="ekr.20060604180807" annotate="7d71002e"><vh>@strings  [ignore,insert, overwrite] top_level_unbound_key_action = insert</vh></v>
+<v t="ekr.20060122105527.2"><vh>Summary of Ctrl bindings</vh></v>
+<v t="ekr.20060122105527.9"><vh>Modes</vh>
+<v t="ekr.20060122113439"><vh>@mode Edit (Alt-Control-space)</vh>
+<v t="ekr.20060122122150"><vh>@mode Edit-extend</vh></v>
+</v>
+<v t="ekr.20060122105527.11" annotate="7d71002e"><vh>@mode File</vh></v>
+<v t="ekr.20060122182825"><vh>@mode File-open</vh></v>
+<v t="ekr.20060122105527.12"><vh>@mode Find </vh>
+<v t="ekr.20060122105527.13"><vh>@@mode Find-reverse</vh></v>
+</v>
+<v t="ekr.20060122105527.14"><vh>@mode Find-options</vh></v>
+<v t="ekr.20060122105732" annotate="7d71002e"><vh>@mode Outline (Control-Shift-O)</vh>
+<v t="ekr.20060122130002"><vh>@mode Outline-move</vh></v>
+</v>
+<v t="ekr.20060122105527.15"><vh>@mode Quick-command (Alt-C)</vh></v>
+</v>
+<v t="ekr.20060122105527.18"><vh>Shortcuts</vh>
+<v t="ekr.20060122105527.19" annotate="7d71002e"><vh>@shortcuts EKR: mode-changing commands</vh></v>
+<v t="ekr.20060124070546"><vh>@shortcuts Find Commands</vh></v>
+<v t="ekr.20060203131942"><vh>@shortcuts Minibuffer bindings</vh></v>
+<v t="ekr.20060122105527.20" annotate="7d71002e"><vh>@shortcuts EKR: A-E</vh></v>
+<v t="ekr.20060122105527.21"><vh>@shortcuts EKR: F-M</vh></v>
+<v t="ekr.20060122105527.22" annotate="7d71002e"><vh>@shortcuts EKR: N-Z</vh></v>
+</v>
+</v>
+<v t="ekr.20060923114638"><vh>@keys EKR bindings: Emacs keys + modes (prior to Leo 4.4.2)</vh>
+<v t="ekr.20060923114638.1"><vh>Settings related to key bindings</vh>
+<v t="ekr.20060923114638.2"><vh>@bool warn_about_redefined_shortcuts = True</vh></v>
+<v t="ekr.20060923114638.3" annotate="7d71002e"><vh>@strings  [ignore,insert, overwrite] top_level_unbound_key_action = insert</vh></v>
+</v>
+<v t="ekr.20060923114638.4"><vh>Modes</vh>
+<v t="ekr.20060923114638.5"><vh>@mode quick-command (Alt-C)</vh></v>
+<v t="ekr.20060923114638.6"><vh>@mode apropos</vh></v>
+<v t="ekr.20060923114638.7"><vh>@mode buttons</vh></v>
+<v t="ekr.20060923114638.8"><vh>@mode commands</vh></v>
+<v t="ekr.20060923114638.9"><vh>@mode edit</vh></v>
+<v t="ekr.20060923114638.10"><vh>@mode Edit-extend</vh></v>
+<v t="ekr.20060923114638.11"><vh>@mode emacs</vh></v>
+<v t="ekr.20060923114638.12"><vh>@mode extract</vh></v>
+<v t="ekr.20060923114638.13"><vh>@mode file</vh></v>
+<v t="ekr.20060923114638.14" a="M"><vh>@mode gui</vh></v>
+<v t="ekr.20060923114638.15"><vh>@mode help</vh></v>
+<v t="ekr.20060923114638.16"><vh>@mode kill</vh></v>
+<v t="ekr.20060923114638.17"><vh>@mode modes</vh></v>
+<v t="ekr.20060923114638.18"><vh>@mode move-outline</vh></v>
+<v t="ekr.20060923114638.19"><vh>@mode outline</vh></v>
+<v t="ekr.20060923114638.20"><vh>@mode toggle-find</vh></v>
+</v>
+<v t="ekr.20060923114638.21"><vh>Shortcuts</vh>
+<v t="ekr.20060923114638.22"><vh>@@@@shortcuts top-level keys (like vim)</vh></v>
+<v t="ekr.20060923114638.23"><vh>@shortcuts top-level keys (like emacs: uses Alt-c as gateway to modes)</vh></v>
+<v t="ekr.20060923114638.24"><vh>@shortcuts Find Commands</vh></v>
+<v t="ekr.20060923114638.25"><vh>@shortcuts Minibuffer bindings</vh></v>
+<v t="ekr.20060923114638.26" annotate="7d71002e"><vh>@shortcuts EKR: A-E</vh></v>
+<v t="ekr.20060923114638.27"><vh>@shortcuts EKR: F-M</vh></v>
+<v t="ekr.20060923114638.28" annotate="7d71002e"><vh>@shortcuts EKR: N-Z</vh></v>
+</v>
+</v>
+<v t="ekr.20070810180015"><vh>@@keys Vim bindings</vh>
+<v t="ekr.20070810180015.1"><vh>Modes</vh>
+<v t="ekr.20070810182514"><vh>@mode focus</vh></v>
+<v t="ekr.20070810181929"><vh>@shortcuts top-level plain keys</vh></v>
+<v t="ekr.20070810180015.2"><vh>@@mode quick-command (Alt-C)</vh></v>
+<v t="ekr.20070810181929.2"><vh>@@mode Edit (Alt-Control-space)</vh>
+<v t="ekr.20070810181929.3"><vh>@@mode Edit-extend</vh></v>
+</v>
+<v t="ekr.20070810181929.4" annotate="7d71002e"><vh>@@mode File</vh></v>
+<v t="ekr.20070810181929.5"><vh>@@mode File-open</vh></v>
+<v t="ekr.20070810181929.6"><vh>@@mode Find </vh>
+<v t="ekr.20070810181929.7"><vh>@@@mode Find-reverse</vh></v>
+</v>
+<v t="ekr.20070810181929.8"><vh>@@mode Find-options</vh></v>
+<v t="ekr.20070810181929.9" annotate="7d71002e"><vh>@@mode Outline (Control-Shift-O)</vh>
+<v t="ekr.20070810181929.10"><vh>@@mode Outline-move</vh></v>
+</v>
+<v t="ekr.20070810181929.11"><vh>@@mode Quick-command (Alt-C)</vh></v>
+</v>
+<v t="ekr.20070810180015.3"><vh>Shortcuts</vh>
+<v t="ekr.20070810181453"><vh>@shortcuts Arrow keys</vh></v>
+<v t="ekr.20070810181453.1"><vh>@shortcuts Home/End keys</vh></v>
+<v t="ekr.20070810181453.2"><vh>old...</vh></v>
+<v t="ekr.20070810180015.4"><vh>@shortcuts top-level keys (like emacs: uses Alt-c as gateway to modes)</vh></v>
+<v t="ekr.20070810180015.5"><vh>@@shortcuts Cursor moves using special keys: DWIM</vh></v>
+<v t="ekr.20070810180015.6"><vh>@shortcuts Cursor moves using special keys: the old way</vh></v>
+<v t="ekr.20070810180015.7"><vh>@shortcuts Cursor Moves using plain keys</vh></v>
+<v t="ekr.20070810180015.8"><vh>@shortcuts Gui operations</vh></v>
+<v t="ekr.20070810180015.9"><vh>@shortcuts File commands</vh></v>
+<v t="ekr.20070810180015.10"><vh>@shortcuts Find commands</vh></v>
+<v t="ekr.20070810180015.11" a="M"><vh>@shortcuts Menu commands</vh></v>
+<v t="ekr.20070810180015.12"><vh>@shortcuts Minibuffer commands/bindings</vh></v>
+<v t="ekr.20070810180015.13"><vh>@shortcuts Other commands</vh></v>
+<v t="ekr.20070810180015.14"><vh>@shortcuts Outline operations</vh></v>
+<v t="ekr.20070810180015.15"><vh>@shortcuts Text operations</vh></v>
+</v>
+</v>
+<v t="ekr.20070810181604"><vh>Vim stuff: not ready yet</vh>
+<v t="ekr.20070810181528"><vh>@@strings  [ignore,insert, overwrite] top_level_unbound_key_action = ignore</vh></v>
+<v t="ekr.20070810180015"><vh>@@keys Vim bindings</vh>
+<v t="ekr.20070810180015.1"><vh>Modes</vh>
+<v t="ekr.20070810182514"><vh>@mode focus</vh></v>
+<v t="ekr.20070810181929"><vh>@shortcuts top-level plain keys</vh></v>
+<v t="ekr.20070810180015.2"><vh>@@mode quick-command (Alt-C)</vh></v>
+<v t="ekr.20070810181929.2"><vh>@@mode Edit (Alt-Control-space)</vh>
+<v t="ekr.20070810181929.3"><vh>@@mode Edit-extend</vh></v>
+</v>
+<v t="ekr.20070810181929.4" annotate="7d71002e"><vh>@@mode File</vh></v>
+<v t="ekr.20070810181929.5"><vh>@@mode File-open</vh></v>
+<v t="ekr.20070810181929.6"><vh>@@mode Find </vh>
+<v t="ekr.20070810181929.7"><vh>@@@mode Find-reverse</vh></v>
+</v>
+<v t="ekr.20070810181929.8"><vh>@@mode Find-options</vh></v>
+<v t="ekr.20070810181929.9" annotate="7d71002e"><vh>@@mode Outline (Control-Shift-O)</vh>
+<v t="ekr.20070810181929.10"><vh>@@mode Outline-move</vh></v>
+</v>
+<v t="ekr.20070810181929.11"><vh>@@mode Quick-command (Alt-C)</vh></v>
+</v>
+<v t="ekr.20070810180015.3"><vh>Shortcuts</vh>
+<v t="ekr.20070810181453"><vh>@shortcuts Arrow keys</vh></v>
+<v t="ekr.20070810181453.1"><vh>@shortcuts Home/End keys</vh></v>
+<v t="ekr.20070810181453.2"><vh>old...</vh></v>
+<v t="ekr.20070810180015.4"><vh>@shortcuts top-level keys (like emacs: uses Alt-c as gateway to modes)</vh></v>
+<v t="ekr.20070810180015.5"><vh>@@shortcuts Cursor moves using special keys: DWIM</vh></v>
+<v t="ekr.20070810180015.6"><vh>@shortcuts Cursor moves using special keys: the old way</vh></v>
+<v t="ekr.20070810180015.7"><vh>@shortcuts Cursor Moves using plain keys</vh></v>
+<v t="ekr.20070810180015.8"><vh>@shortcuts Gui operations</vh></v>
+<v t="ekr.20070810180015.9"><vh>@shortcuts File commands</vh></v>
+<v t="ekr.20070810180015.10"><vh>@shortcuts Find commands</vh></v>
+<v t="ekr.20070810180015.11" a="M"><vh>@shortcuts Menu commands</vh></v>
+<v t="ekr.20070810180015.12"><vh>@shortcuts Minibuffer commands/bindings</vh></v>
+<v t="ekr.20070810180015.13"><vh>@shortcuts Other commands</vh></v>
+<v t="ekr.20070810180015.14"><vh>@shortcuts Outline operations</vh></v>
+<v t="ekr.20070810180015.15"><vh>@shortcuts Text operations</vh></v>
+</v>
+</v>
+</v>
+</v>
+<v t="ekr.20060603215208"><vh>@keys EKR bindings: Emacs keys + modes</vh>
+<v t="ekr.20060603215208.4"><vh>Modes</vh>
+<v t="ekr.20060603215208.16"><vh>@mode quick-command (Alt-Shift-C)</vh></v>
+</v>
+<v t="ekr.20060603215208.17"><vh>Shortcuts</vh>
+<v t="ekr.20060608191518.2"><vh>@shortcuts top-level keys (like emacs: uses Alt-c as gateway to modes)</vh></v>
+<v t="ekr.20061018061727"><vh>@@shortcuts Cursor moves using special keys: DWIM</vh></v>
+<v t="ekr.20061018061727.1"><vh>@shortcuts Cursor moves using special keys: the old way</vh></v>
+<v t="ekr.20060925060533.1"><vh>@shortcuts Cursor Moves using plain keys</vh></v>
+<v t="ekr.20060925060533.2"><vh>@shortcuts Gui operations</vh></v>
+<v t="ekr.20060925061845"><vh>@shortcuts File commands</vh></v>
+<v t="ekr.20060603215208.19"><vh>@shortcuts Find commands</vh></v>
+<v t="ekr.20070613133747" a="M"><vh>@shortcuts Menu commands</vh></v>
+<v t="ekr.20060603215208.20"><vh>@shortcuts Minibuffer commands/bindings</vh></v>
+<v t="ekr.20060925061845.1"><vh>@shortcuts Other commands</vh></v>
+<v t="ekr.20060925060533.3"><vh>@shortcuts Outline operations</vh></v>
+<v t="ekr.20060925060533.4"><vh>@shortcuts Text operations</vh></v>
+<v t="ekr.20080204124255"><vh>@shortcuts IPython commands</vh></v>
+</v>
+</v>
+<v t="ekr.20060110141538.1" annotate="7d71002e"><vh>@keys No bindings</vh>
+<v t="ekr.20051218202206" annotate="7d71002e"><vh>@shortcuts No bindings: A-E</vh></v>
+<v t="ekr.20060112093227.1"><vh>@shortcuts No bindings: F-M</vh></v>
+<v t="ekr.20060112093227.2"><vh>@shortcuts No bindings: N-Z</vh></v>
+</v>
+</v>
+<v t="ekr.20070925144552"><vh>Menus</vh>
+<v t="ekr.20070925144534"><vh>@menus</vh>
+<v t="ekr.20070925144534.1"><vh>@menu &amp;File</vh>
+<v t="ekr.20070925144534.2"><vh>@item *&amp;new</vh></v>
+<v t="ekr.20070925144534.3"><vh>@item open-outline</vh></v>
+<v t="ekr.20070925144534.4"><vh>@menu Open &amp;With...</vh></v>
+<v t="ekr.20070925144534.5"><vh>@item -</vh></v>
+<v t="ekr.20070925144534.6"><vh>@item close-window</vh></v>
+<v t="ekr.20070925144534.7"><vh>@item save-file</vh></v>
+<v t="ekr.20070925144534.8"><vh>@item save-file-as</vh></v>
+<v t="ekr.20070925144534.9"><vh>@item save-file-as-unzipped</vh></v>
+<v t="ekr.20070925144534.10"><vh>@item save-file-as-zipped</vh></v>
+<v t="ekr.20070925144534.11"><vh>@item save-file-to</vh></v>
+<v t="ekr.20070925144534.12"><vh>@item revert</vh></v>
+<v t="ekr.20070927173324"><vh>@menu Recent &amp;Files</vh></v>
+<v t="ekr.20070927051742"><vh>@item -</vh></v>
+<v t="ekr.20070925144534.13"><vh>@menu &amp;Read/Write...</vh>
+<v t="ekr.20071001120755"><vh>@item *&amp;check-derived-file</vh></v>
+<v t="ekr.20071001120755.1"><vh>@item *check-le&amp;o-file</vh></v>
+<v t="ekr.20071001121059"><vh>@item *compare-leo-file&amp;s</vh></v>
+<v t="ekr.20071001120755.2"><vh>@item -</vh></v>
+<v t="ekr.20070925144534.14"><vh>@item *&amp;read-outline-only</vh></v>
+<v t="ekr.20070925144534.15"><vh>@item *write-&amp;outline-only</vh></v>
+<v t="ekr.20071001123216"><vh>@item -</vh></v>
+<v t="ekr.20071001120755.3"><vh>@item *read-&amp;file-into-node</vh></v>
+<v t="ekr.20071001120755.4"><vh>@item *writ&amp;e-file-from-node</vh></v>
+<v t="ekr.20070925144534.16"><vh>@item -</vh></v>
+<v t="ekr.20070925144534.17"><vh>@item read-at-auto-nodes</vh></v>
+<v t="ekr.20070925144534.18"><vh>@item write-at-auto-nodes</vh></v>
+<v t="ekr.20070925144534.19"><vh>@item write-dirty-at-auto-nodes</vh></v>
+<v t="ekr.20070925144534.20"><vh>@item -</vh></v>
+<v t="ekr.20070925144534.21"><vh>@item read-at-file-nodes</vh></v>
+<v t="ekr.20070925144534.22"><vh>@item write-dirty-at-file-nodes</vh></v>
+<v t="ekr.20070925144534.23"><vh>@item write-missing-at-file-nodes</vh></v>
+<v t="ekr.20070925144534.24"><vh>@item write-at-file-nodes</vh></v>
+</v>
+<v t="ekr.20070925144534.25"><vh>@menu Tan&amp;gle...</vh>
+<v t="ekr.20070925144534.26"><vh>@item *tangle-&amp;all</vh></v>
+<v t="ekr.20070925144534.27"><vh>@item *tangle-&amp;marked</vh></v>
+<v t="ekr.20070925144534.28"><vh>@item *&amp;tangle</vh></v>
+</v>
+<v t="ekr.20070925144534.29"><vh>@menu &amp;Untangle...</vh>
+<v t="ekr.20070925144534.30"><vh>@item *untangle-&amp;all</vh></v>
+<v t="ekr.20070925144534.31"><vh>@item *untangle-&amp;marked</vh></v>
+<v t="ekr.20070925144534.32"><vh>@item *&amp;untangle</vh></v>
+</v>
+<v t="ekr.20070925144534.33"><vh>@menu &amp;Import...</vh>
+<v t="ekr.20070925144534.34"><vh>@item *import-&amp;derived-file</vh></v>
+<v t="ekr.20070925144534.35"><vh>@item import-at-file</vh></v>
+<v t="ekr.20070925144534.36"><vh>@item import-at-root</vh></v>
+<v t="ekr.20070925144534.37"><vh>@item *import-&amp;cweb-files</vh></v>
+<v t="ekr.20070925144534.38"><vh>@item *import-&amp;noweb-files</vh></v>
+<v t="ekr.20070925144534.39"><vh>@item *import-flattened-&amp;outline</vh></v>
+</v>
+<v t="ekr.20070925144534.40"><vh>@menu &amp;Export...</vh>
+<v t="ekr.20070925144534.41"><vh>@item *export-&amp;headlines</vh></v>
+<v t="ekr.20070925144534.42"><vh>@item *outline-to-&amp;cweb</vh></v>
+<v t="ekr.20070925144534.43"><vh>@item *outline-to-&amp;noweb</vh></v>
+<v t="ekr.20070925144534.44"><vh>@item *&amp;flatten-outline</vh></v>
+<v t="ekr.20070925144534.45"><vh>@item *&amp;remove-sentinels</vh></v>
+<v t="ekr.20070925144534.46"><vh>@item *&amp;weave</vh></v>
+</v>
+<v t="ekr.20070927051856"><vh>@item -</vh></v>
+<v t="ekr.20070925144534.47"><vh>@item exit-leo</vh></v>
+</v>
+<v t="ekr.20070925144534.48"><vh>@menu &amp;Edit</vh>
+<v t="ekr.20070925144534.49"><vh>@item undo</vh></v>
+<v t="ekr.20070925144534.50"><vh>@item redo</vh></v>
+<v t="ekr.20070925144534.51"><vh>@item -</vh></v>
+<v t="ekr.20070925144534.52"><vh>@item cut-text</vh></v>
+<v t="ekr.20070925144534.53"><vh>@item copy-text</vh></v>
+<v t="ekr.20070925144534.54"><vh>@item paste-text</vh></v>
+<v t="ekr.20070925144534.55"><vh>@item backward-delete-char</vh></v>
+<v t="ekr.20070925144534.56"><vh>@item select-all</vh></v>
+<v t="ekr.20070925144534.57"><vh>@item -</vh></v>
+<v t="ekr.20070925144534.58"><vh>@menu Edit &amp;Body...</vh>
+<v t="ekr.20070925144534.59"><vh>@item *extract-&amp;section</vh></v>
+<v t="ekr.20070925144534.60"><vh>@item *extract-&amp;names</vh></v>
+<v t="ekr.20070925144534.61"><vh>@item *&amp;extract</vh></v>
+<v t="ekr.20070925144534.62"><vh>@item -</vh></v>
+<v t="ekr.20070925144534.63"><vh>@item *convert-all-b&amp;lanks</vh></v>
+<v t="ekr.20070925144534.64"><vh>@item *convert-all-t&amp;abs</vh></v>
+<v t="ekr.20070925144534.65"><vh>@item *convert-&amp;blanks</vh></v>
+<v t="ekr.20070925144534.66"><vh>@item *convert-&amp;tabs</vh></v>
+<v t="ekr.20070925144534.67"><vh>@item *insert-body-&amp;time</vh></v>
+<v t="ekr.20070925144534.68"><vh>@item *&amp;reformat-paragraph</vh></v>
+<v t="ekr.20070925144534.69"><vh>@item -</vh></v>
+<v t="ekr.20070925144534.70"><vh>@item *&amp;indent-region</vh></v>
+<v t="ekr.20070925144534.71"><vh>@item *&amp;unindent-region</vh></v>
+<v t="ekr.20070925144534.72"><vh>@item *&amp;match-brackets</vh></v>
+<v t="ekr.20070925144534.73"><vh>@item *add-comments</vh></v>
+<v t="ekr.20070925144534.74"><vh>@item *delete-comments</vh></v>
+</v>
+<v t="ekr.20070925144534.75"><vh>@menu Edit &amp;Headline...</vh>
+<v t="ekr.20070925144534.76"><vh>@item *edit-&amp;headline</vh></v>
+<v t="ekr.20070925144534.77"><vh>@item *&amp;end-edit-headline</vh></v>
+<v t="ekr.20070925144534.78"><vh>@item *&amp;abort-edit-headline</vh></v>
+<v t="ekr.20070925144534.79"><vh>@item *insert-headline-&amp;time</vh></v>
+<v t="ekr.20070925144534.80"><vh>@item *toggle-&amp;angle-brackets</vh></v>
+</v>
+<v t="ekr.20070925144534.81"><vh>@menu &amp;Find...</vh>
+<v t="ekr.20070925144534.82"><vh>@item *&amp;open-find-tab</vh></v>
+<v t="ekr.20070925144534.83"><vh>@item *&amp;hide-find-tab</vh></v>
+<v t="ekr.20070925144534.84"><vh>@item *search-&amp;with-present-options</vh></v>
+<v t="ekr.20070925144534.85"><vh>@item -</vh></v>
+<v t="ekr.20070925144534.86"><vh>@item *find-&amp;next</vh></v>
+<v t="ekr.20070925144534.87"><vh>@item *find-&amp;prev</vh></v>
+<v t="ekr.20070925144534.88"><vh>@item *&amp;change</vh></v>
+<v t="ekr.20070925144534.89"><vh>@item *find-&amp;all</vh></v>
+<v t="ekr.20070925144534.90"><vh>@item *clone-fi&amp;nd-all</vh></v>
+<v t="ekr.20070925144534.91"><vh>@item *change-a&amp;ll</vh></v>
+<v t="ekr.20070925144534.92"><vh>@item -</vh></v>
+<v t="ekr.20070925144534.93"><vh>@item *&amp;find-character</vh></v>
+<v t="ekr.20070925144534.94"><vh>@item *find-character-extend-&amp;selection</vh></v>
+<v t="ekr.20070925144534.95"><vh>@item *&amp;backward-find-character</vh></v>
+<v t="ekr.20070925144534.96"><vh>@item *backward-find-character-&amp;extend-selection</vh></v>
+<v t="ekr.20070925144534.97"><vh>@item -</vh></v>
+<v t="ekr.20070925144534.98"><vh>@item *&amp;isearch-forward</vh></v>
+<v t="ekr.20070925144534.99"><vh>@item *isea&amp;rch-backward</vh></v>
+<v t="ekr.20070925144534.100"><vh>@item *isearch-forward-rege&amp;xp</vh></v>
+<v t="ekr.20070925144534.101"><vh>@item *isearch-backward-regex&amp;p</vh></v>
+<v t="ekr.20070925144534.102"><vh>@item -</vh></v>
+<v t="ekr.20070925144534.103"><vh>@item *&amp;query-replace</vh></v>
+<v t="ekr.20070925144534.104"><vh>@item *q&amp;uery-replace-regex</vh></v>
+</v>
+<v t="ekr.20070925144534.105"><vh>@item *&amp;goto-global-line</vh></v>
+<v t="ekr.20070925144534.106"><vh>@item *&amp;execute-script</vh></v>
+<v t="ekr.20070925144534.107"><vh>@item toggle-invisibles</vh></v>
+<v t="ekr.20070925144534.108"><vh>@item open-leoSettings-leo</vh></v>
+</v>
+<v t="ekr.20070925144534.109"><vh>@menu &amp;Outline</vh>
+<v t="ekr.20070925144534.110"><vh>@item *c&amp;ut-node</vh></v>
+<v t="ekr.20070925144534.111"><vh>@item *c&amp;opy-node</vh></v>
+<v t="ekr.20070925144534.112"><vh>@item *&amp;paste-node</vh></v>
+<v t="ekr.20070925144534.113"><vh>@item paste-retaining-clones</vh></v>
+<v t="ekr.20070925144534.114"><vh>@item *&amp;delete-node</vh></v>
+<v t="ekr.20070925144534.115"><vh>@item -</vh></v>
+<v t="ekr.20070925144534.116"><vh>@item *&amp;insert-node</vh></v>
+<v t="ekr.20071005173455"><vh>@item *insert-child</vh></v>
+<v t="ekr.20070925144534.117"><vh>@item *&amp;clone-node</vh></v>
+<v t="ekr.20070925144534.118"><vh>@item *sort-childre&amp;n</vh></v>
+<v t="ekr.20070925144534.119"><vh>@item *&amp;sort-siblings</vh></v>
+<v t="ekr.20070925144534.120"><vh>@item -</vh></v>
+<v t="ekr.20070925144534.121"><vh>@item *&amp;hoist</vh></v>
+<v t="ekr.20070925144534.122"><vh>@item de-hoist</vh></v>
+<v t="ekr.20070925144534.123"><vh>@item -</vh></v>
+<v t="ekr.20070925144534.124"><vh>@menu Chec&amp;k...</vh>
+<v t="ekr.20070925144534.125"><vh>@item *check-&amp;outline</vh></v>
+<v t="ekr.20070925144534.126"><vh>@item *&amp;dump-outline</vh></v>
+<v t="ekr.20070925144534.127"><vh>@item -</vh></v>
+<v t="ekr.20070925144534.128"><vh>@item *check-&amp;all-python-code</vh></v>
+<v t="ekr.20070925144534.129"><vh>@item *&amp;check-python-code</vh></v>
+</v>
+<v t="ekr.20070925144534.130"><vh>@menu E&amp;xpand/Contract...</vh>
+<v t="ekr.20070925144534.131"><vh>@item *&amp;contract-all</vh></v>
+<v t="ekr.20070925144534.132"><vh>@item *contract-&amp;node</vh></v>
+<v t="ekr.20070925144534.133"><vh>@item *contract-&amp;parent</vh></v>
+<v t="ekr.20070925144534.134"><vh>@item *contract-or-go-&amp;left</vh></v>
+<v t="ekr.20070925144534.135"><vh>@item -</vh></v>
+<v t="ekr.20070925144534.136"><vh>@item *expand-p&amp;rev-level</vh></v>
+<v t="ekr.20070925144534.137"><vh>@item *expand-n&amp;ext-level</vh></v>
+<v t="ekr.20070925144534.138"><vh>@item *expand-and-go-right</vh></v>
+<v t="ekr.20070925144534.139"><vh>@item *expand-or-go-right</vh></v>
+<v t="ekr.20070925144534.140"><vh>@item -</vh></v>
+<v t="ekr.20070925144534.141"><vh>@item *expand-to-level-&amp;1</vh></v>
+<v t="ekr.20070925144534.142"><vh>@item *expand-to-level-&amp;2</vh></v>
+<v t="ekr.20070925144534.143"><vh>@item *expand-to-level-&amp;3</vh></v>
+<v t="ekr.20070925144534.144"><vh>@item *expand-to-level-&amp;4</vh></v>
+<v t="ekr.20070925144534.145"><vh>@item *expand-to-level-&amp;5</vh></v>
+<v t="ekr.20070925144534.146"><vh>@item *expand-to-level-&amp;6</vh></v>
+<v t="ekr.20070925144534.147"><vh>@item *expand-to-level-&amp;7</vh></v>
+<v t="ekr.20070925144534.148"><vh>@item *expand-to-level-&amp;8</vh></v>
+<v t="ekr.20070925144534.149"><vh>@item -</vh></v>
+<v t="ekr.20070925144534.150"><vh>@item *expand-&amp;all</vh></v>
+<v t="ekr.20070925144534.151"><vh>@item *expand-n&amp;ode</vh></v>
+</v>
+<v t="ekr.20070925144534.152"><vh>@menu &amp;Move...</vh>
+<v t="ekr.20070925144534.153"><vh>@item move-outline-down</vh></v>
+<v t="ekr.20070925144534.154"><vh>@item move-outline-left</vh></v>
+<v t="ekr.20070925144534.155"><vh>@item move-outline-right</vh></v>
+<v t="ekr.20070925144534.156"><vh>@item move-outline-up</vh></v>
+<v t="ekr.20070925144534.157"><vh>@item -</vh></v>
+<v t="ekr.20070925144534.158"><vh>@item *&amp;promote</vh></v>
+<v t="ekr.20070925144534.159"><vh>@item *&amp;demote</vh></v>
+</v>
+<v t="ekr.20070925144534.160"><vh>@menu M&amp;ark...</vh>
+<v t="ekr.20070925144534.161"><vh>@item *&amp;mark</vh></v>
+<v t="ekr.20070925144534.162"><vh>@item *mark-&amp;subheads</vh></v>
+<v t="ekr.20070925144534.163"><vh>@item *mark-changed-&amp;items</vh></v>
+<v t="ekr.20070925144534.164"><vh>@item *mark-changed-&amp;roots</vh></v>
+<v t="ekr.20070925144534.165"><vh>@item *mark-&amp;clones</vh></v>
+<v t="ekr.20070925144534.166"><vh>@item *&amp;unmark-all</vh></v>
+</v>
+<v t="ekr.20070925144534.167"><vh>@menu &amp;Go To...</vh>
+<v t="ekr.20071213190345"><vh>@item find-next-clone</vh></v>
+<v t="ekr.20070925144534.168"><vh>@item goto-first-node</vh></v>
+<v t="ekr.20070925144534.169"><vh>@item goto-first-visible-node</vh></v>
+<v t="ekr.20070925144534.170"><vh>@item goto-first-sibling</vh></v>
+<v t="ekr.20070925144534.171"><vh>@item -</vh></v>
+<v t="ekr.20070925144534.172"><vh>@item goto-next-changed</vh></v>
+<v t="ekr.20070925144534.173"><vh>@item goto-next-clone</vh></v>
+<v t="ekr.20070925144534.174"><vh>@item goto-next-marked</vh></v>
+<v t="ekr.20070925144534.175"><vh>@item goto-next-node</vh></v>
+<v t="ekr.20070925144534.176"><vh>@item goto-next-sibling</vh></v>
+<v t="ekr.20070925144534.177"><vh>@item goto-next-visible</vh></v>
+<v t="ekr.20070925144534.178"><vh>@item go-forward</vh></v>
+<v t="ekr.20070925144534.179"><vh>@item -</vh></v>
+<v t="ekr.20070925144534.180"><vh>@item goto-parent</vh></v>
+<v t="ekr.20070925144534.181"><vh>@item -</vh></v>
+<v t="ekr.20070925144534.182"><vh>@item goto-prev-node</vh></v>
+<v t="ekr.20070925144534.183"><vh>@item goto-prev-sibling</vh></v>
+<v t="ekr.20070925144534.184"><vh>@item goto-prev-visible</vh></v>
+<v t="ekr.20070925144534.185"><vh>@item go-back</vh></v>
+<v t="ekr.20070925144534.186"><vh>@item -</vh></v>
+<v t="ekr.20070925144534.187"><vh>@item goto-last-node</vh></v>
+<v t="ekr.20070925144534.188"><vh>@item goto-last-sibling</vh></v>
+<v t="ekr.20070925144534.189"><vh>@item goto-last-visible-node</vh></v>
+</v>
+</v>
+<v t="ekr.20070925144534.190"><vh>@menu &amp;Plugins</vh></v>
+<v t="ekr.20070925144534.191"><vh>@menu &amp;Cmds</vh>
+<v t="ekr.20070925144534.192"><vh>@menu &amp;Abbrev...</vh>
+<v t="ekr.20070925144534.193"><vh>@item abbre&amp;v-mode</vh></v>
+<v t="ekr.20070925144534.194"><vh>@item -</vh></v>
+<v t="ekr.20070925144534.195"><vh>@item &amp;list-abbrevs</vh></v>
+<v t="ekr.20070925144534.196"><vh>@item &amp;read-abbrev-file</vh></v>
+<v t="ekr.20070925144534.197"><vh>@item &amp;write-abbrev-file</vh></v>
+<v t="ekr.20070925144534.198"><vh>@item -</vh></v>
+<v t="ekr.20070925144534.199"><vh>@item &amp;add-global-abbrev</vh></v>
+<v t="ekr.20070925144534.200"><vh>@item &amp;inverse-add-global-abbrev</vh></v>
+<v t="ekr.20070925144534.201"><vh>@item &amp;kill-all-abbrevs</vh></v>
+<v t="ekr.20070925144534.202"><vh>@@item -</vh></v>
+<v t="ekr.20070925144534.203"><vh>@@item &amp;expand-region-abbrevs</vh></v>
+</v>
+<v t="ekr.20070925144534.204"><vh>@menu &amp;Body Editors...</vh>
+<v t="ekr.20070925144534.205"><vh>@item &amp;add-editor</vh></v>
+<v t="ekr.20070925144534.206"><vh>@item &amp;cycle-editor-focus</vh></v>
+<v t="ekr.20070925144534.207"><vh>@item &amp;delete-editor</vh></v>
+</v>
+<v t="ekr.20070925144534.208"><vh>@menu Buffers...</vh>
+<v t="ekr.20070925144534.209"><vh>@item &amp;append-to-buffer</vh></v>
+<v t="ekr.20070925144534.210"><vh>@item &amp;kill-buffer</vh></v>
+<v t="ekr.20070925144534.211"><vh>@item list-&amp;buffers</vh></v>
+<v t="ekr.20070925144534.212"><vh>@item &amp;list-buffers-alphabetically</vh></v>
+<v t="ekr.20070925144534.213"><vh>@item &amp;prepend-to-buffer</vh></v>
+<v t="ekr.20070925144534.214"><vh>@item &amp;rename-buffer</vh></v>
+<v t="ekr.20070925144534.215"><vh>@item &amp;switch-to-buffer</vh></v>
+</v>
+<v t="ekr.20070925144534.216"><vh>@menu &amp;Chapters...</vh>
+<v t="ekr.20070925144534.217"><vh>@item &amp;clone-node-to-chapter</vh></v>
+<v t="ekr.20070925144534.218"><vh>@item c&amp;opy-node-to-chapter</vh></v>
+<v t="ekr.20070925144534.219"><vh>@item c&amp;reate-chapter</vh></v>
+<v t="ekr.20070925144534.220"><vh>@item &amp;move-node-to-chapter</vh></v>
+<v t="ekr.20070925144534.221"><vh>@item &amp;remove-chapter</vh></v>
+<v t="ekr.20070925144534.222"><vh>@item &amp;select-chapter</vh></v>
+</v>
+<v t="ekr.20070925144534.223"><vh>@menu Cursor/Selection...</vh>
+<v t="ekr.20070925144534.224"><vh>@menu Cursor &amp;Back...</vh>
+<v t="ekr.20070925144534.225"><vh>@item back-&amp;char</vh></v>
+<v t="ekr.20070925144534.226"><vh>@item back-&amp;paragraph</vh></v>
+<v t="ekr.20070925144534.227"><vh>@item back-&amp;sentence</vh></v>
+<v t="ekr.20070925144534.228"><vh>@item back-&amp;word</vh></v>
+<v t="ekr.20070925144534.229"><vh>@item -</vh></v>
+<v t="ekr.20070925144534.230"><vh>@item beginning-of-&amp;buffer</vh></v>
+<v t="ekr.20070925144534.231"><vh>@item beginning-of-&amp;line</vh></v>
+<v t="ekr.20070925144534.232"><vh>@item -</vh></v>
+<v t="ekr.20070925144534.233"><vh>@item pre&amp;vious-line</vh></v>
+</v>
+<v t="ekr.20070925144534.234"><vh>@menu Cursor Back &amp;Extend Selection...</vh>
+<v t="ekr.20070925144534.235"><vh>@item back-&amp;char-extend-selection</vh></v>
+<v t="ekr.20070925144534.236"><vh>@item back-&amp;paragraph-extend-selection</vh></v>
+<v t="ekr.20070925144534.237"><vh>@item back-&amp;sentence-extend-selection</vh></v>
+<v t="ekr.20070925144534.238"><vh>@item back-&amp;word-extend-selection</vh></v>
+<v t="ekr.20070925144534.239"><vh>@item -</vh></v>
+<v t="ekr.20070925144534.240"><vh>@item beginning-of-&amp;buffer-extend-selection</vh></v>
+<v t="ekr.20070925144534.241"><vh>@item beginning-of-&amp;line-extend-selection</vh></v>
+<v t="ekr.20070925144534.242"><vh>@item -</vh></v>
+<v t="ekr.20070925144534.243"><vh>@item pre&amp;vious-line-extend-selection</vh></v>
+</v>
+<v t="ekr.20070925144534.244"><vh>@menu Cursor Back Extend &amp;to...</vh>
+<v t="ekr.20070925144534.245"><vh>@item extend-to-&amp;line</vh></v>
+<v t="ekr.20070925144534.246"><vh>@item extend-to-&amp;paragraph</vh></v>
+<v t="ekr.20070925144534.247"><vh>@item extend-to-&amp;sentence</vh></v>
+<v t="ekr.20070925144534.248"><vh>@item extend-to-&amp;word</vh></v>
+</v>
+<v t="ekr.20070925144534.249"><vh>@menu Cursor &amp;Forward...</vh>
+<v t="ekr.20070925144534.250"><vh>@item end-of-&amp;buffer</vh></v>
+<v t="ekr.20070925144534.251"><vh>@item end-of-&amp;line</vh></v>
+<v t="ekr.20070925144534.252"><vh>@item -</vh></v>
+<v t="ekr.20070925144534.253"><vh>@item forward-&amp;char</vh></v>
+<v t="ekr.20070925144534.254"><vh>@item forward-&amp;paragraph</vh></v>
+<v t="ekr.20070925144534.255"><vh>@item forward-&amp;sentence</vh></v>
+<v t="ekr.20070925144534.256"><vh>@item forward-&amp;end-word</vh></v>
+<v t="ekr.20070925144534.257"><vh>@item forward-&amp;word</vh></v>
+<v t="ekr.20070925144534.258"><vh>@item -</vh></v>
+<v t="ekr.20070925144534.259"><vh>@item &amp;next-line</vh></v>
+</v>
+<v t="ekr.20070925144534.260"><vh>@menu Cursor Forward E&amp;xtend Selection...</vh>
+<v t="ekr.20070925144534.261"><vh>@item end-of-&amp;buffer-extend-selection</vh></v>
+<v t="ekr.20070925144534.262"><vh>@item end-of-&amp;line-extend-selection</vh></v>
+<v t="ekr.20070925144534.263"><vh>@item -</vh></v>
+<v t="ekr.20070925144534.264"><vh>@item forward-&amp;char-extend-selection</vh></v>
+<v t="ekr.20070925144534.265"><vh>@item forward-&amp;paragraph-extend-selection</vh></v>
+<v t="ekr.20070925144534.266"><vh>@item forward-&amp;sentence-extend-selection</vh></v>
+<v t="ekr.20070925144534.267"><vh>@item forward-&amp;end-word-extend-selection</vh></v>
+<v t="ekr.20070925144534.268"><vh>@item forward-&amp;word-extend-selection</vh></v>
+<v t="ekr.20070925144534.269"><vh>@item -</vh></v>
+<v t="ekr.20070925144534.270"><vh>@item &amp;next-line-extend-selection</vh></v>
+</v>
+</v>
+<v t="ekr.20070925144534.271"><vh>@menu &amp;Focus...</vh>
+<v t="ekr.20070925144534.272"><vh>@item &amp;cycle-all-focus</vh></v>
+<v t="ekr.20070925144534.273"><vh>@item focus-to-&amp;body</vh></v>
+<v t="ekr.20070925144534.274"><vh>@item focus-to-&amp;log</vh></v>
+<v t="ekr.20070925144534.275"><vh>@item focus-to-&amp;minibuffer</vh></v>
+<v t="ekr.20070925144534.276"><vh>@item focus-to-&amp;tree</vh></v>
+</v>
+<v t="ekr.20071114081712"><vh>@menu &amp;Icons...</vh>
+<v t="ekr.20071114084709"><vh>@item delete-&amp;first-icon</vh></v>
+<v t="ekr.20071114084709.1"><vh>@item delete-&amp;last-icon</vh></v>
+<v t="ekr.20071114081712.3"><vh>@item delete-&amp;node-icons</vh></v>
+<v t="ekr.20071114081712.4"><vh>@item -</vh></v>
+<v t="ekr.20071114081712.5"><vh>@item &amp;insert-icon</vh></v>
+</v>
+<v t="ekr.20070925144534.277"><vh>@menu &amp;Macro...</vh>
+<v t="ekr.20070925144534.278"><vh>@item &amp;load-file</vh></v>
+<v t="ekr.20070925144534.279"><vh>@item -</vh></v>
+<v t="ekr.20070925144534.280"><vh>@item &amp;start-kbd-macro</vh></v>
+<v t="ekr.20070925144534.281"><vh>@item &amp;end-kbd-macro</vh></v>
+<v t="ekr.20070925144534.282"><vh>@item &amp;name-last-kbd-macro</vh></v>
+<v t="ekr.20070925144534.283"><vh>@item -</vh></v>
+<v t="ekr.20070925144534.284"><vh>@item &amp;call-last-keyboard-macro</vh></v>
+<v t="ekr.20070925144534.285"><vh>@item &amp;insert-keyboard-macro</vh></v>
+</v>
+<v t="ekr.20070925144534.286"><vh>@menu Minibuffer...</vh>
+<v t="ekr.20070925144534.287"><vh>@item &amp;full-command</vh></v>
+<v t="ekr.20070925144534.288"><vh>@item keyboard-&amp;quit</vh></v>
+<v t="ekr.20070925144534.289"><vh>@item &amp;repeat-complex-command</vh></v>
+<v t="ekr.20070925144534.290"><vh>@item &amp;view-lossage</vh></v>
+<v t="ekr.20070925144534.291"><vh>@item -</vh></v>
+<v t="ekr.20070925144534.292"><vh>@item &amp;show-mini-buffer</vh></v>
+<v t="ekr.20070925144534.293"><vh>@item h&amp;ide-mini-buffer</vh></v>
+<v t="ekr.20070925144534.294"><vh>@item -</vh></v>
+<v t="ekr.20070925144534.295"><vh>@item &amp;help-for-minibuffer</vh></v>
+</v>
+<v t="ekr.20070925144534.296"><vh>@menu &amp;Pickers...</vh>
+<v t="ekr.20070925144534.297"><vh>@item show-&amp;colors</vh></v>
+<v t="ekr.20070925144534.298"><vh>@item show-find-&amp;options</vh></v>
+<v t="ekr.20070925144534.299"><vh>@item show-&amp;fonts</vh></v>
+</v>
+<v t="ekr.20070925144534.300"><vh>@menu &amp;Rectangles...</vh>
+<v t="ekr.20070925144534.301"><vh>@item &amp;clear-rectangle</vh></v>
+<v t="ekr.20070925144534.302"><vh>@item c&amp;lose-rectangle</vh></v>
+<v t="ekr.20070925144534.303"><vh>@item &amp;delete-rectangle</vh></v>
+<v t="ekr.20070925144534.304"><vh>@item &amp;kill-rectangle</vh></v>
+<v t="ekr.20070925144534.305"><vh>@item &amp;open-rectangle</vh></v>
+<v t="ekr.20070925144534.306"><vh>@item &amp;string-rectangle</vh></v>
+<v t="ekr.20070925144534.307"><vh>@item &amp;yank-rectangle</vh></v>
+</v>
+<v t="ekr.20070925144534.308"><vh>@menu Registers...</vh>
+<v t="ekr.20070925144534.309"><vh>@item &amp;append-to-register</vh></v>
+<v t="ekr.20070925144534.310"><vh>@item copy-r&amp;ectangle-to-register</vh></v>
+<v t="ekr.20070925144534.311"><vh>@item &amp;copy-to-register</vh></v>
+<v t="ekr.20070925144534.312"><vh>@item i&amp;ncrement-register</vh></v>
+<v t="ekr.20070925144534.313"><vh>@item &amp;insert-register</vh></v>
+<v t="ekr.20070925144534.314"><vh>@item &amp;jump-to-register</vh></v>
+<v t="ekr.20070925144534.315"><vh>@item &amp;point-to-register</vh></v>
+<v t="ekr.20070925144534.316"><vh>@item p&amp;repend-to-register</vh></v>
+<v t="ekr.20070925144534.317"><vh>@item &amp;view-register</vh></v>
+</v>
+<v t="ekr.20070925144534.318"><vh>@menu Run Script/Tests...</vh>
+<v t="ekr.20070925144534.319"><vh>@item &amp;execute-script</vh></v>
+<v t="ekr.20070925144534.320"><vh>@item &amp;run-unit-tests</vh></v>
+</v>
+<v t="ekr.20070925144534.321"><vh>@menu &amp;Scrolling...</vh>
+<v t="ekr.20070925144534.322"><vh>@item scroll-outline-down-&amp;line</vh></v>
+<v t="ekr.20070925144534.323"><vh>@item scroll-outline-down-&amp;page</vh></v>
+<v t="ekr.20070925144534.324"><vh>@item scroll-outline-le&amp;ft</vh></v>
+<v t="ekr.20070925144534.325"><vh>@item scroll-outline-&amp;right</vh></v>
+<v t="ekr.20070925144534.326"><vh>@item s&amp;croll-outline-up-line</vh></v>
+<v t="ekr.20070925144534.327"><vh>@item scr&amp;oll-outline-up-page</vh></v>
+<v t="ekr.20070925144534.328"><vh>@item -</vh></v>
+<v t="ekr.20070925144534.329"><vh>@item scroll-&amp;down</vh></v>
+<v t="ekr.20070925144534.330"><vh>@item scroll-&amp;up</vh></v>
+<v t="ekr.20070925144534.331"><vh>@item -</vh></v>
+<v t="ekr.20070925144534.332"><vh>@item scroll-down-&amp;extend-selection</vh></v>
+<v t="ekr.20070925144534.333"><vh>@item scroll-up-e&amp;xtend-selection</vh></v>
+</v>
+<v t="ekr.20070925144534.334"><vh>@menu Spell C&amp;heck...</vh>
+<v t="ekr.20070925144534.335"><vh>@item &amp;open-spell-tab</vh></v>
+<v t="ekr.20070925144534.336"><vh>@item spell-&amp;change</vh></v>
+<v t="ekr.20070925144534.337"><vh>@item spell-change-&amp;then-find</vh></v>
+<v t="ekr.20070925144534.338"><vh>@item spell-&amp;find</vh></v>
+<v t="ekr.20070925144534.339"><vh>@item spell-&amp;ignore</vh></v>
+</v>
+<v t="ekr.20070925144534.340"><vh>@menu &amp;Text Commands...</vh>
+<v t="ekr.20070925144534.341"><vh>@item &amp;beautify</vh></v>
+<v t="ekr.20070925144534.342"><vh>@item beautify-&amp;all</vh></v>
+<v t="ekr.20070925144534.343"><vh>@item -</vh></v>
+<v t="ekr.20070925144534.344"><vh>@item center-&amp;line</vh></v>
+<v t="ekr.20070925144534.345"><vh>@item center-&amp;region</vh></v>
+<v t="ekr.20070925144534.346"><vh>@item -</vh></v>
+<v t="ekr.20070925144534.347"><vh>@item &amp;capitalize-word</vh></v>
+<v t="ekr.20070925144534.348"><vh>@item &amp;downcase-word</vh></v>
+<v t="ekr.20070925144534.349"><vh>@item &amp;upcase-word</vh></v>
+<v t="ekr.20070925144534.350"><vh>@item -</vh></v>
+<v t="ekr.20070925144534.351"><vh>@item d&amp;owncase-region</vh></v>
+<v t="ekr.20070925144534.352"><vh>@item u&amp;pcase-region</vh></v>
+<v t="ekr.20070925144534.353"><vh>@item -</vh></v>
+<v t="ekr.20070925144534.354"><vh>@item &amp;indent-region</vh></v>
+<v t="ekr.20070925144534.355"><vh>@item indent-r&amp;elative</vh></v>
+<v t="ekr.20070925144534.356"><vh>@item indent-ri&amp;gidly</vh></v>
+<v t="ekr.20070925144534.357"><vh>@item u&amp;nindent-region</vh></v>
+<v t="ekr.20070925144534.358"><vh>@item -</vh></v>
+<v t="ekr.20070925144534.359"><vh>@item sort-colu&amp;mns</vh></v>
+<v t="ekr.20070925144534.360"><vh>@item sort-&amp;fields</vh></v>
+<v t="ekr.20070925144534.361"><vh>@item &amp;sort-lines</vh></v>
+</v>
+<v t="ekr.20070925144534.362"><vh>@menu Toggle Settings...</vh>
+<v t="ekr.20070925144534.363"><vh>@item toggle-a&amp;utocompleter</vh></v>
+<v t="ekr.20070925144534.364"><vh>@item toggle-call&amp;tips</vh></v>
+<v t="ekr.20070925144534.365"><vh>@item toggle-&amp;extend-mode</vh></v>
+<v t="ekr.20070925144534.366"><vh>@item toggle-input-&amp;state</vh></v>
+<v t="ekr.20070925144534.367"><vh>@item toggle-in&amp;visibles</vh></v>
+<v t="ekr.20070925144534.368"><vh>@item toggle-&amp;mini-buffer</vh></v>
+<v t="ekr.20070925144534.369"><vh>@item toggle-split-&amp;direction</vh></v>
+<v t="ekr.20070925144534.370"><vh>@item -</vh></v>
+<v t="ekr.20070925144534.371"><vh>@item toggle-find-&amp;ignore-case-option</vh></v>
+<v t="ekr.20070925144534.372"><vh>@item toggle-find-in-&amp;body-option</vh></v>
+<v t="ekr.20070925144534.373"><vh>@item toggle-find-in-&amp;headline-option</vh></v>
+<v t="ekr.20070925144534.374"><vh>@item toggle-find-mark-&amp;changes-option</vh></v>
+<v t="ekr.20070925144534.375"><vh>@item toggle-find-mark-&amp;finds-option</vh></v>
+<v t="ekr.20070925144534.376"><vh>@item toggle-find-rege&amp;x-option</vh></v>
+<v t="ekr.20070925144534.377"><vh>@item toggle-find-&amp;reverse-option</vh></v>
+<v t="ekr.20070925144534.378"><vh>@item toggle-find-&amp;word-option</vh></v>
+<v t="ekr.20070925144534.379"><vh>@item toggle-find-wrap-&amp;around-option</vh></v>
+<v t="ekr.20071213190345.1"><vh>@item toggle-s&amp;parce-move</vh></v>
+</v>
+<v t="ekr.20071004121248"><vh>@menu &amp;Yank And Kill</vh>
+<v t="ekr.20071004121328"><vh>@item kill-&amp;buffer</vh></v>
+<v t="ekr.20071004121840"><vh>@item kill-&amp;line</vh></v>
+<v t="ekr.20071004121401"><vh>@item kill-&amp;rectangle</vh></v>
+<v t="ekr.20071004121840.1"><vh>@item kill-re&amp;gion</vh></v>
+<v t="ekr.20071004121840.2"><vh>@item kill-region-s&amp;ave</vh></v>
+<v t="ekr.20071004121248.2"><vh>@item kill-&amp;sentence</vh></v>
+<v t="ekr.20071006153725"><vh>@item kill-ws</vh></v>
+<v t="ekr.20071004121248.1"><vh>@item kill-&amp;word</vh></v>
+<v t="ekr.20071004121248.3"><vh>@item -</vh></v>
+<v t="ekr.20071004121248.4"><vh>@item &amp;yank</vh></v>
+<v t="ekr.20071004121619"><vh>@item yank-&amp;pop</vh></v>
+<v t="ekr.20071004121248.5"><vh>@item yank-r&amp;ectangle</vh></v>
+</v>
+</v>
+<v t="ekr.20070925144534.380"><vh>@menu &amp;Window</vh>
+<v t="ekr.20070925144534.381"><vh>@item *&amp;equal-sized-panes</vh></v>
+<v t="ekr.20070925144534.382"><vh>@item *&amp;toggle-active-pane</vh></v>
+<v t="ekr.20070925144534.383"><vh>@item *toggle-&amp;split-direction</vh></v>
+<v t="ekr.20070925144534.384"><vh>@item -</vh></v>
+<v t="ekr.20070925144534.385"><vh>@item *contract-&amp;body-pane</vh></v>
+<v t="ekr.20070925144534.386"><vh>@item *contract-&amp;log-pane</vh></v>
+<v t="ekr.20070925144534.387"><vh>@item *contract-&amp;outline-pane</vh></v>
+<v t="ekr.20070925144534.388"><vh>@item *contract-&amp;pane</vh></v>
+<v t="ekr.20070925144534.389"><vh>@item -</vh></v>
+<v t="ekr.20070925144534.390"><vh>@item *expand-bo&amp;dy-pane</vh></v>
+<v t="ekr.20070925144534.391"><vh>@item *expand-lo&amp;g-pane</vh></v>
+<v t="ekr.20070925144534.392"><vh>@item *expand-o&amp;utline-pane</vh></v>
+<v t="ekr.20070925144534.393"><vh>@item *expand-pa&amp;ne</vh></v>
+<v t="ekr.20070925144534.394"><vh>@item -</vh></v>
+<v t="ekr.20070925144534.395"><vh>@item *&amp;fully-expand-body-pane</vh></v>
+<v t="ekr.20070925144534.396"><vh>@item *full&amp;y-expand-log-pane</vh></v>
+<v t="ekr.20070925144534.397"><vh>@item *fully-e&amp;xpand-outline-pane</vh></v>
+<v t="ekr.20070925144534.398"><vh>@item *fully-exp&amp;and-pane</vh></v>
+<v t="ekr.20070925144534.399"><vh>@item -</vh></v>
+<v t="ekr.20070925144534.400"><vh>@item *&amp;resize-to-screen</vh></v>
+<v t="ekr.20070925144534.401"><vh>@item *&amp;cascade-windows</vh></v>
+<v t="ekr.20070925144534.402"><vh>@item *&amp;minimize-all</vh></v>
+<v t="ekr.20070925144534.403"><vh>@item -</vh></v>
+<v t="ekr.20070925144534.404"><vh>@item *open-compare-window</vh></v>
+<v t="ekr.20070925144534.405"><vh>@item *open-python-&amp;window</vh></v>
+</v>
+<v t="ekr.20070925144534.406"><vh>@menu &amp;Help</vh>
+<v t="ekr.20070925144534.407"><vh>@item about-leo</vh></v>
+<v t="ekr.20070925144534.408"><vh>@item open-online-home</vh></v>
+<v t="ekr.20070925144534.409"><vh>@item *open-online-&amp;tutorial</vh></v>
+<v t="ekr.20070925144534.410"><vh>@item *open-&amp;users-guide</vh></v>
+<v t="ekr.20070925144534.411"><vh>@item -</vh></v>
+<v t="ekr.20070925144534.412"><vh>@item open-leoDocs-leo</vh></v>
+<v t="ekr.20070925144534.413"><vh>@item open-leoPlugins-leo</vh></v>
+<v t="ekr.20070925144534.414"><vh>@item open-leoSettings-leo</vh></v>
+<v t="ekr.20070925144534.415"><vh>@item open-myLeoSettings-leo</vh></v>
+<v t="ekr.20070925144534.416"><vh>@item open-scripts-leo</vh></v>
+<v t="ekr.20070925144534.417"><vh>@item -</vh></v>
+<v t="ekr.20070925144534.418"><vh>@item *he&amp;lp-for-minibuffer</vh></v>
+<v t="ekr.20070925144534.419"><vh>@item *help-for-&amp;command</vh></v>
+<v t="ekr.20070925144534.420"><vh>@item -</vh></v>
+<v t="ekr.20070925144534.421"><vh>@item *&amp;apropos-autocompletion</vh></v>
+<v t="ekr.20070925144534.422"><vh>@item *apropos-&amp;bindings</vh></v>
+<v t="ekr.20070925144534.423"><vh>@item *apropos-&amp;debugging-commands</vh></v>
+<v t="ekr.20070925144534.424"><vh>@item *apropos-&amp;find-commands</vh></v>
+<v t="ekr.20070925144534.425"><vh>@item -</vh></v>
+<v t="ekr.20070925144534.426"><vh>@item *pri&amp;nt-bindings</vh></v>
+<v t="ekr.20070925144534.427"><vh>@item *print-c&amp;ommands</vh></v>
+</v>
+<v t="ekr.20071010123015"><vh>@@menu 文件</vh>
+<v t="ekr.20071010123015.1"><vh>@item new</vh></v>
+<v t="ekr.20071010123223.1"><vh>@item open-outline</vh></v>
+</v>
+</v>
+</v>
+<v t="ekr.20051123100536" annotate="7d71002e"><vh>Plugins</vh>
+<v t="vivainio.20080307190927"><vh>IPython</vh>
+<v t="vivainio.20080307185812"><vh>@string ipython_argv = ipython -p sh</vh></v>
+</v>
+<v t="ekr.20070417071249"><vh>@bool trace_plugins = False</vh></v>
+<v t="ekr.20041119034357.13"><vh>@bool use_plugins = True</vh></v>
+<v t="ekr.20071113084330"><vh>@bool warn_when_plugins_fail_to_load = True</vh></v>
+<v t="ekr.20070224073109.1"><vh>@enabled-plugins</vh></v>
+<v t="ekr.20080328105334.1"><vh>cleo</vh>
+<v t="ekr.20080328105334.2"><vh>@color cleo_color_prog_green =</vh></v>
+<v t="ekr.20080328105334.3"><vh>@color cleo_color_prog_red =</vh></v>
+<v t="ekr.20080328105334.4"><vh>@data cleo_color_file_node_list</vh></v>
+<v t="ekr.20080328105334.5"><vh>@int cleo_prog_width = 18</vh></v>
+<v t="ekr.20080328105334.6"><vh>@float cleo_time_init = 1.0</vh></v>
+<v t="ekr.20080328105334.7"><vh>@int cleo_prog_scale = 1</vh></v>
+<v t="ekr.20080328105334.8"><vh>@float cleo_prog_extra = 4</vh></v>
+<v t="ekr.20080328105334.9"><vh>@string cleo_time_name = 'days'</vh></v>
+</v>
+<v t="ekr.20060807103220"><vh>datenodes plugin</vh>
+<v t="ekr.20060807103220.1"><vh>@string datenodes_body_text = To do...</vh></v>
+<v t="ekr.20060807103220.2"><vh>@string datenodes_day_node_headline = %Y-%m-%d</vh></v>
+<v t="ekr.20060807103220.3"><vh>@string datenodes_month_node_day_headline = %d: %A</vh></v>
+<v t="ekr.20060807103220.4"><vh>@string datenodes_month_node_month_headline = %B %Y</vh></v>
+<v t="ekr.20060807103220.5"><vh>@bool datenodes_month_node_omit_saturdays = True</vh></v>
+<v t="ekr.20060807103220.6"><vh>@bool datenodes_month_node_omit_sundays = True</vh></v>
+<v t="ekr.20060807103220.7"><vh>@string datenodes_year_node_day_headline = %d: %A</vh></v>
+<v t="ekr.20060807103220.8"><vh>@string datenodes_year_node_month_headline = %B</vh></v>
+<v t="ekr.20060807103220.9"><vh>@string datenodes_year_node_year_headline = %Y</vh></v>
+<v t="ekr.20060807103220.10"><vh>@bool datenodes_year_node_omit_saturdays = True</vh></v>
+<v t="ekr.20060807103220.11"><vh>@bool datenodes_year_node_omit_sundays = True</vh></v>
+</v>
+<v t="ekr.20060111091324"><vh>fastgotonode plugin</vh>
+<v t="ekr.20060111091324.1"><vh>@bool fastgotonode_useKeyBinding = True</vh></v>
+<v t="ekr.20060111091324.2"><vh>@string fastgotonode_binding =  Shift-space</vh></v>
+</v>
+<v t="ekr.20060109115046"><vh>library plugin</vh>
+<v t="ekr.20060109115046.1"><vh>@bool library_verbose = True</vh></v>
+<v t="ekr.20060109115046.2"><vh>@string library_lib = default</vh></v>
+<v t="ekr.20060109115046.3"><vh>@string library_lib0 = default/library.dbm</vh></v>
+<v t="ekr.20060109121753"><vh>@string library_lib1 = default/libraryS.dbm</vh></v>
+</v>
+<v t="ekr.20070411101857"><vh>Open With plugin</vh>
+<v t="ekr.20070411101857.1"><vh>@openwith Idle = Alt+Shift+Ctrl+I</vh></v>
+<v t="ekr.20070411101857.2"><vh>@openwith Word = Alt+Shift+Ctrl+W </vh></v>
+<v t="ekr.20070411101857.3"><vh>@openwith Wordpad = Alt+Shift+Ctrl+T</vh></v>
+<v t="TL.20080410171007.2"><vh>@bool open_with_save_on_update = False</vh></v>
+<v t="TL.20080410171007.3"><vh>@bool open_with_clean_filenames = False</vh></v>
+<v t="TL.20080411073907.1"><vh>@bool open_with_uses_derived_file_extensions = False</vh></v>
+</v>
+<v t="ekr.20060919171527"><vh>opml plugin</vh>
+<v t="ekr.20060921080239"><vh>@bool opml_read_derived_files = True</vh></v>
+<v t="ekr.20060919171527.1"><vh>@bool opml_use_outline_elements = True</vh></v>
+<v t="ekr.20060919195145"><vh>@string opml_version = 2.0</vh></v>
+<v t="ekr.20060919181622"><vh>@bool opml_write_body_text = True</vh></v>
+<v t="ekr.20060921080239.1"><vh>@bool opml_write_derived_files = True</vh></v>
+<v t="ekr.20060919173031"><vh>@bool opml_write_leo_details = True</vh></v>
+<v t="ekr.20060919173031.1"><vh>@bool opml_write_leo_globals_attributes = True</vh></v>
+<v t="ekr.20060922110220"><vh>@bool opml_write_uAs = True</vh></v>
+<v t="ekr.20060919171527.2"><vh>@string opml_namespace = leo:com:leo-opml-version-1</vh></v>
+</v>
+<v t="ekr.20071213060239"><vh>rst3 plugin</vh>
+<v t="ekr.20071213060239.1"><vh>rst3 http options</vh>
+<v t="ekr.20071213061454"><vh>rst3_clear_http_attributes = False</vh></v>
+<v t="ekr.20071213061454.1"><vh>rst3_http_server_support = False</vh></v>
+<v t="ekr.20071213061454.2"><vh>rst3_http_attributename = rst_http_attribute</vh></v>
+<v t="ekr.20071213061454.3"><vh>rst3_node_begin_marker = http-node-marker-</vh></v>
+</v>
+<v t="ekr.20071213060239.2"><vh>rst3 path options</vh>
+<v t="ekr.20071213061504"><vh>rst3_default_path = None</vh></v>
+<v t="ekr.20071213061504.1"><vh>rst3_stylesheet_name = default.css</vh></v>
+<v t="ekr.20071213061504.2"><vh>rst3_stylesheet_path = None</vh></v>
+<v t="ekr.20071213061504.3"><vh>rst3_publish_argv_for_missing_stylesheets = None</vh></v>
+</v>
+<v t="ekr.20071213060514"><vh>rst3 global options</vh>
+<v t="ekr.20071213061811"><vh>rst3_number_code_lines = True</vh></v>
+<v t="ekr.20071213061811.1"><vh>rst3_underline_characters = #=+*^~"'`-:&gt;&lt;_</vh></v>
+<v t="ekr.20071213061811.2"><vh>rst3_verbose = True</vh></v>
+<v t="ekr.20071213061811.3"><vh>rst3_write_intermediate_file = False</vh></v>
+</v>
+<v t="ekr.20071213060514.1"><vh>rst3 mode options</vh>
+<v t="ekr.20071213061923"><vh>rst3_code_mode = False</vh></v>
+<v t="ekr.20071213061923.1"><vh>rst3_doc_only_mode = False</vh></v>
+<v t="ekr.20071213061923.2"><vh>rst3_generate_rst = True</vh></v>
+</v>
+<v t="ekr.20071213060514.2"><vh>rst3 formatting options</vh>
+<v t="ekr.20071213061930.1"><vh>rst3_show_headlines = True</vh></v>
+<v t="ekr.20071213061930.2"><vh>rst3_show_organizer_nodes = True</vh></v>
+<v t="ekr.20071213061930.3"><vh>rst3_show_options_nodes = False</vh></v>
+<v t="ekr.20071213061930.4"><vh>rst3_strip_at_file_prefixes = True</vh></v>
+</v>
+<v t="ekr.20071213061923.3"><vh>rst3 formatting options (code mode only)</vh>
+<v t="ekr.20071213062019"><vh>rst3_show_doc_parts_as_paragraphs = False</vh></v>
+<v t="ekr.20071213062019.1"><vh>rst3_show_leo_directives = True</vh></v>
+<v t="ekr.20071213062019.2"><vh>rst3_show_markup_doc_parts = False</vh></v>
+<v t="ekr.20071213062019.3"><vh>rst3_show_options_doc_parts = False</vh></v>
+</v>
+<v t="ekr.20071213060607"><vh>rst3 options: names of headline commands</vh>
+<v t="ekr.20071213062019.4"><vh>rst3_code_prefix = @rst-code</vh></v>
+<v t="ekr.20071213062019.5"><vh>rst3_doc_only_prefix = @rst-doc-only</vh></v>
+<v t="ekr.20071213062019.6"><vh>rst3_rst_prefix = @rst</vh></v>
+<v t="ekr.20071213062019.7"><vh>rst3_ignore_headline_prefix = @rst-no-head</vh></v>
+<v t="ekr.20071213062019.8"><vh>rst3_ignore_headlines_prefix = @rst-no-headlines</vh></v>
+<v t="ekr.20071213062019.9"><vh>rst3_ignore_node_prefix = @rst-ignore-node</vh></v>
+<v t="ekr.20071213062019.10"><vh>rst3_ignore_prefix = @rst-ignore</vh></v>
+<v t="ekr.20071213062019.11"><vh>rst3_ignore_tree_prefix = @rst-ignore-tree</vh></v>
+<v t="ekr.20071213062019.12"><vh>rst3_option_prefix = @rst-option</vh></v>
+<v t="ekr.20071213062019.13"><vh>rst3_options_prefix = @rst-options</vh></v>
+<v t="ekr.20071213062019.14"><vh>rst3_preformat_prefix = @rst-preformat</vh></v>
+<v t="ekr.20071213062019.15"><vh>rst3_show_headline_prefix = @rst-head</vh></v>
+</v>
+</v>
+<v t="ekr.20060930111325"><vh>scripting plugin</vh>
+<v t="ekr.20060930111325.2"><vh>@bool scripting-at-button-nodes = True</vh></v>
+<v t="ekr.20060930111325.3"><vh>@bool scripting-at-commands-nodes = True</vh></v>
+<v t="ekr.20060930111325.4"><vh>@bool scripting-at-plugin-nodes = False</vh></v>
+<v t="ekr.20060930111325.5"><vh>@bool scripting-at-script-nodes = False</vh></v>
+<v t="ekr.20060930111325.6"><vh>@bool scripting-create-debug-button = False</vh></v>
+<v t="ekr.20060930111325.7"><vh>@bool scripting-create-run-script-button = False</vh></v>
+<v t="ekr.20060930112030"><vh>@bool scripting-create-script-button-button = True</vh></v>
+<v t="ekr.20060930111325.1"><vh>@int scripting-max-button-size = 18</vh></v>
+</v>
+<v t="ekr.20060730101451"><vh>shadow plugin</vh>
+<v t="ekr.20060730101451.1"><vh>@bool shadow_active = True</vh></v>
+<v t="ekr.20060730101451.2"><vh>@bool shadow_backups = True</vh></v>
+<v t="ekr.20060730101451.3"><vh>@string shadow_prefix = x</vh></v>
+<v t="ekr.20060730101451.4"><vh>@bool shadow_print_copy_operations = True</vh></v>
+<v t="ekr.20060730101451.5"><vh>@string shadow_subdir = LeoShadow</vh></v>
+<v t="ekr.20060730101451.6"><vh>@bool shadow_testing = True</vh></v>
+<v t="ekr.20060730101451.7"><vh>@int shadow_verbose = 3</vh></v>
+</v>
+<v t="ekr.20051123100536.1"><vh>vim plugin</vh>
+<v t="ekr.20051123100536.2"><vh>@string vim_cmd = c:\Program Files\vim\vim63\gvim --servername LEO</vh></v>
+<v t="ekr.20051123100536.3"><vh>@string vim_exe = c:\Program Files\vim\vim63\gvim</vh></v>
+<v t="ekr.20071114072753"><vh>@bool vim_plugin_opens_url_nodes = False</vh></v>
+<v t="TL.20080410171007.9"><vh>@bool vim_plugin_positions_cursor = False</vh></v>
+<v t="TL.20080410171007.8" a="V"><vh>@bool vim_plugin_uses_tab_feature = False</vh></v>
+</v>
+<v t="ekr.20060904211808"><vh>zodb plugin</vh>
+<v t="ekr.20060904211808.1"><vh>@string zodb_storage_file = c:\prog\zopeTemp\leo.fs</vh></v>
+</v>
+</v>
+<v t="ekr.20041119034357.28" annotate="7d71002e"><vh>Preferences panel</vh>
+<v t="ekr.20041119034357.29"><vh>@directory default_tangle_directory = None</vh></v>
+<v t="ekr.20080326060254.3"><vh>@string target_language = python</vh></v>
+<v t="ekr.20041119034357.31"><vh>@int tab_width = -4</vh></v>
+<v t="ekr.20041119034357.32"><vh>@int page_width = 80</vh></v>
+<v t="ekr.20041119034357.33"><vh>@bool output_doc_chunks = True</vh></v>
+<v t="ekr.20041119034357.34"><vh>@bool tangle_outputs_header = True</vh></v>
+<v t="ekr.20041119034357.35"><vh>@bool run_tangle_done.py = False</vh></v>
+<v t="ekr.20041119034357.36"><vh>@bool run_untangle_done.py = False</vh></v>
+</v>
+<v t="ekr.20051025084017" annotate="7d71002e"><vh>Spell tab</vh>
+<v t="ekr.20071025161551"><vh>@bool diagnose-aspell-installation = True</vh></v>
+<v t="ekr.20051025084017.1"><vh>@string aspell_local_language_code = en</vh></v>
+<v t="ekr.20051025084017.2"><vh>@string aspell_local_dictionary = None</vh></v>
+<v t="ekr.20051025085144"><vh>@string aspell_dir = c:\aspell</vh></v>
+<v t="ekr.20051025085144.1"><vh>@string aspell_bin_dir = c:\aspell\bin</vh></v>
+</v>
+<v t="ekr.20041119034357.15"><vh>Unicode options</vh>
+<v t="ekr.20080212084020"><vh>@string default_at_auto_file_encoding = utf-8</vh></v>
+<v t="ekr.20041119042929.9"><vh>@string default_derived_file_encoding = utf-8</vh></v>
+<v t="ekr.20041119042929.10"><vh>@string new_leo_file_encoding = utf-8</vh></v>
+<v t="ekr.20041119042929.11"><vh>@string tk_encoding = None</vh></v>
+</v>
+<v t="ekr.20050203090810" annotate="7d71002e"><vh>Unit test</vh>
+<v t="ekr.20050203085250"><vh>@int global_setting_for_unit_tests = 132</vh></v>
+</v>
+<v t="ekr.20041213105954" annotate="7d71002e"><vh>Window</vh>
+<v t="ekr.20041119034357.38"><vh>Body pane options</vh>
+<v t="ekr.20061010111324"><vh>@bool select_all_text_when_editing_headlines = False</vh></v>
+<v t="ekr.20060531094310"><vh>@bool autoindent_in_nocolor_mode = True</vh></v>
+<v t="ekr.20041119034357.43"><vh>@bool body_gmt_time = False</vh></v>
+<v t="ekr.20041119034357.39"><vh>@bool body_pane_wraps = True</vh></v>
+<v t="ekr.20060216135834"><vh>@bool enable_autocompleter_initially = False</vh></v>
+<v t="ekr.20060603070801"><vh>@bool enable_calltips_initially = False</vh></v>
+<v t="ekr.20060627084739"><vh>@bool flash_matching_brackets = True</vh></v>
+<v t="ekr.20060627121646"><vh>@color flash_brackets_background_color = DodgerBlue1</vh></v>
+<v t="ekr.20060627121646.1"><vh>@color flash_brackets_foreground_color = white</vh></v>
+<v t="ekr.20060627121646.2"><vh>@int flash_brackets_count = 2</vh></v>
+<v t="ekr.20060627121646.3"><vh>@int flash-brackets-delay = 75</vh></v>
+<v t="ekr.20041119034357.44"><vh>@bool smart_auto_indent = False</vh></v>
+<v t="ekr.20041119034357.53"><vh>@int additional_body_text_border = 0</vh></v>
+<v t="ekr.20041119034357.42"><vh>@string body_time_format_string = %m/%d/%Y %H:%M:%S</vh></v>
+<v t="ekr.20060620085654"><vh>@string editor_orientation = horizontal</vh></v>
+</v>
+<v t="ekr.20041213105954.1"><vh>Log pane options</vh>
+<v t="ekr.20041119052015.1"><vh>@bool log_pane_wraps = False</vh></v>
+</v>
+<v t="ekr.20041119034357.56"><vh>Options for new windows</vh>
+<v t="ekr.20071024145953"><vh>@bool big_outline_pane = False</vh></v>
+<v t="ekr.20060930085332"><vh>@bool outline_pane_has_initial_focus = True</vh></v>
+<v t="ekr.20041119034357.59"><vh>@strings[vertical,horizontal] initial_splitter_orientation = vertical</vh></v>
+<v t="ekr.20041119034357.57"><vh>@ratio initial_horizontal_ratio = 0.4</vh></v>
+<v t="ekr.20041119034357.58"><vh>@ratio initial_horizontal_secondary_ratio = 0.8</vh></v>
+<v t="ekr.20041119034357.60"><vh>@ratio initial_vertical_ratio = 0.5</vh></v>
+<v t="ekr.20041119034357.61"><vh>@ratio initial_vertical_secondary_ratio = 0.65</vh></v>
+<v t="ekr.20041119034357.62"><vh>@int initial_window_height = 600</vh></v>
+<v t="ekr.20041119034357.63"><vh>@int initial_window_left =  20</vh></v>
+<v t="ekr.20041119034357.64"><vh>@int initial_window_top = 20</vh></v>
+<v t="ekr.20041119034357.65"><vh>@int initial_window_width = 800</vh></v>
+</v>
+<v t="ekr.20041119034357.54"><vh>Outline pane options</vh>
+<v t="ekr.20041119050749.3"><vh>@bool allow_clone_drags = False</vh></v>
+<v t="ekr.20061030092620"><vh>@bool center_selected_tree_node = True</vh></v>
+<v t="ekr.20041119050749.4"><vh>@bool enable_drag_messages = False</vh></v>
+<v t="ekr.20041119050749.5"><vh>@bool expanded_click_area = True</vh></v>
+<v t="ekr.20060528175513"><vh>@bool idle_redraw = False</vh></v>
+<v t="ekr.20060120123529"><vh>@bool initialClickExpandsOrContractsNode = True</vh></v>
+<v t="ekr.20061030104734"><vh>@bool invisible_outline_navigation = False</vh></v>
+<v t="ekr.20041119050749.17"><vh>@bool look_for_control_drag_on_mouse_down = True</vh></v>
+<v t="ekr.20041119050749.18"><vh>@bool outline_pane_scrolls_horizontally = True</vh></v>
+<v t="ekr.20061002115414.1"><vh>@float outline_nav_extend_delay = 2.0</vh></v>
+<v t="ekr.20070318065601"><vh>@bool use_chapters = True</vh></v>
+<v t="ekr.20070604075218"><vh>@bool use_chapter_tabs = True</vh></v>
+</v>
+<v t="ekr.20041213105954.2"><vh>Splitter options</vh>
+<v t="ekr.20041119034357.68"><vh>@string split_bar_relief = groove</vh></v>
+<v t="ekr.20041119034357.69"><vh>@int split_bar_width = 6</vh></v>
+</v>
+</v>
+</v>
+</vnodes>
+<tnodes>
+<t tx="TL.20080410171007.2"></t>
+<t tx="TL.20080410171007.3">if True: The Open-With plugin will store temporary files utilizing cleaner file names (no unique number is appended to the node's headline text).  Unique temporary directory paths are used to insure unique files are created by creating temporary directories reflecting each node's ancestor nodes in the Leo outline.
+Note: Do not have multiple sibling nodes (nodes having the same parent node) in Leo with the same headline text.  There will be a conflict if both are opened in an external editor at the same time. 
+
+if False: The Open-With plugin will store temporary files with an appended unique number to insure unique temporary filenames.
+</t>
+<t tx="TL.20080410171007.8">if True: Each file sent to gVim is placed in a tab card.  Files in gVim are accessed by selecing from a row of tabs.
+Note: Information on gVim's Tab feature can be viewed by entering the gVim command :help tabpage
+Note: Put "@bool open_with_clean_filenames = True" in myLeoSetting.leo to create smaller tab labels.
+
+if False: Each file sent to vim plaes the previous file in a hidden Vim buffer (use Vim's :bn and :bN command to view each file)
+</t>
+<t tx="TL.20080410171007.9">if True: The Vim plugin will send the file to Vim with a request to place the Vim cursor on the same line as the location of the cursor in Leo.
+
+if False: The cursor will be placed on the first line.</t>
+<t tx="TL.20080411073907.1">if True: The Open-With plugin will use the file extension of the node's derived file for the extension of the temporary file passed to the external editor.  This can be useful for external editors that are providing text highlighting or other file type specific capabilities.
+
+if False or no derived file exists for that node, The Open-With plugin will use the file extension of the node's default language (set by the @language command or '.txt' in none exists)</t>
+<t tx="ekr.20041119034357.1">@nocolor
+
+The @settings tree contains all active settings.  Settings outside this tree have no effect.</t>
+<t tx="ekr.20041119034357.5">False: Leo writes leoSettings.leo files.</t>
+<t tx="ekr.20041119034357.7"></t>
+<t tx="ekr.20041119034357.8">Example:
+
+"Created by Leo at @date"
+
+A comment to be iserted in derived files just after the initial @+leo line.
+The comment will appear in an @comment sentinel.
+Notes:
+1. Leo replaces @date with the date and time that the derived file was created.
+2. Use \n to separate lines.
+3. This must be empty for compatibility with older versions of Leo.
+4. Please use an empty comment when updating to CVS!</t>
+<t tx="ekr.20041119034357.9">A string, s.  If present, .leo files will contain an xml-stylesheet line following
+the opening xml line. 
+For example:
+  &lt;?xml ....?&gt; 
+  &lt;?xml-stylesheet ekr_stylesheet?&gt;
+  
+Notes:
+- The string s should contain any needed XML escapes.
+- Leo writes the line &lt;?xml-stylesheet s ?&gt;
+  where s is the value of this setting.
+- Please set this field empty when uploading to CVS.
+- Very old versions of Leo did not support reading files containing xml-stylesheet lines.</t>
+<t tx="ekr.20041119034357.10"></t>
+<t tx="ekr.20041119034357.11"></t>
+<t tx="ekr.20041119034357.12"></t>
+<t tx="ekr.20041119034357.13">True: Leo loads plugins on startup.
+
+Warnings:
+
+- This is a global option ONLY. It can only be set in the leoSettings.leo files
+that Leo reads during startup. Changing this option in other Leo files will have
+NO effect.
+
+- When this option is enabled, plugins could potentially execute HOSTILE CODE
+contained in Leo files. See further warnings in LeoDocs.leo.</t>
+<t tx="ekr.20041119034357.14">This option affects how Leo treats body text in @root trees.
+
+True:    Body text in @root trees start in doc mode.
+
+This is the way @root trees always worked prior to version 3.10.
+
+False:    Body text in @root trees start in code mode.
+
+This way makes @root trees more compatible with @file trees.</t>
+<t tx="ekr.20041119034357.15"></t>
+<t tx="ekr.20041119034357.16"></t>
+<t tx="ekr.20041119034357.17"></t>
+<t tx="ekr.20041119034357.18">Limit directory searches to files with the given file extension.
+
+None  Compares all files when comparing directories.
+.py   Compares only .py files when comparing directories.</t>
+<t tx="ekr.20041119034357.19">These options have no effect when comparing directories.</t>
+<t tx="ekr.20041119034357.20"></t>
+<t tx="ekr.20041119034357.28">@nocolor</t>
+<t tx="ekr.20041119034357.29">DEPRECATED
+
+The default directory used if no directory specified in @path, @root or @file directives.
+
+</t>
+<t tx="ekr.20041119034357.31">The width of tabs on the screen.  This setting is also used when writing doc parts.
+
+Valid values: Any nonzero integer.
+
+Negative tab widths (recommended) cause Leo to convert tabs to blanks when typing.</t>
+<t tx="ekr.20041119034357.32">The page width for wrapping doc parts in derived files.
+
+Valid values: any nonzero positive integer.</t>
+<t tx="ekr.20041119034357.33">True: Explicit Tangle commands output doc parts.</t>
+<t tx="ekr.20041119034357.34">True: Explicit Tangle commands output file header.</t>
+<t tx="ekr.20041119034357.35">True: Run tangle_done.py after explicit Tangle commands.</t>
+<t tx="ekr.20041119034357.36">True: Run tangle_done.py after explicit Untangle commands.</t>
+<t tx="ekr.20041119034357.38"></t>
+<t tx="ekr.20041119034357.39">True: Wrap body text.
+
+</t>
+<t tx="ekr.20041119034357.40">
+
+Foreground color for the cursor in body text.
+
+</t>
+<t tx="ekr.20041119034357.41">Background color for the cursor in body text.
+
+</t>
+<t tx="ekr.20041119034357.42">The format string used when creating the Time/Date string for the Insert Time/Date command.
+See the Python documentation for time.strftime for full details.
+
+Examples:
+
+1/30/2003 8:31:55
+%m/%d/%y %H:%M:%S
+
+Thu, 30 Jan 2003 16:57:12
+%a, %d %b %Y %H:%M:%S</t>
+<t tx="ekr.20041119034357.43">True:  use gmt time.
+False: use local time.</t>
+<t tx="ekr.20041119034357.44">True:  auto-indent aligns with open ({[ brackets
+
+False: auto-indent increases indentation by one tab for Python only.</t>
+<t tx="ekr.20041119034357.45">body_text_font_family = None
+body_text_font_size = None
+body_text_font_slant = None
+body_text_font_weight = None
+</t>
+<t tx="ekr.20041119034357.48">Foreground color of body text.
+
+Note: this setting can be overridden by the x_mode_fg_color settings.</t>
+<t tx="ekr.20041119034357.49">Background color of body text.
+
+#ffecea
+
+Note: this setting can be overridden by the x_mode_bg_color settings.</t>
+<t tx="ekr.20041119034357.50">Color of insertion cursor
+
+</t>
+<t tx="ekr.20041119034357.53">Additional border in body text pane, in pixels.</t>
+<t tx="ekr.20041119034357.54"></t>
+<t tx="ekr.20041119034357.56">These options apply only to windows opened with the New command.</t>
+<t tx="ekr.20041119034357.57">The ratio of tree pane size to body pane size when splitting primary panes horizontally.
+
+Valid values: 0.0 to 1.0.
+
+**Important**: Leo **does** save this ratio when saving a .leo file, so Leo
+always uses this ratio only when creating a new outline.</t>
+<t tx="ekr.20041119034357.58">The ratio of outline (tree) pane size to log pane size when splitting the primary panes horizontally.
+
+Valid values: 0.0 to 1.0.
+
+**Important**: Leo does not save this ratio when saving a .leo file, so Leo
+always uses this ratio when opening a file that is being split horizontally.</t>
+<t tx="ekr.20041119034357.59">Defines the primary splitter orientation.
+
+The primary panes are the body pane and the secondary pane.
+The secondary pane contains the outline and log panes.
+
+vertical: body pane below outline and log panes.
+horizontal: body pane to right of outline and log panes.
+
+The so-called 'primary' ratio is the ratio between the body pane and the pane
+containing the other two panes. The so-called secondary ratio is the ratio
+between sizes of the log pane and the outline pane.
+
+The thing to keep in mind is that Leo saves *only* the primary ratio in .leo
+files. Leo does not save the so-called 'secondary' ratio in .leo files, because
+doing so would change Leo's file format.
+
+Because Leo **does** save the primary ratio in .leo files, Leo will open a file
+with the same primary ratio that you had when you last saved the file.
+
+Because Leo does **not** save the secondary ratio in the .leo file Leo
+determines the relative sizes of the log and outline panes from settings in
+leoSettings.leo. One of the two settings is used:
+
+- initial_horizontal_secondary_ratio or
+
+- initial_vertical_secondary_ratio
+
+Which one is used depends on the initial_splitter_orientation setting.
+
+**Important** If you change these settings you must restart Leo for them to take effect.
+
+Here are some further notes adapted from comments from Paul Paterson:
+
+Leo also doesn't save the split direction. This can be confusing, because if you
+save a horizontal split file but your default split is vertical, then when you
+reload and correct the split Leo has forgotten the ratio!  To restate:
+
+- if you change the split direction (window .. toggle split) Leo resets the
+split ratios.
+
+- if you save a Leo file with a split other than the default (in settings) Leo
+won't remember that.
+</t>
+<t tx="ekr.20041119034357.60">The ratio of tree pane size to body pane size when splitting primary panes vertically.
+
+Valid values: 0.0 to 1.0.
+
+**Important**: Leo **does** save this ratio when saving a .leo file, so Leo
+always uses this ratio only when creating a new outline.</t>
+<t tx="ekr.20041119034357.61">The ratio of outline (tree) pane size to log pane size when splitting the primary panes vertically.
+
+Valid values: 0.0 to 1.0.
+
+**Important**: Leo does not save this ratio when saving a .leo file, so Leo
+always uses this ratio when opening a file that is being split vertically.</t>
+<t tx="ekr.20041119034357.62">Height of window in pixels.
+    
+</t>
+<t tx="ekr.20041119034357.63">Distance from left of screen of window, in pixels.
+</t>
+<t tx="ekr.20041119034357.64">Distance from top of screen of window, in pixels.</t>
+<t tx="ekr.20041119034357.65">Width window in pixels.
+
+</t>
+<t tx="ekr.20041119034357.67">The color of the split bar. gray90 also looks good.</t>
+<t tx="ekr.20041119034357.68">The Tk -relief option for the split bar.</t>
+<t tx="ekr.20041119034357.69">The width of the split bar, in pixels (must be an integer).</t>
+<t tx="ekr.20041119034357.70">Syntax colors may be any valid Tk color name or color value.
+
+For example, "00aa00" is the dark green used by IDLE.
+
+See http://www.tcl.tk/man/tcl8.3/TkCmd/colors.htm for a list of valid color
+names. These names are case sensitive, for example: BlanchedAlmond.</t>
+<t tx="ekr.20041119034357.72">True:  Leo colors @space, @* and @** sections in cweb mode as black with LaTeX keywords highlighted.
+False: Leo colors @space, @* and @** sections in cweb mode as comments (default is red).
+
+Note: this setting does not affect how Leo colors noweb section references and defintions.</t>
+<t tx="ekr.20041119034357.73">True:  Leo colors C language comments in cweb mode as black with LaTeX keywords highlighted.
+Flase: Leo colors C language comments in cweb mode as comments (default red).
+
+Note: this setting does not affect how Leo colors noweb section references and defintions.</t>
+<t tx="ekr.20041119034357.74">True:  Leo colors @directives when @language plain is in effect.
+False: Leo colors everything black when @language plain is in effect.</t>
+<t tx="ekr.20041119034357.75">True: Underline undefined section names
+
+Only functional if use_hyperlinks = 0
+
+</t>
+<t tx="ekr.20041119034357.76">True:  underline "live" links.
+False: (recommended): Underline undefined section names.</t>
+<t tx="ekr.20041119034357.78">The color of comments in code parts.</t>
+<t tx="ekr.20041119034357.79">The color of name in @&lt;name@&gt;</t>
+<t tx="ekr.20041119034357.80">The color of C/C++ preprocessor directive lines.</t>
+<t tx="ekr.20041119034357.81">The color of text in doc parts.</t>
+<t tx="ekr.20041119034357.82">The color of keywords of the present language.
+
+For example, the color of "if", "try" and "except" in Python.</t>
+<t tx="ekr.20041119034357.83">The color of Leo keywords such as @ignore, @color, etc.</t>
+<t tx="ekr.20041119034357.84">The color of name in &lt; &lt; name &gt; &gt; when name is defined.</t>
+<t tx="ekr.20041119034357.85">The color of the double angle brackets in &lt;&lt; name &gt;&gt;
+
+</t>
+<t tx="ekr.20041119034357.86">The background color that represents spaces and tabs when Show Invisibles mode is in effect.</t>
+<t tx="ekr.20041119034357.87">The foreground color that represents spaces and tabs when Show Invisibles mode is in effect.</t>
+<t tx="ekr.20041119034357.88">The color of strings and their delimiters.
+
+</t>
+<t tx="ekr.20041119034357.89">The color of name in &lt;&lt; name &gt;&gt; when name is undefined.</t>
+<t tx="ekr.20041119035137">@nocolor
+@pagewidth 80
+
+This is Leo's main settings file.  It specifies settings used to customize Leo.
+
+**New in Leo 4.4.2**: You can 'override' settings defined here by placing your
+own settings in myLeoSettings.leo, either in your HOME directory or in the
+leo/config directory (the directory containing this file.) Distributions of Leo
+leave myLeoSettings.leo along, and myLeoSettings.leo is not part of Leo's cvs
+repository, so Leo never changes myLeoSettings.leo.
+
+@settings trees are composed of various kinds of nodes. The headline of each
+node indicates its type. The body text of most nodes contain comments. However,
+the body text of @font and @shortcuts nodes contain settings. See the children
+of this node for details.
+</t>
+<t tx="ekr.20041119035704">These nodes describe the type, name and value of a single setting.  Headlines have the form:
+
+@type-name setting-name = value
+
+The basic types are: @bool, @color, @directory, @encoding, @font, @int, @path, and @string.  However, @type nodes can define other types.  The body text of basic nodes contains comments to be displayed in the settings dialog.
+
+None is a valid value for all types.  It indicates that the setting node has no effect.
+</t>
+<t tx="ekr.20041119035704.1">Organizer nodes have headlines that do no start with @.
+
+Organizer nodes may be inserted freely without changing the meaning of an @setting tree.</t>
+<t tx="ekr.20041119035704.2">Leo ignores subtrees of @settings trees whose headline starts with @ignore.</t>
+<t tx="ekr.20041119035704.3">Not implemented yet.
+
+Creates a user-defined type. For example:
+
+@type relief: string = [raised, sunken, flat, ridge, solid, groove]
+
+This is much better than using a base type because the dialog creator can
+present the user with a listbox containing only the valid options.</t>
+<t tx="ekr.20041119035931">Acts like an organizer node if the expression evaluates to True, otherwise acts
+like an @ignore node. If the expression is empty thebody text should contain a
+script that will be evaluated (in an empty context).
+</t>
+<t tx="ekr.20041119041019">False: Print sends its output to stdout (console) when doing Execute Script command.
+True:  Print redirected to Leo's log pane when doing Execute Script command.
+</t>
+<t tx="ekr.20041119041019.1">
+The string to be appended to file names resulting from the Remove Sentinels command.
+If the value starts with . the extension is appended to the original file name.
+Otherwise, the extension is appended before the file extension.
+Example 1:
+  File name x.y
+  remove_sentinels_extension = _ns
+  Result: x_ns.y
+Example 2:
+  File name x.y
+  remove_sentinels_extension = .txt
+  Result: x.y.txt
+
+</t>
+<t tx="ekr.20041119041019.2">True:  The Save command clears undo buffer.
+False: The undo buffer persists across saves.</t>
+<t tx="ekr.20041119041304">This option applies to directories specified in filenames in all kinds of @file trees, and to filenames specified in the @path directive.
+
+True:  Leo attempts to create directories if they do not exist.
+False: Leo never attempts to create directories.</t>
+<t tx="ekr.20041119041304.1">This option specifies the directory to be used as a prefix for &lt;filename&gt; in
+
+@path &lt;filename&gt;
+@file &lt;filename&gt;
+@root &lt;filename&gt;
+
+when &lt;filename&gt; is a relative path.
+
+Valid values for this option:
+
+'!' means relative to the location leo.py (recommended).
+'.' means relative to the location of the .leo file in the top window.
+
+An absolute path (in platform-dependent format).
+
+Relative paths are not allowed because their meaning would depend on the changing value of the current working directory.</t>
+<t tx="ekr.20041119041747">nl or lf: (recommended) All lines end with "\n"
+cr:       All lines end with "\r"
+crlf:     All lines end with "\r\n"
+platform: Lines end in platform-specific way.
+
+With platform Leo opens output files in "w" mode rather than "wb" mode and writes '\n'
+
+Please specify nl when uploading files to Leo's CVS site.</t>
+<t tx="ekr.20041119041747.1">The number of trailing newlines Leo retains at the end of each body text.
+
+asis: Leo retains the number of newlines contained in each body text.
+      
+    Warning: Leo sometimes has problems determining which ending newlines are "real".
+
+zero: Leo removes all trailing whitespace from body text.
+
+one:  Leo ends each non-empty body text with exactly one trailing newline.</t>
+<t tx="ekr.20041119041747.4">
+True:  Leo strips blanks and tabs from otherwise blank lines.
+False: Leo retains whitespace even in otherwise blank lines.</t>
+<t tx="ekr.20041119042929"></t>
+<t tx="ekr.20041119042929.1"></t>
+<t tx="ekr.20041119042929.2">Same as @directory.</t>
+<t tx="ekr.20041119042929.3"></t>
+<t tx="ekr.20041119042929.4"></t>
+<t tx="ekr.20041119042929.5">Valid values:
+    
+weight: bold, normal, None
+slant: roman, italic, None
+
+Use the show-fonts command to pick fonts, then copy the values shown by the show-fonts command to the values here.</t>
+<t tx="ekr.20041119042929.7"></t>
+<t tx="ekr.20041119042929.9">The encoding used for derived files if no @encoding directive is in effect.
+This setting is also used to encode files created by the Tangle commands.
+Default is UTF-8 (case not important).</t>
+<t tx="ekr.20041119042929.10">The encoding specified in the following line of new .leo files:
+
+&lt;?xml version="1.0" encoding="UTF-8"&gt;
+
+The recommended value is UTF-8 (upper case for compatibility for old versions of Leo).
+
+iso-8859-1 would be a popular alternative.
+
+Important: Once a .leo file is created the &lt;?xml..."&gt; line can only be changed by hand.  Alas, changing the &lt;?xml..."&gt; line by hand may cause unicode errors the next time the .leo file is loaded.  Therefore, you should change the &lt;?xml..."&gt; line by hand only when first creating a .leo file.</t>
+<t tx="ekr.20041119042929.11">The encoding that Tk text widgets are assumed for non-ascii character strings.
+
+You would typically use this setting only in an emergency.
+
+Leo assumes that Tk text widgets return:
+
+1. The value specified by the tk_encoding parameter, if it exists.
+2. locale.getdefaultlocale()[1] if it is exists.
+3. sys.getdefaultencoding()</t>
+<t tx="ekr.20041119043902">The path to the first file or directory to be compared.
+
+Directory compares ignore a filename part of the path, if present.
+
+E.g., c:/directory2/spam.py is valid for directory compares</t>
+<t tx="ekr.20041119043902.1">The path to the second file or directory to be compared.
+
+Directory compares ignore a filename part of the path, if present.
+
+E.g., c:/directory2/spam.py is valid for directory compares</t>
+<t tx="ekr.20041119043902.2">The path to the output file.
+
+Leo will silently write to this file, regardless of whether it already exists, creating the file if needed.
+
+Leo will write to the log pane if this path is empty or invalid.</t>
+<t tx="ekr.20041119043902.3">True:  Append output to output file.
+
+False: Replace output file with results of compare.</t>
+<t tx="ekr.20041119043902.4">True: Ignore blanks lines when comparing files.
+
+</t>
+<t tx="ekr.20041119043902.5">True: Ignore the first line of compare_file_1 when comparing files.
+
+</t>
+<t tx="ekr.20041119043902.6">True: Ignore the first line of compare_file_2 when comparing files.</t>
+<t tx="ekr.20041119043902.7">True: Ignore whitespace after the leading whitespace of a line when comparing files.</t>
+<t tx="ekr.20041119043902.8">True:  Ignore leading whitespace of each line when comparing files.
+
+False: The recommended setting when comparing Python source files.
+
+</t>
+<t tx="ekr.20041119043902.9">True: Ignore sentinel lines when comparing files.
+
+Leo sets sentinel comment delimiters from the first line of each file.  This option has no effect if the first line is not a @+leo line.</t>
+<t tx="ekr.20041119043902.10">0: Show lines regardless of the number of mismatches.
+
+n: Stop showing lines after n mismatches.
+
+</t>
+<t tx="ekr.20041119043902.11">
+1: Show blanks as [ ] and tabs as [t]
+
+</t>
+<t tx="ekr.20041119043902.12">True:  Print lines of both files when showing matching lines.
+
+False: Print only the line of compare_file_1 when showing matching lines.
+
+</t>
+<t tx="ekr.20041119043902.13">True: Print lines that match using the print_both_lines_for_matches option.
+
+</t>
+<t tx="ekr.20041119043902.14">True: Print lines that do not compare equal to each other.
+
+</t>
+<t tx="ekr.20041119043902.15">True: Print lines all lines in one file after an end-of-file is seen on the other file.</t>
+<t tx="ekr.20041119044139"></t>
+<t tx="ekr.20041119050105">These options affecting how Leo shows the results of file compares.
+
+Leo gathers statistics regardless of these options.</t>
+<t tx="ekr.20041119050105.1">The change string (without the quotes unless quotes are part of the string).
+
+N.B. Leo requires utf-8 encoding for any non-ascii characters.</t>
+<t tx="ekr.20041119050105.2">The find string (without the quotes unless quotes are part of the string).
+
+N.B. Leo requires utf-8 encoding for any non-ascii characters.
+
+</t>
+<t tx="ekr.20041119050105.3">These settings determine whether the corresponding checkbox is checked by default.</t>
+<t tx="ekr.20041119050105.4">Despite its name, this setting affects the default value of the Show Context checkbox.</t>
+<t tx="ekr.20041119050105.5">When checked, the Find and Change commands ignore the case of alphabetic characters when determining matches.
+</t>
+<t tx="ekr.20041119050105.6">When checked, the Change command marks all headlines whose headline or body text are changed by the command.
+</t>
+<t tx="ekr.20041119050105.7">When checked, the Find and Change commands mark all headlines in which a match is found with the pattern.
+</t>
+<t tx="ekr.20041119050105.8">When checked, the Find and Change commands treat several characters specially in
+the find pattern. The '*' character matches any sequence of zero or more
+characters. The '.' character matches any single character. The '^' character at
+the start of a pattern, or a '$' character at the end of a pattern matches a
+newline.
+
+Examples:
+
+The pattern "^abc$" matches lines that only contain "abc".
+The pattern "^a" matches any line starting with "A".
+The pattern "a$" matches any line ending with "a".
+The pattern "^*$" matches any line at all.</t>
+<t tx="ekr.20041119050105.9"></t>
+<t tx="ekr.20041119050105.10"></t>
+<t tx="ekr.20041119050105.11"></t>
+<t tx="ekr.20041119050105.12"></t>
+<t tx="ekr.20041119050105.14">When checked, the Find and Change commands search body text.
+</t>
+<t tx="ekr.20041119050105.15">When checked, the Find and Change commands search headline text.
+</t>
+<t tx="ekr.20041119050105.16">When checked, the Find and Change commands search only the currently selected headline and its offspring.
+</t>
+<t tx="ekr.20041119050749.3">True:  Allows control-dragging to create clones.
+False: All drags move nodes.
+
+See also: look_for_control_drag_on_mouse_down
+Setting this setting to False allows Leo to be used on Aqua.</t>
+<t tx="ekr.20041119050749.4">True:  Tell whether drags will move nodes or clone nodes.
+False: Don't issue such messages.
+
+</t>
+<t tx="ekr.20041119050749.5">1: Click near a node expands or contracts the node.
+0: Only clicks in a node's plus/minus box expands or contracts the node.
+
+Note:  @bool expanded_click_area = True conflicts with the UniversalScrolling plugin.</t>
+<t tx="ekr.20041119050749.6">Foreground color of unselected headline text.</t>
+<t tx="ekr.20041119050749.7">Foreground color of selected headline text that is not being edited.
+
+DodgerBlue4</t>
+<t tx="ekr.20041119050749.8">Foreground color of unselected headline text in a headline that is being edited.
+
+Background color must also be specified for either setting to take effect.</t>
+<t tx="ekr.20041119050749.9">Foreground color of selected text headline text in a headline that is being edited.
+
+Background must also be specified for either setting to take effect.</t>
+<t tx="ekr.20041119050749.10">The format string used when creating the Time/Date string for the Insert Time/Date command.
+
+See the Python documentation for time.strftime for full details.
+
+Examples:
+1/30
+%m/%d
+
+1/30/03 8:31:02
+%m/%d/%y %H:%M:%S
+
+Thu, 30 Jan 2003 16:57:12
+%a, %d %b %Y %H:%M:%S
+</t>
+<t tx="ekr.20041119050749.11">True:  use gmt time when inserting time into headlines.
+
+False: use local time.</t>
+<t tx="ekr.20041119050749.12">Background color of outline pane itself.
+
+LavenderBlush1
+#ffffe1 # a little too yellow.
+#ffffec
+LightSteelBlue1 # Good for testing.</t>
+<t tx="ekr.20041119050749.17">This option controls the interpretation of the control key when dragging nodes in the outline pane.
+
+True: A drag is a control-drag if the control key is down at the start of the drag.
+
+False: A drag is a control-drag if the control key is down at the end of the drag.</t>
+<t tx="ekr.20041119050749.18">True: Use horizontal scrollbar in outline pane.</t>
+<t tx="ekr.20041119051246.1"></t>
+<t tx="ekr.20041119051246.2">Background color of unselected headline text.
+
+LavenderBlush1</t>
+<t tx="ekr.20041119051246.3">Background color of selected headline text that is not being edited.
+
+LavenderBlush2</t>
+<t tx="ekr.20041119051246.4">headline_text_font_family = None
+headline_text_font_size = None
+headline_text_font_slant = roman
+headline_text_font_weight = normal
+</t>
+<t tx="ekr.20041119051901">Background color of unselected headline text in a headline that is being edited.
+
+Foreground color must also be specified for either setting to take effect.</t>
+<t tx="ekr.20041119051901.1">Background color of selected text headline text in a headline that is being edited.
+
+Foreground must also be specified for either setting to take effect.</t>
+<t tx="ekr.20041119052015">Color for error messages written to the log window.</t>
+<t tx="ekr.20041119052015.1">True: Wrap body text.
+
+</t>
+<t tx="ekr.20041119052015.2">Foreground color of log text.
+
+</t>
+<t tx="ekr.20041119053445">Background color of log text.</t>
+<t tx="ekr.20041119105509">Not implemented yet.
+
+Creates a permanent value that can be tested later with @if. That is, it alters
+the environment in which @if code is executed.</t>
+<t tx="ekr.20041119110141">Same as:
+
+@if sys.platform == "platform-name":
+
+except that it isn't necessary to import sys.
+
+This would be the natural way to implement platform-dependent settings.</t>
+<t tx="ekr.20041120152508"></t>
+<t tx="ekr.20041120152657"></t>
+<t tx="ekr.20041120152900.2">When the Script Search radio button is selected Leo treats the contents of the
+Search Text as a script to execute whenever any kind of Find command is
+executed. Similarly, when the Script Change checkbox is selected Leo treats the
+context of the Change Text as a script to execute whenever any kind of Change
+command is executed. See below for just how this works.
+
+Script-based find-change is extremely powerful. In effect, Leo's Find/Change
+panel becomes a new platform for running scripts interactively. Leo now has all
+the find/change capability of pattern matching languages like Snobol and Icon,
+just by using the capabilities of the plain Python language. Moreover, Leo can
+deliver these capabilities interactively or not depending which buttons you push
+in Leo's Find/Change panel.
+
+Script-based find/change frees the user from having to control script-based
+searches interactively. Rather than forcing find/change scripts to implement
+their own interactive controls, it is much easier to use what Leo already has.
+
+HOW IT WORKS
+
+Leo dedicates a Python dictionary called app.searchDict for communication
+between Leo and the search and change scripts. The search and change scripts may
+also use app.searchDict for communication between themselves. Leo sets
+app.searchDict["type"] to "find", "change", "findAll" or "changeAll" to indicate
+the kind of command being executed. Scripts may use all other entries in
+app.searchDict as they please.
+
+Leo executes the find script once when you press the Find button (or the Change
+then Find button) in Leo's Find/Change dialog. Typically, the find script would
+traversing the tree and highlight the found text or otherwise indicate to the
+user that the find operation has succeeded. However, the script can do anything
+it pleases.
+
+Leo executes the the find script repeatedly when you press the Find All button.
+Leo keeps executing the find script until app.searchDict["continue"] evaluates
+to false. Initially there is no entry for app.searchDict["continue"], so the
+find script must set app.searchDict["continue"] = true if it wants Leo to keep
+executing it.
+
+Leo executes the change script once when you press the Change button. Typically,
+the change script would change the selected text. Usually the change script will
+compute the new value of body text and call v.setBodyStringOrPane(newText) to
+make that change permanent. 
+
+The change script also may handle undo, typically by calling
+c.frame.onBodyChanged(v,"Change",oldText=oldText). Leo does not handle undo
+automatically. Indeed, Leo makes no assumptions whatever about what the change
+script really does.
+
+Leo executes the the change script repeatedly when you press the Change All
+button. Just as with the Find All command, Leo keeps executing the change script
+until app.searchDict["continue"] evaluates to false.
+
+Most find and change scripts will ignore settings in the Find Panel like "whole
+word", "pattern match", and "reverse". However, these settings are available to
+the scripts via ivars such as c.whole_word_flag, etc. if desired.
+
+For examples, see the node called 'Script Find and Script Change' in leoDocs.leo.</t>
+<t tx="ekr.20041120155431.1">The body text of @shortcut nodes contain the specification for zero or more shortcuts.
+
+Lines starting with # are ignored.
+
+All other non-blank lines should have the form:
+
+commandName = shortcut specifier.</t>
+<t tx="ekr.20041120155431.2">Not implemented yet.
+
+Autments the settings parser and the dialog creator with scripts.</t>
+<t tx="ekr.20041120181045">A float value restricted to the range 0.0 to 1.0.</t>
+<t tx="ekr.20041122163623">When looking at @x, Leo converts to lower case and removes minus signs.
+Therefore, @if-platform and @ifPlatformare equivalent to @ifplatform.</t>
+<t tx="ekr.20041213105007">@nocolor
+@
+
+Valid values:
+
+weight: bold, normal, None
+slant: roman, italic, None
+
+Use the show-fonts command to pick fonts, then copy the values shown by the show-fonts command to the values here.
+
+@c
+
+import sys ; print sys.platform
+</t>
+<t tx="ekr.20041213105007.1"></t>
+<t tx="ekr.20041213105007.2"></t>
+<t tx="ekr.20041213105007.3"></t>
+<t tx="ekr.20041213105508"># The font for the log pane. Default is default font for Tk.Text widgets.
+# Tk translates invalid font names to another font in a system-dependent way.
+# 
+# Default size is 12 for Linux, 9 otherwise.
+
+log_text_font_family = Courier
+log_text_font_size = 9
+log_text_font_slant = roman
+log_text_font_weight = normal
+</t>
+<t tx="ekr.20041213105954">Options that require pixel values can be any Python expression that yields an int.
+Warning: the number of pixels per inch varies...</t>
+<t tx="ekr.20041213105954.1"></t>
+<t tx="ekr.20041213105954.2"></t>
+<t tx="ekr.20041217184352.2">LightYellow1
+
+#f2fdff</t>
+<t tx="ekr.20050126083026">node granularity: start a new undo unit when typing moves to a new node.
+line granularity: start a new undo unit when typing moves to new line.
+word granularity: start a new undo unit when typing starts a new word.
+char granularity: start a new undo unit for each character typed.
+
+'line' granularity is the default used if no valid setting is specified.
+
+Leo used char granularity for all version prior to 4.3. char granularity is not
+recommended; it is clumsy and wasteful of computer memory.</t>
+<t tx="ekr.20050203085250">This is not used in Leo, except in unit tests.
+
+Please do not change this; it would make a unit test fail.</t>
+<t tx="ekr.20050203090810">Please do not change any of these settings.
+
+Doing so would make unit tests fail.
+</t>
+<t tx="ekr.20051006200015">Use a light selectbackground value so syntax coloring looks good.
+
+Default is Gray80.
+CadetBlue3 has been suggested.</t>
+<t tx="ekr.20051006200015.1">Default is white.</t>
+<t tx="ekr.20051007193321"># append-next-kill                  = None
+# apply settings                    = None
+# call-last-keyboard-macro          = None
+# check-spelling                    = None
+# copy-to-buffer                    = None
+# end-kbd-macro                     = None
+        
+abbrev-mode                         = None
+abort-edit-headline                 = Shift-Esc
+about-leo                           = None
+add-comments                        = Ctrl-(
+add-global-abbrev                   = None
+advertised-undo                     = Control-underscore
+append-to-buffer                    = None
+append-to-register                  = None
+auto-complete                       = None
+back-char                           = Control-b
+back-char-extend-selection          = None
+back-paragraph                      = Alt-braceleft
+back-paragraph-extend-selection     = None
+back-sentence                       = Alt-a
+back-sentence-extend-selection      = None
+back-to-indentation                 = Alt-m
+back-word                           = Alt-b          
+back-word                           = Control-Left
+back-word-extend-selection          = None
+backward-delete-char                = Delete
+backward-kill-paragraph             = None
+backward-kill-sentence              = None
+backward-kill-word                  = Alt-Delete
+beginning-of-buffer                 ! text =  Alt-less
+beginning-of-buffer                 ! text = Ctrl-Home
+beginning-of-buffer-extend-selection= None
+beginning-of-line                   = Alt-Up        
+beginning-of-line                   = Control-a
+beginning-of-line-extend-selection  = None
+capitalize-word                     = Alt-c
+cascade-windows                     = None
+center-line                         = Alt-s
+center-region                       = None
+check-all-python-code               = None
+check-outline                       = None
+check-python-code                   = None
+clear-extend-mode                   = None
+clear-kill-ring                     = None
+clear-recent-files                  = None
+clear-rectangle                     = None
+clone-node                          = Ctrl-`
+
+close-rectangle                     = None
+close-window                        = Alt-F4
+contract-all                        = None             # Alt-- conflicts with negative-arg.
+contract-node                       = Alt-[
+contract-or-go-left                 = Alt-LtArrow
+contract-parent                     = None
+convert-all-blanks                  = None
+convert-all-tabs                    = None
+convert-blanks                      = Shift-Ctrl-B
+convert-tabs                        = Shift-Ctrl-J
+copy-node                           = Shift-Ctrl-C
+copy-rectangle-to-register          = None
+copy-text                           = None      # Ctrl-C conflicts with quick-command.
+copy-to-register                    = None
+count-region                        = Alt-equal
+cut-node                            = Shift-Ctrl-X
+cut-text                            = None      # Ctrl-X (possible)
+cycle-focus                         = None
+dabbrev-completion                  = Control-Alt-slash
+dabbrev-expands                     = Alt-slash
+de-hoist                            = None
+delete-char                         = Control-d
+delete-comments                     = Ctrl-)
+delete-file                         = None
+delete-indentation                  = Alt-asciicircum
+delete-node                         = Shift-Ctrl-BkSp
+delete-rectangle                    = None
+delete-spaces                       = Alt-backslash
+demote                              = Ctrl-}
+diff                                = None
+digit-argument                      = None
+downcase-region                     = None
+downcase-word                       = Alt-l
+dump-outline                        = None
+edit-headline                       = Ctrl-H
+end-edit-headline                   = None             # Esc conflicts with watch-escape.
+end-of-buffer                       ! text = Alt-greater
+end-of-buffer                       ! text = Ctrl-End
+end-of-buffer-extend-selection      ! text = Ctrl-Shift-End
+end-of-line                         = Alt-Down      
+end-of-line                         = Control-e
+end-of-line-extend-selection        = None
+equal-sized-panes                   = Alt-Shift-E
+escape                              = Escape
+eval-expression                     = Alt-colon
+eval-expression                     = None
+exchange-point-mark                 = None  # Should be Control-X Control-X.
+execute-script                      = None             # Ctrl-e conflicts with end-of-line
+exit-leo                            = Ctrl-Q
+exit-named-mode                     = None
+expand-all                          = None
+expand-and-go-right                 = None
+expand-next-level                   = None
+expand-node                         = Alt-]
+expand-or-go-right                  = Alt-RtArrow
+expand-prev-level                   = None
+# expand-region-abbrevs             = None
+expand-to-level-1                   = None
+expand-to-level-2                   = None
+expand-to-level-3                   = None
+expand-to-level-4                   = None
+expand-to-level-5                   = None
+expand-to-level-6                   = None
+expand-to-level-7                   = None
+expand-to-level-8                   = None
+expand-to-level-9                   = None
+export-headlines                    = None
+extend-to-paragraph                 = Alt-h
+extract                             = Shift-Ctrl-D
+extract-names                       = Shift-Ctrl-N
+extract-section                     = Shift-Ctrl-E</t>
+<t tx="ekr.20051007200824">@nocolor
+
+This node contains sets of key bindings and settings.
+These sets should have headlines starting with @keys so that the Check Bindings script can find them.
+
+- The *inactive* sets should be children of the node '@ignore Unused key bindings'
+
+- The *active* set should be *outside* of the @ignore and its descendants.
+
+@color</t>
+<t tx="ekr.20051007200824.1">The following special single characters may be used in the tails of shortcuts.
+They are listed along with their associated Tk binding value. Leo contains
+special code to handle these characters. No other single characters may be
+specified.
+
+For example, you could specify Ctrl+! as a shortcut, and Leo will create a
+binding for &lt;Control+exclam&gt;. Some of these values may be invalid on some
+machines.
+
+The full list is at http://tcl.activestate.com/man/tcl8.4/TkCmd/keysyms.htm
+
+! exclam
+" quotedbl
+# numbersign
+$ dollar
+% percent
+&amp; ampersand
+' quoteright
+( parenleft
+) parenright
+* asterisk
++ plus
+, comma
+- minus
+. period
+/ slash
+: colon
+; semicolon
+&lt; less
+= equal
+&gt; greater
+? question
+@ at
+[ bracketleft
+\ backslash
+] bracketright
+^ asciicircum
+_ underscore
+` quoteleft
+{ braceleft
+| bar
+} braceright
+~ asciitilde
+
+Leo recognizes the following mult-character names, and translates the indicated
+strings in the menu items:
+    
+"bksp"     : "BkSp"
+"dnarrow"  : "DnArrow"
+"ltarrow"  : "LtArrow"
+"rtarrow"  : "RtArrow"
+"uparrow"  : "UpArrow"
+"pageup"   : "PgUp"),
+"pagedn"   : "PgDn")
+
+For example, "Ctrl-uparrow"  will appear as "Ctrl+UpArrow" in the menu.
+
+Leo passes all other mult-character names verbatim to Tk, so on some platforms
+you may be able to use any of the following. Most appear on the numeric keypad.
+For example, the following may work on some systems:
+    
+"Ctrl+BackSpace"
+
+Don't use these if you want to be sure that the binding work on all platforms.
+The complete list of names may be found at:
+http://tcl.activestate.com/man/tcl8.4/TkCmd/keysyms.htm.
+    
+F1, F2, F3, F4, F5, F6, F7, F8, F9, F10,
+BackSpace, Break, Clear, Delete, Escape, Linefeed, Return, Tab, 
+Down, Left, Right, Up,
+Begin, End, Home, Next, Prior,
+Num_Lock, Pause, Scroll_Lock, Sys_Req,
+KP_Add, KP_Decimal, KP_Divide, KP_Enter, KP_Equal,
+KP_Multiply, KP_Separator, KP_Space, KP_Subtract, KP_Tab,
+KP_F1, KP_F2, KP_F3, KP_F4,
+KP_0, KP_1, KP_2, KP_3, KP_4, KP_5, KP_6, KP_7, KP_8, KP_9</t>
+<t tx="ekr.20051010093913">c.save()</t>
+<t tx="ekr.20051010112558">@color</t>
+<t tx="ekr.20051011123608">n = len('insert-newline              ')
+
+s = p.bodyString()
+result = []
+for line in g.splitLines(s):
+    i = line.find('=')
+    if i == -1 or i &lt;= n:
+        result.append(line)
+    else:
+        result.append(line[:n] + line[i:])
+
+result = ''.join(result)
+# print result
+p.setBodyString(result)</t>
+<t tx="ekr.20051020125928">#d6c7d3
+#d2cad0
+#c6d3d7</t>
+<t tx="ekr.20051025070845">#d6c7d3
+#d2cad0
+#c6d3d7
+#ffffec # Same as outline.</t>
+<t tx="ekr.20051025084017">How to install the Aspell spell checker for the Spell tab
+
+Linux:
+    
+You must be using Python 2.5 or later.
+
+1. Download and install the aspell package.
+
+2. Leo will find the aspell package automatically using Python's ctypes module.
+   You must specify the locations of the aspell and aspell/bin directories using
+   the aspell_dir and aspell_bin_dir settings in LeoSettings.leo.
+   This allows Leo to find the aspell dictionaries.
+
+Windows:
+
+1. Download and install the Aspell package from http://aspell.sourceforge.net
+   Typically this will create a directory called Aspell/bin
+   
+2a. If you are using Python 2.5 or later that's all you need to do.
+    Leo will find the aspell package automatically using Python's ctypes module.
+
+2b. If you are using Python 2.3 or Python 2.4 you must copy a dll to the Aspell/bin directory.
+   This step is *not* needed if you are using Python 2.5 or later.
+   Leo's extensions folder comes with two dll's: aspell23.pyd and aspell24.pyd, for Python 2.3 and 2.4 respectively.
+   Make a copy of the appropriate dll, **rename it** to be aspell.pyd, and copy the renamed aspell.pyd file to Aspell/bin.
+
+   Specify the location of the Aspell and Aspell/bin directories using
+   the aspell_dir and aspell_bin_dir settings in LeoSettings.leo.</t>
+<t tx="ekr.20051025084017.1"></t>
+<t tx="ekr.20051025084017.2">The full path to the spelling dictionary.</t>
+<t tx="ekr.20051025085144">@color
+
+# The top-level aspell directory.
+
+if sys.platform == 'darwin':
+    aspell_dir = '/sw/lib'
+else:
+    aspell_dir = r'c:\Aspell'</t>
+<t tx="ekr.20051025085144.1">@color
+
+# The directory containing the executable
+
+if sys.platform == 'darwin':
+   
+    aspell_bin_dir = '/sw/lib/bin'
+        # NOT TESTED YET.
+else:
+    aspell_bin_dir = r'c:\Aspell\bin'
+        # The directory continaing apell.pyd and aspell-15.dll</t>
+<t tx="ekr.20051027175030">True: When typing an opening bracket '(','[' or '{', immediately type the
+corresponding closing bracket.  To move past the closing bracket, just type it.</t>
+<t tx="ekr.20051101160257">A shortcut specification has the form:
+
+command-name = shortcutSpecifier
+
+or
+
+command-name ! pane = shortcutSpecifier
+
+The first form creates a binding for all panes except the minibuffer. The second
+form creates a binding for one or more panes. The possible values for 'pane'
+are:
+
+pane    bound panes
+----    -----------
+all     body,log,tree
+body    body
+log     log
+mini    minibuffer
+text    body,log
+tree    tree
+    
+You may use None as the specifier. Otherwise, a shortcut specifier consists of a
+head followed by a tail. The head may be empty, or may be a concatenation of the
+following: (All entries in each row are equivalent).
+    
+Shift+ Shift-
+Alt+ or Alt-
+Control+, Control-, Ctrl+ or Ctrl-
+
+Notes:
+
+1. The case of plain letters is significant:  a is not A.
+
+2. The Shift- (or Shift+) prefix can be applied *only* to letters or
+multi-letter tails. Leo will ignore (with a warning) the shift prefix applied to
+other single letters, e.g., Ctrl-Shift-(
+
+3. The case of letters prefixed by Ctrl-, Alt-, Key- or Shift- is *not*
+significant.
+
+The following table illustrates these rules.  In each row, the first entry is the key (for k.bindingsDict) and the other entries are equivalents that the user may specify in leoSettings.leo:
+
+a, Key-a, Key-A
+A, Shift-A
+Alt-a, Alt-A
+Alt-A, Alt-Shift-a, Alt-Shift-A
+Ctrl-a, Ctrl-A
+Ctrl-A, Ctrl-Shift-a, Ctrl-Shift-A
+!, Key-!,Key-exclam,exclam
+    
+See "About shortcut specifiers" for a full discussion of what may appear in the tail of a shortcut.</t>
+<t tx="ekr.20051123100536">Note: These settings have effect only if the corresponding plugin has been enabled.</t>
+<t tx="ekr.20051123100536.1">For MacOS X (darwin) the following are typical defaults:
+
+vim_cmd = /Applications/gvim.app/Contents/MacOS/gvim --servername LEO
+vim_exe = /Applications/gvim.app/Contents/MacOS/gvim
+</t>
+<t tx="ekr.20051123100536.2"></t>
+<t tx="ekr.20051123100536.3"></t>
+<t tx="ekr.20051126062243"></t>
+<t tx="ekr.20051126062243.1"></t>
+<t tx="ekr.20051126062525"></t>
+<t tx="ekr.20051126062830">This is the most useful focus trace: it tells what really is happening.</t>
+<t tx="ekr.20051218202206"># append-next-kill                  = None
+# apply settings                    = None
+# back-char                         = None
+# call-last-keyboard-macro          = None
+# contract-parent                   = None
+# copy-to-buffer                    = None
+# end-kbd-macro                     = None
+
+abbrev-mode                         = None
+abort-edit-headline                 = None
+about-leo                           = None
+activate-cmds-menu                  = None
+activate-edit-menu                  = None
+activate-file-menu                  = None
+activate-help-menu                  = None
+activate-outline-menu               = None
+activate-plugins-menu               = None
+activate-window-menu                = None
+add-comments                        = None
+add-global-abbrev                   = None
+add-tab-to-lines                    = None
+advertised-undo                     = None
+append-to-buffer                    = None
+append-to-register                  = None
+apropos-autocompletion              = None
+apropos-bindings                    = None
+apropos-find-commands               = None
+auto-complete                       = None
+auto-complete-force                 = None
+back-char                           = None
+back-char-extend-selection          = None
+back-paragraph                      = None
+back-paragraph-extend-selection     = None
+back-sentence                       = None
+back-sentence-extend-selection      = None
+back-to-indentation                 = None
+back-word                           = None
+back-word-extend-selection          = None
+backward-delete-char                = None
+backward-find-character                     = None
+backward-find-character-extend-selection    = None
+backward-kill-paragraph             = None
+backward-kill-sentence              = None
+backward-kill-word                  = None
+beginning-of-buffer                 = None
+beginning-of-buffer-extend-selection= None
+beginning-of-line                   = None
+beginning-of-line-extend-selection  = None
+capitalize-word                     = None
+cascade-windows                     = None
+center-line                         = None
+center-region                       = None
+check-all-python-code               = None
+check-outline                       = None
+check-python-code                   = None
+clean-lines                         = None
+clear-extend-mode                   = None
+clear-kill-ring                     = None
+clear-recent-files                  = None
+clear-rectangle                     = None
+click-click-box                     = None
+click-headline                      = None
+click-icon-box                      = None
+clone-find-all                      = None
+clone-node                          = None
+clone-node-to-chapter               = None
+close-rectangle                     = None
+close-window                        = None
+collect-garbage                     = None
+contract-all                        = None
+contract-node                       = None
+contract-or-go-left                 = None
+contract-body-pane                  = None
+contract-log-pane                   = None
+contract-outline-pane               = None
+contract-pane                       = None
+contract-parent                     = None
+convert-all-blanks                  = None
+convert-all-tabs                    = None
+convert-blanks                      = None
+convert-tabs                        = None
+copy-node                           = None
+copy-node-to-chapter                = None
+copy-rectangle-to-register          = None
+copy-text                           = None
+copy-to-register                    = None
+count-region                        = None
+create-chapter                      = None
+cut-node                            = None
+cut-text                            = None
+cycle-all-focus                     = None
+cycle-focus                         = None
+cycle-editor-focus                  = None
+dabbrev-completion                  = None
+dabbrev-expands                     = None
+debug                               = None
+de-hoist                            = None
+delete-char                         = None
+delete-comments                     = None
+delete-file                         = None
+delete-indentation                  = None
+delete-node                         = None
+delete-rectangle                    = None
+delete-spaces                       = None
+demote                              = None
+diff                                = None
+digit-argument                      = None
+disable-autocompleter               = None
+disable-calltips                    = None
+disable-gc-trace                    = None
+downcase-region                     = None
+downcase-word                       = None
+double-click-headline               = None
+double-click-icon-box               = None
+dump-all-objects                    = None
+dump-new-objects                    = None
+dump-outline                        = None
+edit-headline                       = None
+enable-autocompleter                = None
+enable-calltips                     = None
+enable-gc-trace                     = None
+end-edit-headline                   = None
+end-of-buffer                       = None
+end-of-buffer-extend-selection      = None
+end-of-line                         = None
+end-of-line-extend-selection        = None
+equal-sized-panes                   = None
+escape                              = None
+eval-expression                     = None
+exchange-point-mark                 = None
+push-to-ipython                     = None
+execute-script                      = None
+exit-leo                            = None
+exit-named-mode                     = None
+expand-all                          = None
+expand-and-go-right                 = None
+expand-next-level                   = None
+expand-node                         = None
+expand-or-go-right                  = None
+expand-body-pane                    = None
+expand-log-pane                     = None
+expand-outline-pane                 = None
+expand-pane                         = None
+expand-prev-level                   = None
+# expand-region-abbrevs             = None
+expand-to-level-1                   = None
+expand-to-level-2                   = None
+expand-to-level-3                   = None
+expand-to-level-4                   = None
+expand-to-level-5                   = None
+expand-to-level-6                   = None
+expand-to-level-7                   = None
+expand-to-level-8                   = None
+expand-to-level-9                   = None
+export-headlines                    = None
+extend-to-line                      = None
+extend-to-paragraph                 = None
+extend-to-sentence                  = None
+extend-to-word                      = None
+extract                             = None
+extract-names                       = None
+extract-section                     = None
+</t>
+<t tx="ekr.20051218203646"># Important: the print-commands and print-bindings show what bindings are in effect.
+
+# append-next-kill                  = None
+# apply settings                    = None
+# call-last-keyboard-macro          = None
+# copy-to-buffer                    = None
+# end-kbd-macro                     = None
+
+abbrev-mode                         = None
+abort-edit-headline                 = Shift-Esc # New command
+about-leo                           = None
+add-comments                        = Ctrl-(
+add-global-abbrev                   = None
+advertised-undo                     = None
+append-to-buffer                    = None
+append-to-register                  = None
+auto-complete                       = None
+back-char                           ! text = LtArrow
+back-char-extend-selection          ! text = Shift-LtArrow
+back-paragraph                      = None
+back-paragraph-extend-selection     = None
+back-sentence                       = None
+back-sentence-extend-selection      = None
+back-to-indentation                 = None
+back-word                           = Ctrl-LtArrow
+back-word-extend-selection          = Shift-Ctrl-LtArrow
+backward-delete-char                = None
+backward-kill-paragraph             = None
+backward-kill-sentence              = None
+backward-kill-word                  = None
+beginning-of-buffer                 = Ctrl-Home
+beginning-of-buffer-extend-selection= Shift-Ctrl-Home
+beginning-of-line                   = Home
+beginning-of-line-extend-selection  = Shift-Home
+capitalize-word                     = None
+cascade-windows                     = None
+center-line                         = None
+center-region                       = None
+check-all-python-code               = None
+check-outline                       = None
+check-python-code                   = None
+clear-extend-mode                   = None
+clear-kill-ring                     = None
+clear-recent-files                  = None
+clear-rectangle                     = None
+clone-node                          = Ctrl-`
+close-rectangle                     = None
+close-window                        = Ctrl-W
+close-window                        = Alt-F4
+contract-all                        = Alt--
+contract-node                       = Alt-[
+contract-or-go-left                 = Alt-LtArrow
+contract-parent                     = Alt-0
+contract-parent                     = None
+convert-all-blanks                  = None
+convert-all-tabs                    = None
+convert-blanks                      = Shift-Ctrl-B
+convert-tabs                        = Shift-Ctrl-J
+copy-node                           = Shift-Ctrl-C
+copy-rectangle-to-register          = None
+copy-text                           = Ctrl-C
+copy-to-register                    = None
+count-region                        = None
+cut-node                            = Shift-Ctrl-X
+cut-text                            = Ctrl-X
+cycle-focus                         = None
+dabbrev-completion                  = None
+dabbrev-expands                     = None
+de-hoist                            = None
+delete-char                         = Delete
+delete-comments                     = Ctrl-)
+delete-file                         = None
+delete-indentation                  = None
+delete-node                         = Shift-Ctrl-BkSp
+delete-rectangle                    = None
+delete-spaces                       = None
+demote                              = Ctrl-}
+diff                                = None
+digit-argument                      = None
+downcase-region                     = None
+downcase-word                       = None
+dump-outline                        = None
+edit-headline                       = Ctrl-H
+end-edit-headline                   = Esc
+end-of-buffer                       = Ctrl-End
+end-of-buffer-extend-selection      = Shift-Ctrl-End
+end-of-line                         = End
+end-of-line-extend-selection        = Shift-End
+equal-sized-panes                   = Alt-Shift-E
+escape                              = None
+eval-expression                     = None
+exchange-point-mark                 = None
+execute-script                      = Ctrl-E
+exit-leo                            = Ctrl-Q
+exit-named-mode                     = None
+expand-all                          = Alt-9
+expand-and-go-right                 = None
+expand-next-level                   = Alt+=
+expand-node                         = Alt-]
+expand-or-go-right                  = Alt-RtArrow
+expand-prev-level                   = Alt+.
+# expand-region-abbrevs             = None
+expand-to-level-1                   = Alt-1
+expand-to-level-2                   = Alt-2
+expand-to-level-3                   = Alt-3
+expand-to-level-4                   = Alt-4
+expand-to-level-5                   = Alt-5
+expand-to-level-6                   = Alt-6
+expand-to-level-7                   = Alt-7
+expand-to-level-8                   = Alt-8
+expand-to-level-9                   = None
+export-headlines                    = None
+extract                             = Shift-Ctrl-D
+extract-names                       = Shift-Ctrl-N
+extract-section                     = Shift-Ctrl-E</t>
+<t tx="ekr.20060102102958"># Important: the print-commands and print-bindings show what bindings are in effect.
+
+# append-next-kill                  = None
+# apply settings                    = None
+# call-last-keyboard-macro          = None
+# copy-to-buffer                    = None
+# end-kbd-macro                     = None
+
+abbrev-mode                         = None
+abort-edit-headline                 = Esc
+about-leo                           = None
+add-comments                        = Ctrl-(
+add-global-abbrev                   = None
+advertised-undo                     = None
+append-to-buffer                    = None
+append-to-register                  = None
+auto-complete                       = Ctrl-Tab
+# back-char                           ! text = Ctrl-b
+back-char                           ! text = LtArrow
+back-char-extend-selection          ! text = Shift-LtArrow
+back-paragraph                      ! text = Alt-braceleft 
+back-paragraph-extend-selection     ! text = Alt-Shift-braceleft
+back-sentence                       ! text = Alt-a  # No conflict
+back-sentence-extend-selection      = None # **Must** be Alt-Shift-a, but that conflicts with Sort Siblings.  Sigh.
+back-to-indentation                 = None
+back-word                           ! text = Alt-b  
+back-word                           ! text = Ctrl-LtArrow
+back-word-extend-selection          ! text = Alt-Shift-b
+back-word-extend-selection          ! text = Ctrl-Shift-LtArrow
+backward-delete-char                = BackSpace
+backward-kill-paragraph             = None
+backward-kill-sentence              = None
+backward-kill-word                  = Alt-Delete
+beginning-of-buffer                 ! text = Alt-less # Note: same as Alt-Shift-less
+beginning-of-buffer                 ! text = Ctrl-Home
+beginning-of-buffer-extend-selection! text = Ctrl-Shift-Home
+beginning-of-line                   ! text = Ctrl-a         # Ctrl-a Conflicts with select-all
+beginning-of-line                   ! text = Home
+beginning-of-line-extend-selection  ! text = Shift-Home
+beginning-of-line-extend-selection  = Ctrl-Shift-a # conflicts with select-all
+capitalize-word                     = None
+cascade-windows                     = None
+center-line                         = None
+center-region                       = None
+check-all-python-code               = None
+check-outline                       = None
+check-python-code                   = None
+clear-extend-mode                   = None
+clear-kill-ring                     = None
+clear-recent-files                  = None
+clear-rectangle                     = None
+clone-node                          = Ctrl-`   
+close-rectangle                     = None
+close-window                        = Alt-F4
+contract-all                        = Alt--
+contract-node                       = Alt-[
+contract-or-go-left                 ! text = Alt-LtArrow
+contract-or-go-left                 ! tree = Alt-LtArrow
+contract-or-go-left                 ! tree = LtArrow
+contract-parent                     = None
+convert-all-blanks                  = None
+convert-all-tabs                    = None
+convert-blanks                      = Shift-Ctrl-B
+convert-tabs                        = Shift-Ctrl-J
+copy-node                           = Shift-Ctrl-C
+copy-rectangle-to-register          = None
+copy-text                           = Ctrl-c        # Conflicts with Emacs ctrl-c
+copy-to-register                    = None
+count-region                        = None
+cut-node                            = Shift-Ctrl-X
+cut-text                            = Ctrl-x
+cycle-focus                         = None
+dabbrev-completion                  = None
+dabbrev-expands                     = None
+de-hoist                            = None
+delete-char                         = Delete
+delete-comments                     = Ctrl-)
+delete-file                         = None
+delete-indentation                  = None
+delete-node                         = Shift-Ctrl-BkSp
+delete-rectangle                    = None
+delete-spaces                       = Alt-backslash
+demote                              = Ctrl-}
+diff                                = None
+digit-argument                      = None
+downcase-region                     = None
+downcase-word                       = None
+dump-outline                        = None
+edit-headline                       = Ctrl-H
+end-edit-headline                   ! tree = Return     # Esc is also possible.
+end-of-buffer                       ! text = Alt-greater # Same as Alt-Shift-greater
+end-of-buffer                       ! text = Ctrl-End
+end-of-buffer-extend-selection      ! text = Shift-Ctrl-End
+end-of-line                         ! text = Ctrl-e
+end-of-line                         ! text = End
+end-of-line-extend-selection        ! text = Ctrl-Shift-e
+end-of-line-extend-selection        ! text = Shift-End
+exit-named-mode                    = None
+equal-sized-panes                   = None
+escape                              = None
+eval-expression                     = None
+exchange-point-mark                 = None      # Should be Ctrl-X Ctrl-X.
+execute-script                      = None
+exit-leo                            = Ctrl-Q
+expand-all                          = None  
+expand-and-go-right                 ! text = Alt-RtArrow
+expand-and-go-right                 ! tree = Alt-RtArrow
+expand-and-go-right                 ! tree = RtArrow
+expand-next-level                   = Alt-=
+expand-node                         = Alt-]
+expand-or-go-right                  = None
+expand-prev-level                   = Alt-.
+# expand-region-abbrevs             = None
+expand-to-level-1                   = None
+expand-to-level-2                   = None
+expand-to-level-3                   = None
+expand-to-level-4                   = None
+expand-to-level-5                   = None
+expand-to-level-6                   = None
+expand-to-level-7                   = None
+expand-to-level-8                   = None
+expand-to-level-9                   = None
+export-headlines                    = None
+extract                             = Shift-Ctrl-d
+extract-names                       = Shift-Ctrl-n
+extract-section                     = None # Was Shift-Ctrl-e</t>
+<t tx="ekr.20060102102958.1"># name-last-kbd-macro               = None
+negative-argument                   = None      # Alt-minus conflicts with contract-all.
+new                                 = Ctrl-n    # Ctrl-n conflicts with next-line.
+newline-and-indent                  = Control-j
+next-line                           ! text = DnArrow
+next-line-extend-selection          ! text = Shift-DnArrow
+number-command                      = None
+number-command-0                    = None
+number-command-1                    = None
+number-command-2                    = None
+number-command-3                    = None
+number-command-4                    = None
+number-command-5                    = None
+number-command-6                    = None
+number-command-7                    = None
+number-command-8                    = None
+number-command-9                    = None
+# number-to-register                = None
+open-compare-window                 = None
+open-find-tab                       = Ctrl-Shift-F
+open-leoDocs-leo                    = None
+open-leoPlugins-leo                 = None
+open-leoSettings-leo                = None
+open-scripts-leo                    = None
+open-offline-tutorial               = None
+open-online-home                    = None
+open-online-tutorial                = None
+open-outline                        = Ctrl-O    # Ctrl-O conflicts with insert-newline
+open-python-window                  = None  
+open-rectangle                      = None
+open-spell-tab                      = F7
+open-with                           = None
+outline-to-cweb                     = None
+outline-to-noweb                    = None
+paste-node                          = Shift-Ctrl-V
+paste-retaining-clones              = None
+paste-text                          = Ctrl-v
+point-to-register                   = None
+prepend-to-buffer                   = None
+prepend-to-register                 = None
+pretty-print-all-python-code        = None
+pretty-print-python-code            = None
+previous-line                       ! text = UpArrow
+previous-line-extend-selection      ! text = Shift-UpArrow
+print-bindings                      = None
+print-commands                      = None
+promote                             = Ctrl-{            
+query-replace                       = None
+query-replace-regex                 = None
+quick-command                       = None # Now implemented with @mode
+re-search-backward                  = None
+re-search-forward                   = None
+read-abbrev-file                    = None
+read-at-file-nodes                  = None
+read-outline-only                   = None
+redo                                = Shift-Ctrl-Z
+reformat-paragraph                  = Shift-Ctrl-P
+remove-blank-lines                  = None
+remove-directory                    = None
+remove-sentinels                    = None
+rename-buffer                       = None
+repeat-complex-command              = None      # Usually 'again', whatever that is.
+replace-string                      = None
+resize-to-screen                    = None
+reverse-region                      = None
+revert                              = None
+save-buffers-kill-leo               = None
+save-file                           = Ctrl-s
+save-file-as                        = Shift-Ctrl-S
+save-file-to                        = None
+scroll-down                         ! text = PageDn 
+scroll-up                           ! text = PageUp 
+scroll-down-extend-selection        ! text = Shift-PageDn
+scroll-up-extend-selection          ! text = Shift-PageUp
+search-again                        = None
+search-backward                     = None
+search-forward                      = None
+select-all                          = None # Shift-Ctrl-A conflicts with beginning-of-line-extend-selection.
+set-colors                          = None
+set-comment-column                  = None
+set-extend-mode                     = None
+set-command-state                   = None
+set-insert-state                    = None
+set-fill-column                     = None
+set-fill-prefix                     = None
+set-find-everywhere                 = None
+set-find-node-only                  = None
+set-find-suboutline-only            = None
+set-font                            = None
+# set-mark-command                  = Ctrl-space    # Also Ctrl-Shift-at
+set-overwrite-state                 = None
+settings                            = None          
+shell-command                       = None
+shell-command-on-region             = None
+show-colors                         = None
+show-fonts                          = None
+show-invisibles                     = Alt-Shift-v   
+show-mini-buffer                    = None
+sort-children                       = None
+sort-columns                        = None
+sort-fields                         = None
+sort-lines                          = None
+sort-siblings                       = Alt-Shift-A   # Alt-A conflicts with back-sentence.
+spell-change                        = None
+spell-change-then-find              = None
+spell-find                          = None
+spell-ignore                        = None
+split-line                          = Alt-Ctrl-o
+# start-kbd-macro                   = None
+string-rectangle                    = None
+suspend                             = None
+switch-to-buffer                    = None
+tabify                              = None
+tangle                              = None      
+tangle-all                          = None      
+tangle-marked                       = None     
+toggle-active-pane                  = Ctrl-T
+toggle-angle-brackets               = None
+toggle-extend-mode                  = None
+toggle-find-ignore-case-option      = None
+toggle-find-in-body-option          = None
+toggle-find-in-headline-option      = None
+toggle-find-mark-changes-option     = None
+toggle-find-mark-finds-option       = None
+toggle-find-regex-option            = None
+toggle-find-reverse-option          = None
+toggle-find-word-option             = None
+toggle-find-wrap-around-option      = None
+toggle-mini-buffer                  = None
+    # It **is** possible to use &lt;alt-x&gt;toggle-mini-buffer&lt;return&gt; even if the mini-buffer isn't visible!
+    # This had better be defined if you intend ever to hide the minibuffer.
+    # To avoid confusion, it should be something unlikely to be typed by accident.
+toggle-split-direction              = None
+transpose-chars                     = None
+transpose-lines                     = None
+transpose-words                     = None
+undo                                = Ctrl-Z
+unindent-region                     = Ctrl-[
+universal-argument                  = Alt-u     # Usually Ctrl-u, conflicts with move-outline-up.
+unmark-all                          = None
+untabify                            = None
+untangle                            = None  
+untangle-all                        = None
+untangle-marked                     = None
+upcase-region                       = None
+upcase-word                         = None
+view-lossage                        = None
+view-register                       = None
+weave                               = None
+what-line                           = None
+word-search-backward                = None
+word-search-forward                 = None
+write-abbrev-file                   = None
+write-at-file-nodes                 = Shift-Ctrl-W
+write-dirty-at-file-nodes           = None
+write-missing-at-file-nodes         = None
+write-outline-only                  = None 
+yank                                = Control-y
+yank-pop                            = Alt-y
+yank-rectangle                      = None
+zap-to-character                    = Alt-z</t>
+<t tx="ekr.20060102113259"># A silly mode illustrating vim-like operation.
+
+# Boilerplate for most modes.
+keyboard-quit   = Return
+exit-named-mode = Ctrl-g
+mode-help       = Tab
+
+# The key bindings for this node.
+# Plain keys can be specied as 'Key-x' or just 'x'.
+close-window    = c
+close-window    = Alt-F4
+exit-leo        = q
+new             = n
+open-outline    = o
+save-file       = s
+
+# Bindings to None have no effect.
+# They can be used as documentation here.
+save-file-as    = None
+save-file-to    = None</t>
+<t tx="ekr.20060103103812">@color</t>
+<t tx="ekr.20060103103812.1"># Defined by @mode nodes: needed to suppress warnings.
+
+enter-command-mode          = Alt-space
+#enter-command-mode          = Ctrl-space
+enter-file-mode             = None
+enter-find-mode             = Ctrl-f
+enter-find-options-mode     = None
+enter-quick-command-mode    = None
+enter-rect-mode             = None
+enter-register-mode         = None</t>
+<t tx="ekr.20060104093101">@nocolor
+
+This file contains 6 sets of key bindings and settings.
+
+- The *active* set should be *outside* of this node and its descendants.
+- The *inactive* sets should be children of this node.
+
+@color</t>
+<t tx="ekr.20060109115046"></t>
+<t tx="ekr.20060109115046.1">True: turns on extra feedback</t>
+<t tx="ekr.20060109115046.2"></t>
+<t tx="ekr.20060109115046.3"></t>
+<t tx="ekr.20060109121753"></t>
+<t tx="ekr.20060110141538">@color</t>
+<t tx="ekr.20060110141538.1">@color
+@
+
+These are no options for this keyset: we assume other options sets will also be in effect.
+
+**Important**:
+    
+- With this keyset in effect other binding sets need only specify the commands
+that actually have bindings.
+    
+- These definitions do not interfere with other settings, and do not cause
+warnings about duplicate bindings.
+
+- The Check Bindings script only checks for missing bindings in this set.</t>
+<t tx="ekr.20060110141538.2">@color</t>
+<t tx="ekr.20060111082632.1"># Important: the print-commands and print-bindings show what bindings are in effect.
+
+# append-next-kill                  = None      # Control-Alt-w
+# apply settings                    = None      # Does not exist yet.
+# call-last-keyboard-macro          = None
+# contract-parent                   ! tree = LtArrow # Was Alt-0, but this seems more consistent.
+# copy-to-buffer                    = None
+# end-kbd-macro                     = None
+# expand-and-go-right               ! tree = RtArrow # It would make sense to bind Alt-RtArrow to this too.
+
+abbrev-mode                         = None
+abort-edit-headline                 ! tree = Esc
+about-leo                           = None
+add-comments                        = Ctrl-(
+add-global-abbrev                   = None
+advertised-undo                     = None
+append-to-buffer                    = None
+append-to-register                  = None
+auto-complete                       = Ctrl-Tab
+back-char                           = Ctrl-b # No conflict
+back-char                           = LtArrow
+back-char-extend-selection          = Shift-LtArrow
+back-paragraph                      = Alt-braceleft 
+back-paragraph-extend-selection     = Alt-Shift-braceleft
+back-sentence                       = Alt-a  # No conflict
+back-sentence-extend-selection      = None
+back-to-indentation                 = None
+back-word                           = Alt-b         # No conflict
+back-word                           = Ctrl-LtArrow
+back-word-extend-selection          = Alt-Shift-b   # No conflict
+back-word-extend-selection          = Shift-Ctrl-LtArrow
+backward-delete-char                = BackSpace
+backward-kill-paragraph             = None
+backward-kill-sentence              = None
+backward-kill-word                  = Alt-Delete
+beginning-of-buffer                 = Alt-less          # Note: same as Alt-Shift-less
+beginning-of-buffer                 = Ctrl-Home
+beginning-of-buffer-extend-selection= Shift-Ctrl-Home   # Ctrl-Shift-a conflicts with select-all
+beginning-of-line                   = Ctrl-a            # Ctrl-a Conflicts with select-all 
+beginning-of-line-extend-selection  = Shift-Home
+capitalize-word                     = None
+cascade-windows                     = None
+center-line                         = None
+center-region                       = None
+check-all-python-code               = None
+check-outline                       = None
+check-python-code                   = None
+clear-extend-mode                   = None
+clear-kill-ring                     = None
+clear-recent-files                  = None
+clear-rectangle                     = None
+clone-node                          = Ctrl-`
+close-rectangle                     = None
+close-window                        = Alt-F4 # Ctrl-w conflicts with kill-region.
+contract-all                        = Alt--
+contract-node                       = Alt-[
+contract-or-go-left                 = None
+contract-parent                     = None
+convert-all-blanks                  = None
+convert-all-tabs                    = None
+convert-blanks                      = Shift-Ctrl-B
+convert-tabs                        = Shift-Ctrl-J
+copy-node                           = Shift-Ctrl-C
+copy-rectangle-to-register          = None
+copy-text                           = Ctrl-c        # Conflicts with Emacs ctrl-c
+copy-to-register                    = None
+count-region                        = None
+cut-node                            = Shift-Ctrl-X
+cut-text                            = Ctrl-x
+cycle-focus                         = None
+dabbrev-completion                  = None
+dabbrev-expands                     = None
+de-hoist                            = None
+delete-char                         = Delete
+delete-comments                     = Ctrl-)
+delete-file                         = None
+delete-indentation                  = None
+delete-node                         = Shift-Ctrl-BkSp
+delete-rectangle                    = None
+delete-spaces                       = Alt-backslash
+demote                              = Ctrl-}
+diff                                = None
+digit-argument                      = None
+downcase-region                     = None
+downcase-word                       = None
+dump-outline                        = None
+edit-headline                       = Ctrl-H
+end-edit-headline                   ! tree = Return # Esc is also possible.
+end-of-buffer                       = Alt-greater # Note: same as Alt-Shift-greater
+end-of-buffer                       = Ctrl-End
+end-of-buffer-extend-selection      = Shift-Ctrl-End
+end-of-line                         = Ctrl-e             # Ctrl-e conflicts with execute-script
+end-of-line                         = End
+end-of-line-extend-selection        = Ctrl-Shift-e       # Ctrl-Shift-e conflicts with extract-section-names.
+end-of-line-extend-selection        = Shift-End
+equal-sized-panes                   = Alt-Shift-E
+escape                              = None
+eval-expression                     = None
+exchange-point-mark                 = None      # Should be Ctrl-X Ctrl-X.
+execute-script                      = None      # Ctrl-e conflicts with end-of-line
+exit-leo                            = Ctrl-Q
+exit-named-mode                     = None
+expand-all                          = None      # Alt-9: not useful enough.
+expand-and-go-right                 = None
+expand-next-level                   = Alt-=
+expand-node                         = Alt-]
+expand-or-go-right                  = None
+expand-prev-level                   = Alt-.
+# expand-region-abbrevs             = None
+expand-to-level-1                   = None      # Was Alt-1 through Alt-8...
+expand-to-level-2                   = None
+expand-to-level-3                   = None
+expand-to-level-4                   = None
+expand-to-level-5                   = None
+expand-to-level-6                   = None
+expand-to-level-7                   = None
+expand-to-level-8                   = None
+expand-to-level-9                   = None
+export-headlines                    = None
+extract                             = Shift-Ctrl-d
+extract-names                       = Shift-Ctrl-n
+extract-section                     = Shift-Ctrl-e</t>
+<t tx="ekr.20060111091324"></t>
+<t tx="ekr.20060111091324.1">If this setting is True, the ``fastgotonode_binding`` setting should be a
+Keyspecifier that does not conflict with any key binding in leoSettings.leo.
+
+If this setting is False, the ``fastgotonode_binding`` setting should be some
+other event specifier, typically 'Button-3'.</t>
+<t tx="ekr.20060111091324.2"># The binding used to invoke the popup menu.
+# Some possibilities:
+
+Shift-space  # Control-space conflicts with an Emacs binding.
+Button-3
+Double-Button-3 # Useful if you also have the rClick plugin enabled.</t>
+<t tx="ekr.20060112085325">fill-paragraph                      = None
+fill-region                         = None
+fill-region-as-paragraph            = None
+change                     = Ctrl-=
+change-all                 = None  # Not recommended to bind this to a shortcut.
+change-then-find           = Ctrl--
+find-next                  = F3
+find-prev                  = F2
+flatten-outline                     = None
+flush-lines                         = None
+focus-to-body                       = None
+focus-to-log                        = None
+focus-to-minibuffer                 = None
+focus-to-tree                       = None
+# forward-char                      ! text = Ctrl-f   # Ctrl-f Conflicts with Find panel.
+forward-char                        ! text = RtArrow
+forward-char-extend-selection       ! text = Shift-RtArrow
+forward-paragraph                   ! text = Alt-braceright
+forward-paragraph-extend-selection  ! text = Alt-Shift-braceright
+forward-sentence                    ! text = Alt-e
+forward-sentence-extend-selection   ! text = Alt-Shift-e
+# forward-word                        ! text = Alt-f          # Usually opens file menu.
+# forward-word-extend-selection       ! text = Alt-Shift-f
+forward-word                        ! text = Ctrl-RtArrow
+forward-word-extend-selection       ! text = Ctrl-Shift-RtArrow
+full-command                        = Alt-x     
+go-back                             = None
+go-forward                          = None
+goto-char                           = None
+goto-first-node                     = None
+goto-first-sibling                  = None
+goto-first-visible-node             = Alt-Home
+goto-last-node                      = None
+goto-last-sibling                   = None
+goto-last-visible-node              = Alt-End
+goto-line                           = None  # Leo's goto-line-number is better.
+goto-line-number                    = Alt-g 
+goto-next-changed                   = None
+goto-next-clone                     = Alt-N
+goto-next-marked                    = None
+goto-next-node                      = None
+goto-next-sibling                   = None
+goto-next-visible                   ! text = Alt-DnArrow
+goto-next-visible                   ! tree = Alt-DnArrow
+goto-next-visible                   ! tree = DnArrow
+goto-parent                         = None
+goto-prev-node                      = None
+goto-prev-sibling                   = None
+goto-prev-visible                   ! text = Alt-UpArrow
+goto-prev-visible                   ! tree = Alt-UpArrow
+goto-prev-visible                   ! tree = UpArrow
+help-for-minibuffer                 = F1
+hide-find-tab                       = None
+hide-mini-buffer                    = None
+hide-spell-tab                      = None
+hoist                               = None
+how-many                            = None
+iconify-frame                       = None
+import-at-file                      = None
+import-at-root                      = None
+import-cweb-files                   = None
+import-derived-file                 = None
+import-flattened-outline            = None
+import-noweb-files                  = None
+increment-register                  = None
+indent-region                       = Ctrl-]
+indent-relative                     = None
+indent-rigidly                      = None
+indent-to-comment-column            = None
+insert-body-time                    = None
+insert-child                        = None
+insert-file                         = None
+insert-headline-time                = None
+# insert-keyboard-macro             = None
+insert-newline                      = None # Ctrl-o conflicts with open.
+insert-node                         = Ctrl-I
+insert-parentheses                  = None
+insert-register                     = None
+# insert-to-buffer                  = None
+inverse-add-global-abbrev           = None
+isearch-backward                    = None
+isearch-backward-regexp             = None
+isearch-forward                     = None
+isearch-forward-regexp              = None
+jump-to-register                    = None
+keep-lines                          = None
+keyboard-quit                       = Ctrl-g
+kill-all-abbrevs                    = None
+kill-buffer                         = None
+kill-line                           ! text = Shift-Ctrl-k  # Ctrl-K conflicts with match-braket.
+kill-paragraph                      = None
+kill-rectangle                      = None
+kill-region                         = Ctrl-w
+kill-region-save                    = Alt-w 	   # Ctrl-w conflicts with close.
+kill-sentence                       = Alt-k
+kill-word                           = Alt-d
+line-number                         = None
+list-abbrevs                        = None
+list-buffers                        = None
+list-buffers-alphabetically         = None
+make-directory                      = None
+mark                                = Ctrl-M
+mark-changed-items                  = None
+mark-changed-roots                  = None 
+mark-clones                         = None
+mark-subheads                       = None  
+match-brackets                      = Ctrl-K    # Conflicts with kill-line
+minimize-all                        = None
+mode-help                           = None
+move-outline-down                   = Ctrl-D
+move-outline-down                   = Alt-Shift-DnArrow
+move-outline-left                   = Ctrl-L
+move-outline-left                   = Alt-Shift-LtArrow
+move-outline-right                  = Ctrl-R
+move-outline-right                  = Alt-Shift-RtArrow
+move-outline-up                     = Ctrl-U
+move-outline-up                     = Alt-Shift-UpArrow
+move-past-close                     = Alt-parenright # Same as Alt-shift-parenright
+move-past-close-extend-selection    = None</t>
+<t tx="ekr.20060112085643">fill-paragraph                          = None
+fill-region                             = None
+fill-region-as-paragraph                = None
+change                                  = Ctrl-=
+change-all                              = None  # Not recommended to bind this to a shortcut.
+change-then-find                        = Ctrl--
+find-next                               = F3
+find-prev                               = F2
+flatten-outline                         = None
+flush-lines                             = None
+focus-to-body                           = None
+focus-to-log                            = None
+focus-to-minibuffer                     = None
+focus-to-tree                           = None
+forward-char                            = Shift-Ctrl-f   # Ctrl-f Conflicts with Find panel.
+forward-char                            = RtArrow
+forward-char-extend-selection           = Shift-RtArrow
+forward-paragraph                       = Alt-braceright
+forward-paragraph-extend-selection      = Alt-Shift-braceright
+forward-sentence                        = Alt-e          # No conflict
+forward-sentence-extend-selection       = Alt-Shift-e
+forward-word                            = Alt-f          # No conflict with bindings, but usually opens file menu.
+forward-word                            = Ctrl-RtArrow
+forward-word-extend-selection           = Alt-Shift-f
+forward-word-extend-selection           = Shift-Ctrl-RtArrow
+full-command                            = Alt-x                 # No conflict.
+go-back                                 = None
+go-forward                              = None
+goto-char                               = None
+goto-first-node                         = None       # Was: Alt-Shift-G
+goto-first-sibling                      ! tree = Alt-Shift-Home
+goto-first-visible-node                 ! tree = Alt-Home
+goto-last-node                          ! tree = None           # Was: Alt-Shift-H
+goto-last-sibling                       ! tree = Alt-Shift-End
+goto-last-visible-node                  ! tree = Alt-End
+goto-line                               = None              # Usually Alt-g, but Leo's goto-line-number is better.
+goto-line-number                        = Alt-g             # The Leo equivalent.
+goto-next-changed                       = None              # Removed Alt-D: not useful enough.
+goto-next-clone                         ! tree = Alt-N
+goto-next-marked                        = None              # Removed Alt-M: not useful enough.
+goto-next-node                          ! tree = Alt-DnArrow
+goto-next-sibling                       = None
+goto-next-visible                       ! tree = DnArrow    # Alt-UpArrow conflicts with beginning-of-line.
+goto-parent                             ! tree = Alt-LtArrow
+goto-prev-node                          ! tree = Alt-UpArrow
+goto-prev-sibling                       = None              # Removed Alt-Shift-R: not useful enough.
+goto-prev-visible                       ! tree = UpArrow
+help-for-minibuffer                     = None              # Ctrl-h conflicts with edit headline.
+hide-find-tab                           = None
+hide-mini-buffer                        = None
+hide-spell-tab                          = None
+hoist                                   = None
+how-many                                = None
+iconify-frame                           = None      # Same as suspend.
+import-at-file                          = None      # Removed Shift-Ctrl-F: not useful enough.
+import-at-root                          = None
+import-cweb-files                       = None
+import-derived-file                     = None
+import-flattened-outline                = None
+import-noweb-files                      = None
+increment-register                      = None
+indent-region                           = Ctrl-]
+indent-relative                         = None
+indent-rigidly                          = None
+indent-to-comment-column                = None
+insert-body-time                        = None      # Shift-Ctrl-G: not useful enough.
+insert-child                            = None
+insert-file                             = None
+insert-headline-time                    = None      # Shift-Ctrl-H: not useful enough.
+# insert-keyboard-macro                 = None
+insert-newline                          = None      # Ctrl-o conflicts with open.
+insert-node                             = Ctrl-I
+insert-parentheses                      = None
+insert-register                         = None
+# insert-to-buffer                      = None
+inverse-add-global-abbrev               = None
+isearch-backward                        = None
+isearch-backward-regexp                 = None
+isearch-forward                         = None
+isearch-forward-regexp                  = None
+jump-to-register                        = None
+keep-lines                              = None
+keyboard-quit                           = Ctrl-g    # Emacs binding.
+kill-all-abbrevs                        = None
+kill-buffer                             = None
+kill-line                               = Shift-Ctrl-k  # Ctrl-K conflicts with match-braket.
+kill-paragraph                          = None
+kill-rectangle                          = None
+kill-region                             = Control-w
+kill-region-save                        = Alt-w 	   # Ctrl-w conflicts with close.
+kill-sentence                           = Alt-k
+kill-word                               = Alt-d
+line-number                             = None
+list-abbrevs                            = None
+list-buffers                            = None
+list-buffers-alphabetically             = None
+make-directory                          = None
+mark                                    = Ctrl-M
+mark-changed-items                      = None      # Alt-C: now quick-command.
+mark-changed-roots                      = None      # Alt-R: not useful enough.
+mark-clones                             = None      # Alt-K: not useful enough.
+mark-subheads                           = None      # Alt-S: not useful enough.
+match-brackets                          = Ctrl-K    # Conflicts with kill-line
+minimize-all                            = None
+mode-help                               = None
+move-outline-down                       = Ctrl-D
+move-outline-left                       = Ctrl-L
+move-outline-right                      = Ctrl-R
+move-outline-up                         = Ctrl-U
+move-past-close                         = Alt-parenright # Same as Alt-shift-parenright
+move-past-close-extend-selection        = None</t>
+<t tx="ekr.20060112085643.1"># name-last-kbd-macro                   = None
+negative-argument                       = None      # Alt-minus conflicts with contract-all.
+new                                     = Ctrl-n    # Ctrl-n conflicts with next-line.
+newline-and-indent                      = Control-j
+next-line                               = DnArrow
+next-line-extend-selection              = Shift-DnArrow
+number-command                          = None
+number-command-0                        = None
+number-command-1                        = None
+number-command-2                        = None
+number-command-3                        = None
+number-command-4                        = None
+number-command-5                        = None
+number-command-6                        = None
+number-command-7                        = None
+number-command-8                        = None
+number-command-9                        = None
+# number-to-register                    = None
+open-compare-window                     = None
+open-find-tab                           = Ctrl-f
+open-leoDocs-leo                        = None
+open-leoPlugins-leo                     = None
+open-leoSettings-leo                    = None
+open-scripts-leo                        = None
+open-offline-tutorial                   = None
+open-online-home                        = None
+open-online-tutorial                    = None
+open-outline                            = Ctrl-O    # Ctrl-O conflicts with insert-newline
+open-python-window                      = None      # Alt-P: not useful enough.
+open-rectangle                          = None
+open-spell-tab                          = None
+open-with                               = None
+outline-to-cweb                         = None
+outline-to-noweb                        = None
+paste-node                              = Shift-Ctrl-V
+paste-retaining-clones                  = None
+paste-text                              = Ctrl-v    # For testing only: Alt-Shift-Ctrl-v
+point-to-register                       = None
+prepend-to-buffer                       = None
+prepend-to-register                     = None
+pretty-print-all-python-code            = None
+pretty-print-python-code                = None
+previous-line                           = UpArrow
+previous-line-extend-selection          = Shift-UpArrow
+print-bindings                          = None
+print-commands                          = None
+promote                                 = Ctrl-{            
+query-replace                           = None
+query-replace-regex                     = None
+quick-command                           = Alt-c     # Usually Ctrl-c, conflicts with cut-text.
+re-search-backward                      = None
+re-search-forward                       = None
+read-abbrev-file                        = None
+read-at-file-nodes                      = None
+read-outline-only                       = None      # Shift-Ctrl-R: not useful enough.
+redo                                    = Shift-Ctrl-Z
+reformat-paragraph                      = Shift-Ctrl-P
+remove-blank-lines                      = None
+remove-directory                        = None
+remove-sentinels                        = None
+rename-buffer                           = None
+repeat-complex-command                  = None      # Usually 'again', whatever that is.
+replace-string                          = None
+resize-to-screen                        = None
+reverse-region                          = None
+revert                                  = None
+save-buffers-kill-leo                   = None
+save-file                               = Ctrl-s    # Ctrl-s conflicts with search.
+save-file-as                            = Shift-Ctrl-S
+save-file-to                            = None
+scroll-down                             = PageDn    # Ctrl-v conflicts with paste-text.
+scroll-down-extend-selection            = None
+scroll-up                               = PageUp    # Alt-v conflicts with view-all-characters.
+scroll-up-extend-selection              = None
+search-again                            = None
+search-backward                         = None
+search-forward                          = None
+select-all                              = Shift-Ctrl-A # Ctrl-Shift-a conflicts with beginning-of-line-extend-selection.
+set-colors                              = None
+set-comment-column                      = None
+set-extend-mode                         = None
+set-fill-column                         = None
+set-fill-prefix                         = None
+set-find-everywhere                     = None
+set-find-node-only                      = None
+set-find-suboutline-only                = None
+set-font                                = None
+set-command-state                       = None
+set-insert-state                        = None
+# set-mark-command                      = Ctrl-space    # Also Ctrl-Shift-at
+set-overwrite-state                     = None
+settings                                = None          # Ctrl-Y conflicts with yank.
+shell-command                           = None
+shell-command-on-region                 = None
+show-colors                             = None
+show-fonts                              = None
+show-invisibles                         = Alt-Shift-v   # Alt-V conflicts with scroll-up .
+show-mini-buffer                        = None
+sort-children                           = None
+sort-columns                            = None
+sort-fields                             = None
+sort-lines                              = None
+sort-siblings                           = Alt-Shift-A   # Alt-A conflicts with back-sentence.
+spell-change                            = None
+spell-change-then-find                  = None
+spell-find                              = None
+spell-ignore                            = None
+split-line                              = Alt-Ctrl-o
+# start-kbd-macro                       = None
+string-rectangle                        = None
+suspend                                 = None
+switch-to-buffer                        = None
+tabify                                  = None
+tangle                                  = None      # Removed Shift-Ctrl-T: not useful enough.
+tangle-all                              = None      # Removed Shift-Ctrl-A: not useful enough.
+tangle-marked                           = None      # Removed Shift-Ctrl-M: not useful enough.
+toggle-active-pane                      = Ctrl-T
+toggle-angle-brackets                   = None
+toggle-extend-mode                      = None
+toggle-find-ignore-case-option          = None
+toggle-find-in-body-option              = None
+toggle-find-in-headline-option          = None
+toggle-find-mark-changes-option         = None
+toggle-find-mark-finds-option           = None
+toggle-find-regex-option                = None
+toggle-find-reverse-option              = None
+toggle-find-word-option                 = None
+toggle-find-wrap-around-option          = None
+toggle-mini-buffer                      = None
+    # It **is** possible to use &lt;alt-x&gt;toggle-mini-buffer&lt;return&gt; even if the mini-buffer isn't visible!
+    # This had better be defined if you intend ever to hide the minibuffer.
+    # To avoid confusion, it should be something unlikely to be typed by accident.
+toggle-split-direction                  = None
+transpose-chars                         = None
+transpose-lines                         = None
+transpose-words                         = None
+undo                                    = Ctrl-Z
+unindent-region                         = Ctrl-[
+universal-argument                      = Alt-u     # Usually Ctrl-u, conflicts with move-outline-up.
+unmark-all                              = None
+untabify                                = None
+untangle                                = None      # Removed Shift-Ctrl-U: not useful enough
+untangle-all                            = None
+untangle-marked                         = None
+upcase-region                           = None
+upcase-word                             = None
+view-lossage                            = None
+view-register                           = None
+weave                                   = None
+what-line                               = None
+word-search-backward                    = None
+word-search-forward                     = None
+write-abbrev-file                       = None
+write-at-file-nodes                     = Shift-Ctrl-W
+write-dirty-at-file-nodes               = None
+write-missing-at-file-nodes             = None
+write-outline-only                      = None 
+yank                                    = Control-y
+yank-pop                                = Alt-y
+yank-rectangle                          = None
+zap-to-character                        = Alt-z</t>
+<t tx="ekr.20060112090844"># indent-for-tab                    = Control-i
+# insert-keyboard-macro             = None
+# insert-to-buffer                  = None
+
+fill-paragraph                      = Alt-q
+fill-region                         = None
+fill-region-as-paragraph            = None
+change                              = Ctrl-=
+change-all                          = None  # Not recommended to bind this to a shortcut.
+change-then-find                    = Ctrl--
+find-next                           = F3
+find-prev                           = F2
+flatten-outline                     = None
+flush-lines                         = None
+focus-to-body                       = None
+focus-to-log                        = None
+focus-to-minibuffer                 = None
+focus-to-tree                       = None
+forward-char                        = Control-f
+forward-char-extend-selection       = None
+forward-paragraph                   = Alt-braceright
+forward-paragraph-extend-selection  = None
+forward-sentence                    = Alt-e
+forward-sentence-extend-selection   = None
+forward-word                        = Alt-f
+forward-word                        = Control-Right
+forward-word-extend-selection       = None
+full-command                        = Alt-x
+go-back                             = None
+go-forward                          = None
+goto-char                           = None
+goto-first-node                     = Alt-Shift-G
+goto-first-sibling                  = None
+goto-last-node                      = Alt-Shift-H
+goto-last-sibling                   = None
+goto-last-visible-node              = None
+goto-line                           = Alt-g
+goto-line                           = None         # Emacs version is less powerful than Leo version
+goto-line-number                    = Alt-G
+goto-next-changed                   = None         # Alt-D conflicts with kill-word
+goto-next-clone                     = None         # Removed Alt-N: not useful enough.
+goto-next-marked                    = None         # Alt-M conflicts with back-to-indentation.
+goto-next-node                      = Alt-Shift-DnArrow
+goto-next-sibling                   = Alt-Shift-S
+goto-next-visible                   = None         # Alt-DnArrow conflicts with end-of-line.
+goto-parent                         = Alt-Shift-P
+goto-prev-node                      = Alt-Shift-UpArrow
+goto-prev-sibling                   = Alt-Shift-R
+goto-prev-visible                   = None         # Alt-UpArrow conflicts with beginning-of-line.
+help-for-minibuffer                 = None
+hide-find-tab                       = None
+hide-mini-buffer                    = None
+hide-spell-tab                      = None
+hoist                               = None
+how-many                            = None
+iconify-frame                       = Control-z
+import-at-file                      = None         # Removed Shift-Ctrl-F: not useful enough.
+import-at-root                      = None
+import-cweb-files                   = None
+import-derived-file                 = None
+import-flattened-outline            = None
+import-noweb-files                  = None
+increment-register                  = None
+indent-region                       = Alt-Control-backslash
+indent-region                       = Ctrl-]
+indent-relative                     = None
+indent-rigidly                      = None
+indent-to-comment-column            = Alt-semicolon
+insert-body-time                    = None         # Removed Shift-Ctrl-G: not useful enough.
+insert-child                        = None
+insert-file                         = None
+insert-headline-time                = None         # Removed Shift-Ctrl-H: not useful enough.
+insert-newline                      = Control-o
+insert-node                         = Ctrl-I
+insert-parentheses                  = Alt-parenleft
+insert-register                     = None
+inverse-add-global-abbrev           = None
+isearch-backward                    = Control-R
+isearch-backward-regexp             = Control-Alt-r
+isearch-forward                     = Control-S
+isearch-forward-regexp              = Control-Alt-s
+jump-to-register                    = None
+keep-lines                          = None
+keyboard-quit                       = Ctrl-g
+kill-all-abbrevs                    = None
+kill-buffer                         = None
+kill-line                           = Control-k
+kill-paragraph                      = None
+kill-rectangle                      = None
+kill-region                         = Control-w
+kill-region-save                    = Alt-w
+kill-sentence                       = Alt-k
+kill-word                           = Alt-d
+line-number                         = None
+list-abbrevs                        = None
+list-buffers                        = None
+list-buffers-alphabetically         = None
+mode-help                           = None
+move-past-close-extend-selection    = None</t>
+<t tx="ekr.20060112090844.1"># name-last-kbd-macro           = None
+# number-to-register            = None
+# save-buffer                   = None  # Use save instead.
+# start-kbd-macro               = None
+
+make-directory                  = None
+mark                            = Ctrl-M
+mark-changed-items              = None         # Alt-C: now quick-command.
+mark-changed-roots              = None         # Removed Alt-R: not useful enough.
+mark-clones                     = None         # Alt-K conflicts with kill-sentence.
+mark-subheads                   = None         # Alt-S conflicts with center-line.
+match-brackets                  = None         # Ctrl-K conflicts with kill-line.
+minimize-all                    = None
+move-outline-down               = None         # Removed Ctrl-D: no point if other moves are not defined.
+move-outline-left               = None         # Removed Ctrl-L: no point if other moves are not defined.
+move-outline-right              = None         # Ctrl-R conflicts with search-backward.
+move-outline-up                 = None         # Ctrl-U confllicts with universal-argument.
+move-past-close                 = Alt-parenright
+negative-argument               = Alt-minus
+new                             = None         # Ctrl-n conflicts with next-line.
+newline-and-indent              = Control-j
+next-line                       = Control-n
+next-line-extend-selection      = None
+number-command                  = None
+number-command-0                = Alt-0
+number-command-1                = Alt-1
+number-command-2                = Alt-2
+number-command-3                = Alt-3
+number-command-4                = Alt-4
+number-command-5                = Alt-5
+number-command-6                = Alt-6
+number-command-7                = Alt-7
+number-command-8                = Alt-8
+number-command-9                = Alt-9 
+open-compare-window             = None
+open-find-tab                   = None
+open-leoDocs-leo                = None
+open-leoPlugins-leo             = None
+open-leoSettings-leo            = None
+open-scripts-leo                = None
+open-offline-tutorial           = None
+open-online-home                = None
+open-online-tutorial            = None
+open-outline                    = None         # Ctrl-O conflicts with insert-newline
+open-python-window              = None         # Removed Alt-P: not useful enough.
+open-rectangle                  = None
+open-spell-tab                  = None
+open-with                       = None
+outline-to-cweb                 = None
+outline-to-noweb                = None
+paste-node                      = Shift-Ctrl-V
+paste-retaining-clones          = None
+paste-text                      = None      # Ctrl-V conflicts with scroll-down
+point-to-register               = None
+prepend-to-buffer               = None
+prepend-to-register             = None
+pretty-print-all-python-code    = None
+pretty-print-python-code        = None
+previous-line                   = Control-p
+previous-line-extend-selection  = None
+print-bindings                  = None
+print-commands                  = None
+promote                         = Ctrl-{            
+query-replace                   = Alt-percent
+query-replace-regex             = None
+quick-command                   = Ctrl-c
+re-search-backward              = None
+re-search-forward               = None
+read-abbrev-file                = None
+read-at-file-nodes              = None
+read-outline-only               = None         # Removed Shift-Ctrl-R: not useful enough.
+redo                            = None         # Ctrl-Z not defined, so Shift-Ctrl-Z less useful.
+reformat-paragraph              = Shift-Ctrl-P
+remove-blank-lines              = None
+remove-directory                = None
+remove-sentinels                = None
+rename-buffer                   = None
+repeat-complex-command          = None
+replace-string                  = None
+resize-to-screen                = None
+reverse-region                  = None
+revert                          = None
+save-buffers-kill-leo           = None # Should be Control-x Control-c
+save-file                       = None         # Ctrl-s conflicts with isearch-forward.
+save-file-as                    = Shift-Ctrl-S
+save-file-to                    = None
+scroll-down                     = Control-v
+scroll-down-extend-selection    = None
+scroll-up                       = Alt-v
+scroll-up-extend-selection      = None
+search-again                    = None
+search-backward                 = None
+search-forward                  = None
+select-all                      = None  # Ctrl-A conflicts with beginning-of-line.
+set-colors                      = None
+set-comment-column              = None
+set-extend-mode                 = None
+set-fill-column                 = None
+set-fill-prefix                 = None
+set-find-everywhere                 = None
+set-find-node-only                  = None
+set-find-suboutline-only            = None
+set-font                        = None
+set-command-state               = None
+set-insert-state                = None
+# set-mark-command              = Control-Shift-at
+set-overwrite-state             = None
+settings                        = None  # Ctrl-Y conflicts with yank.
+shell-command                   = Alt-exclam
+shell-command-on-region         = Alt-bar
+show-colors                     = None
+show-fonts                      = None
+show-invisibles                 = Alt-V
+show-invisibles                 = None  # Alt-V conflicts with scroll-up .
+show-mini-buffer                = None
+sort-children                   = None
+sort-columns                    = None
+sort-fields                     = None
+sort-lines                      = None
+sort-siblings                   = Shift-Alt-A  # Alt-A conflicts with back-sentence.
+spell-change                    = None
+spell-change-then-find          = None
+spell-find                      = None
+spell-ignore                    = None
+split-line                      = Control-Alt-o
+string-rectangle                = None
+suspend                         = None
+switch-to-buffer                = None
+tabify                          = None
+tangle                          = None      # Removed Shift-Ctrl-T: not useful enough.
+tangle-all                      = None      # Removed Shift-Ctrl-A: not useful enough.
+tangle-marked                   = None      # Removed Shift-Ctrl-M: not useful enough.
+toggle-active-pane              = None      # Ctrl-T conflicts with swap-characters.
+toggle-angle-brackets           = None
+toggle-extend-mode              = None
+toggle-find-ignore-case-option      = None
+toggle-find-in-body-option          = None
+toggle-find-in-headline-option      = None
+toggle-find-mark-changes-option     = None
+toggle-find-mark-finds-option       = None
+toggle-find-regex-option            = None
+toggle-find-reverse-option          = None
+toggle-find-word-option             = None
+toggle-find-wrap-around-option      = None
+toggle-mini-buffer                  = Alt+Shift+S
+    # It **is** possible to use &lt;alt-x&gt;toggle-mini-buffer&lt;return&gt; even if the mini-buffer isn't visible!
+    # This had better be defined if you intend ever to hide the minibuffer.
+    # To avoid confusion, it should be something unlikely to be typed by accident.
+toggle-split-direction          = None
+transpose-chars                 = Control-t
+transpose-lines                 = None
+transpose-words                 = Alt-t
+undo                            = None         # Ctrl-Z conflicts with suspend.
+unindent-region                 = None
+universal-argument              = Ctrl-u
+unmark-all                      = None         # Alt-U: conflicts with upcase-word.
+untabify                        = None
+untangle                        = None         # Removed Shift-Ctrl-U: not useful enough
+untangle-all                    = None
+untangle-marked                 = None
+upcase-region                   = None
+upcase-word                     = Alt-u
+view-lossage                    = None
+view-register                   = None
+weave                           = None
+what-line                       = None
+word-search-backward            = None
+word-search-forward             = None
+write-abbrev-file               = None
+write-at-file-nodes             = Shift-Ctrl-W
+write-dirty-at-file-nodes       = None
+write-missing-at-file-nodes     = None
+write-outline-only              = None 
+yank                            = Control-y
+yank-pop                        = Alt-y
+yank-rectangle                  = None
+zap-to-character                = Alt-z
+</t>
+<t tx="ekr.20060112090844.4">fill-paragraph                          = None
+fill-region                             = None
+fill-region-as-paragraph                = None
+change                                  = Ctrl-=
+change-all                              = None  # Not recommended to bind this to a shortcut.
+change-then-find                        = Ctrl--
+find-next                               = F3
+find-prev                               = F2
+flatten-outline                         = None
+flush-lines                             = None
+focus-to-body                           = None
+focus-to-log                            = None
+focus-to-minibuffer                     = None
+focus-to-tree                           = None
+forward-char                            ! text = RtArrow
+forward-char-extend-selection           ! text = Shift-RtArrow
+forward-paragraph                       = None
+forward-paragraph-extend-selection      = None
+forward-sentence                        = None
+forward-sentence-extend-selection       = None
+forward-word                            = Ctrl-RtArrow
+forward-word-extend-selection           = Shift-Ctrl-RtArrow
+full-command                            = None
+go-back                                 = None
+go-forward                              = None
+goto-char                               = None
+goto-first-node                         = Alt-Shift-G
+goto-first-sibling                      = None
+goto-first-visible-node                 = None
+goto-last-node                          = Alt-Shift-H
+goto-last-sibling                       = None
+goto-last-visible-node                  = None
+goto-line                               = None
+goto-line-number                        = Alt-G
+goto-next-changed                       = Alt-D
+goto-next-clone                         = Alt-N
+goto-next-marked                        = Alt-M
+goto-next-node                          = Alt-Shift-DnArrow
+goto-next-sibling                       = Alt-Shift-S
+goto-next-visible                       = Alt-DnArrow
+goto-parent                             = Alt-Shift-P
+goto-prev-node                          = Alt-Shift-UpArrow
+goto-prev-sibling                       = Alt-Shift-R
+goto-prev-visible                       = Alt-UpArrow
+help-for-minibuffer                     = None
+hide-find-tab                           = None
+hide-mini-buffer                        = None
+hide-spell-tab                          = None
+hoist                                   = None
+how-many                                = None
+iconify-frame                           = None
+import-at-file                          = Shift-Ctrl-F
+import-at-root                          = None
+import-cweb-files                       = None
+import-derived-file                     = None
+import-flattened-outline                = None
+import-noweb-files                      = None
+increment-register                      = None
+indent-region                           = Ctrl-]
+indent-relative                         = None
+indent-rigidly                          = None
+indent-to-comment-column                = None
+insert-body-time                        = Shift-Ctrl-G
+insert-child                            = None
+insert-file                             = None
+insert-headline-time                    = Shift-Ctrl-H
+# insert-keyboard-macro                 = None
+insert-newline                          = None
+insert-node                             = Ctrl-I
+insert-parentheses                      = None
+insert-register                         = None
+# insert-to-buffer                      = None
+inverse-add-global-abbrev               = None
+isearch-backward                        = None
+isearch-backward-regexp                 = None
+isearch-forward                         = None
+isearch-forward-regexp                  = None
+jump-to-register                        = None
+keep-lines                              = None
+keyboard-quit                           = None
+kill-all-abbrevs                        = None
+kill-buffer                             = None
+kill-line                               = None
+kill-paragraph                          = None
+kill-rectangle                          = None
+kill-region                             = None
+kill-region-save                        = None
+kill-sentence                           = None
+kill-word                               = None
+line-number                             = None
+list-abbrevs                            = None
+list-buffers                            = None
+list-buffers-alphabetically             = None
+make-directory                          = None
+mark                                    = Ctrl-M
+mark-changed-items                      = Alt-C
+mark-changed-roots                      = Alt-R
+mark-clones                             = Alt-K
+mark-subheads                           = Alt-S
+match-brackets                          = Ctrl-K
+minimize-all                            = None
+mode-help                               = None
+move-outline-down                       = Ctrl-D
+move-outline-left                       = Ctrl-L
+move-outline-right                      = Ctrl-R
+move-outline-up                         = Ctrl-U
+move-past-close                         = None
+move-past-close-extend-selection        = None</t>
+<t tx="ekr.20060112090844.5"># name-last-kbd-macro               = None
+# number-to-register                = None
+# start-kbd-macro                   = None
+
+negative-argument                   = None
+new                                 = Ctrl-N
+newline-and-indent                  = None
+next-line                           ! text = DnArrow
+next-line-extend-selection          ! text = Shift-DnArrow
+number-command                      = None
+number-command-0                    = None
+number-command-1                    = None
+number-command-2                    = None
+number-command-3                    = None
+number-command-4                    = None
+number-command-5                    = None
+number-command-6                    = None
+number-command-7                    = None
+number-command-8                    = None
+number-command-9                    = None
+open-compare-window                 = None
+open-find-tab                       = Ctrl-F
+open-leoDocs-leo                    = None
+open-leoPlugins-leo                 = None
+open-leoSettings-leo                = None
+open-scripts-leo                    = None
+open-offline-tutorial               = None
+open-online-home                    = None
+open-online-tutorial                = None
+open-outline                        = Ctrl-O
+open-python-window                  = Alt-P
+open-rectangle                      = None
+open-spell-tab                      = Alt+Shift+A
+open-with                           = None
+outline-to-cweb                     = None
+outline-to-noweb                    = None
+paste-node                          = Shift-Ctrl-V
+paste-retaining-clones              = None
+paste-text                          = Ctrl-V
+point-to-register                   = None
+prepend-to-buffer                   = None
+prepend-to-register                 = None
+pretty-print-all-python-code        = None
+pretty-print-python-code            = None
+previous-line                       = UpArrow
+previous-line-extend-selection      = Shift-UpArrow
+print-bindings                      = None
+print-commands                      = None
+promote                             = Ctrl-{            
+query-replace                       = None
+quick-command                       = None
+re-search-backward                  = None
+re-search-forward                   = None
+read-abbrev-file                    = None
+read-at-file-nodes                  = None
+read-outline-only                   = Shift-Ctrl-R
+redo                                = Shift-Ctrl-Z
+reformat-paragraph                  = Shift-Ctrl-P
+remove-blank-lines                  = None
+remove-directory                    = None
+remove-sentinels                    = None
+rename-buffer                       = None
+repeat-complex-command              = None
+replace-string                      = None
+resize-to-screen                    = None
+reverse-region                      = None
+revert                              = None
+save-buffers-kill-leo               = None
+save-file                           = Ctrl-s
+save-file-as                        = Shift-Ctrl-S
+save-file-to                        = None
+scroll-down                         = PageDn
+scroll-down-extend-selection        = None
+scroll-up                           = PageUp
+scroll-up-extend-selection          = None
+search-again                        = None
+search-backward                     = None
+search-forward                      = None
+select-all                          = Ctrl-A
+set-colors                          = None
+set-comment-column                  = None
+set-extend-mode                     = None
+set-fill-column                     = None
+set-fill-prefix                     = None
+set-find-everywhere                 = None
+set-find-node-only                  = None
+set-find-suboutline-only            = None
+set-font                            = None
+set-command-state                   = None
+set-insert-state                    = None
+# set-mark-command                  = None
+set-overwrite-state                 = None
+settings                            = Ctrl-Y
+shell-command                       = None
+shell-command-on-region             = None
+show-colors                         = None
+show-fonts                          = None
+show-invisibles                     = Alt-V
+show-mini-buffer                    = None
+sort-children                       = None
+sort-columns                        = None
+sort-fields                         = None
+sort-lines                          = None
+sort-siblings                       = Alt-A
+spell-change                        = None
+spell-change-then-find              = None
+spell-find                          = None
+spell-ignore                        = None
+split-line                          = None
+string-rectangle                    = None
+suspend                             = None
+switch-to-buffer                    = None
+tabify                              = None
+tangle                              = Shift-Ctrl-T
+tangle-all                          = Shift-Ctrl-A
+tangle-marked                       = Shift-Ctrl-M
+toggle-active-pane                  = Ctrl-T
+toggle-angle-brackets               = None
+toggle-extend-mode                  = None
+toggle-find-ignore-case-option      = None
+toggle-find-in-body-option          = None
+toggle-find-in-headline-option      = None
+toggle-find-mark-changes-option     = None
+toggle-find-mark-finds-option       = None
+toggle-find-regex-option            = None
+toggle-find-reverse-option          = None
+toggle-find-word-option             = None
+toggle-find-wrap-around-option      = None
+toggle-mini-buffer                  = None
+    # It **is** possible to use &lt;alt-x&gt;toggle-mini-buffer&lt;return&gt; even if the mini-buffer isn't visible!
+    # This had better be defined if you intend ever to hide the minibuffer.
+    # To avoid confusion, it should be something unlikely to be typed by accident.
+toggle-split-direction              = None
+transpose-chars                     = None
+transpose-lines                     = None
+transpose-words                     = None
+undo                                = Ctrl-Z
+unindent-region                     = Ctrl-[
+universal-argument                  = None
+unmark-all                          = Alt-U
+untabify                            = None
+untangle                            = Shift-Ctrl-U
+untangle-all                        = None
+untangle-marked                     = None
+upcase-region                       = None
+upcase-word                         = None
+view-lossage                        = None
+view-register                       = None
+weave                               = None
+what-line                           = None
+word-search-backward                = None
+word-search-forward                 = None
+write-abbrev-file                   = None
+write-at-file-nodes                 = Shift-Ctrl-W
+write-dirty-at-file-nodes           = Shift+Ctrl+Q
+write-missing-at-file-nodes         = None
+write-outline-only                  = None
+yank                                = None
+yank-pop                            = None
+yank-rectangle                      = None
+zap-to-character                    = None</t>
+<t tx="ekr.20060112093227.1">fill-paragraph                      = None
+fill-region                         = None
+fill-region-as-paragraph            = None
+find-character                      = None
+find-character-extend-selection     = None
+find-next-clone                     = None
+change                              = None
+change-all                          = None
+change-then-find                    = None
+find-next                           = None
+find-all                            = None
+find-prev                           = None
+find-word                           = None
+find-word-in-line                   = None
+flatten-outline                     = None
+flush-lines                         = None
+focus-to-body                       = None
+focus-to-log                        = None
+focus-to-minibuffer                 = None
+focus-to-tree                       = None
+# forward-char                      = None
+forward-char                        = None
+forward-char-extend-selection       = None
+forward-end-word                    = None
+forward-end-word-extend-selection   = None
+forward-paragraph                   = None
+forward-paragraph-extend-selection  = None
+forward-sentence                    = None
+forward-sentence-extend-selection   = None
+forward-word                        = None
+forward-word-extend-selection       = None
+free-tree-widgets                   = None
+full-command                        = None
+fully-expand-body-pane              = None
+fully-expand-log-pane               = None
+fully-expand-outline-pane           = None
+fully-expand-pane                   = None
+get-ipython-results                 = None
+go-back                             = None
+go-forward                          = None
+goto-char                           = None
+goto-first-node                     = None
+goto-first-visible-node             = None
+goto-first-sibling                  = None
+goto-global-line                    = None
+goto-last-node                      = None
+goto-last-sibling                   = None
+goto-last-visible-node              = None
+goto-line                           = None # Leo's goto-line-number is better.
+goto-line-number                    = None # Leo's legacy Go To Line number command.  goto-global-line is preferred.
+goto-next-changed                   = None
+goto-next-clone                     = None
+goto-next-marked                    = None
+goto-next-node                      = None
+goto-next-sibling                   = None
+goto-next-visible                   = None
+goto-parent                         = None
+goto-prev-node                      = None
+goto-prev-sibling                   = None
+goto-prev-visible                   = None
+group-operations-clear-marked       = None
+group-operations-mark-for-clone     = None
+group-operations-mark-for-copy      = None
+group-operations-mark-for-move      = None
+group-operations-mark-target        = None
+group-operations-operate-on-marked  = None
+group-operations-transfer           = None
+toggle-input-state                  = None
+help-for-minibuffer                 = None
+help-for-command                    = None
+hide-body-pane                      = None
+hide-find-tab                       = None
+hide-log-pane                       = None
+hide-mini-buffer                    = None
+hide-pane                           = None
+hide-outline-pane                   = None
+hide-spell-tab                      = None
+hoist                               = None
+how-many                            = None
+iconify-frame                       = None
+import-at-file                      = None
+import-at-root                      = None
+import-cweb-files                   = None
+import-derived-file                 = None
+import-flattened-outline            = None
+import-noweb-files                  = None
+increment-register                  = None
+indent-region                       = None
+indent-relative                     = None
+indent-rigidly                      = None
+indent-to-comment-column            = None
+insert-body-time                    = None
+insert-child                        = None
+insert-file                         = None
+insert-headline-time                = None
+# insert-keyboard-macro             = None
+insert-newline                      = None
+insert-node                         = None
+insert-parentheses                  = None
+insert-register                     = None
+# insert-to-buffer                  = None
+inverse-add-global-abbrev           = None
+isearch-backward                    = None
+isearch-backward-regexp             = None
+isearch-forward                     = None
+isearch-forward-regexp              = None
+isearch-with-present-options        = None
+jump-to-register                    = None
+keep-lines                          = None
+keyboard-quit                       = None
+kill-all-abbrevs                    = None
+kill-buffer                         = None
+kill-line                           = None
+kill-paragraph                      = None
+kill-rectangle                      = None
+kill-region                         = None
+kill-region-save                    = None
+kill-sentence                       = None
+kill-word                           = None
+line-number                         = None
+list-abbrevs                        = None
+list-buffers                        = None
+list-buffers-alphabetically         = None
+make-directory                      = None
+mark                                = None
+mark-changed-items                  = None
+mark-changed-roots                  = None
+mark-clones                         = None
+mark-subheads                       = None
+match-brackets                      = None
+minimize-all                        = None
+mode-help                           = None
+move-node-to-chapter                = None
+move-outline-down                   = None
+move-outline-left                   = None
+move-outline-right                  = None
+move-outline-up                     = None
+move-past-close                     = None
+move-past-close-extend-selection    = None
+</t>
+<t tx="ekr.20060112093227.2"># name-last-kbd-macro               = None
+negative-argument                   = None
+new                                 = None
+newline-and-indent                  = None
+next-line                           = None
+next-line-extend-selection          = None
+number-command                      = None
+number-command-0                    = None
+number-command-1                    = None
+number-command-2                    = None
+number-command-3                    = None
+number-command-4                    = None
+number-command-5                    = None
+number-command-6                    = None
+number-command-7                    = None
+number-command-8                    = None
+number-command-9                    = None
+# number-to-register                = None
+open-compare-window                 = None
+open-find-dialog                    = None # Deprecated: all find commands use the Find *tab*
+open-find-tab                       = None
+open-leoDocs-leo                    = None
+open-leoPlugins-leo                 = None
+open-leoSettings-leo                = None
+open-scripts-leo                    = None
+open-offline-tutorial               = None
+open-online-home                    = None
+open-online-tutorial                = None
+open-outline                        = None
+open-python-window                  = None
+open-rectangle                      = None
+open-spell-tab                      = None
+open-with                           = None
+outline-to-cweb                     = None
+outline-to-noweb                    = None
+paste-node                          = None
+paste-retaining-clones              = None
+paste-text                          = None
+point-to-register                   = None
+prepend-to-buffer                   = None
+prepend-to-register                 = None
+pretty-print-all-python-code        = None
+pretty-print-python-code            = None
+previous-line                       = None
+previous-line-extend-selection      = None
+print-bindings                      = None
+print-commands                      = None
+print-focus                         = None
+print-gc-summary                    = None
+print-stats                         = None
+promote                             = None
+propagate-key-event                 = None
+query-replace                       = None
+query-replace-regex                 = None
+quick-command                       = None
+re-search-backward                  = None
+re-search-forward                   = None
+read-abbrev-file                    = None
+read-at-file-nodes                  = None
+read-outline-only                   = None
+redo                                = None
+reformat-paragraph                  = None
+remove-blank-lines                  = None
+remove-chapter                      = None
+remove-directory                    = None
+remove-sentinels                    = None
+remove-space-from-lines             = None
+remove-tab-from-lines               = None
+rename-buffer                       = None
+repeat-complex-command              = None
+replace-string                      = None
+resize-to-screen                    = None
+reverse-region                      = None
+revert                              = None
+run-unit-tests                      = None
+run-unit-tests-locally              = None
+save-buffers-kill-leo               = None
+save-file                           = None
+save-file-as                        = None
+save-file-to                        = None
+# scan-for-autocompleter            = None
+scroll-down                         = None
+scroll-down-extend-selection        = None
+scroll-outline-down-line            = None
+scroll-outline-down-page            = None
+scroll-outline-left                 = None
+scroll-outline-right                = None
+scroll-outline-up-line              = None
+scroll-outline-up-page              = None
+scroll-up                           = None
+scroll-up-extend-selection          = None
+search-again                        = None
+search-backward                     = None
+search-forward                      = None
+search-with-present-options         = None
+select-all                          = None
+select-chapter                      = None
+set-colors                          = None
+set-comment-column                  = None
+set-extend-mode                     = None
+set-fill-column                     = None
+set-fill-prefix                     = None
+set-find-everywhere                 = None
+set-find-node-only                  = None
+set-find-suboutline-only            = None
+set-font                            = None
+set-command-state                   = None
+set-insert-state                    = None
+# set-mark-command                  = None
+set-overwrite-state                 = None
+settings                            = None
+shell-command                       = None
+shell-command-on-region             = None
+show-calltips                       = None
+show-calltips-force                 = None
+show-colors                         = None
+show-find-options                   = None
+show-fonts                          = None
+show-invisibles                     = None
+show-mini-buffer                    = None
+simulate-begin-drag                 = None
+simulate-end-drag                   = None
+sort-children                       = None
+sort-columns                        = None
+sort-fields                         = None
+sort-lines                          = None
+sort-siblings                       = None
+spell-change                        = None
+spell-change-then-find              = None
+spell-find                          = None
+spell-ignore                        = None
+split-line                          = None
+start-ipython                       = None
+# start-kbd-macro                   = None
+string-rectangle                    = None
+suspend                             = None
+switch-to-buffer                    = None
+tabify                              = None
+tangle                              = None
+tangle-all                          = None
+tangle-marked                       = None
+toggle-active-pane                  = None
+toggle-angle-brackets               = None
+toggle-autocompleter                = None
+toggle-calltips                     = None
+toggle-extend-mode                  = None
+toggle-find-ignore-case-option      = None
+toggle-find-in-body-option          = None
+toggle-find-in-headline-option      = None
+toggle-find-mark-changes-option     = None
+toggle-find-mark-finds-option       = None
+toggle-find-regex-option            = None
+toggle-find-reverse-option          = None
+toggle-find-word-option             = None
+toggle-find-wrap-around-option      = None
+toggle-mini-buffer                  = None
+    # It **is** possible to use &lt;alt-x&gt;toggle-mini-buffer&lt;return&gt; even if the mini-buffer isn't visible!
+    # This had better be defined if you intend ever to hide the minibuffer.
+    # To avoid confusion, it should be something unlikely to be typed by accident.
+toggle-sparce-move                  = None
+toggle-split-direction              = None
+transpose-chars                     = None
+transpose-lines                     = None
+transpose-words                     = None
+undo                                = None
+unindent-region                     = None
+universal-argument                  = None
+unmark-all                          = None
+untabify                            = None
+untangle                            = None
+untangle-all                        = None
+untangle-marked                     = None
+upcase-region                       = None
+upcase-word                         = None
+verbose-dump-objects                = None
+view-lossage                        = None
+view-register                       = None
+weave                               = None
+what-line                           = None
+word-search-backward                = None
+word-search-forward                 = None
+write-abbrev-file                   = None
+write-at-file-nodes                 = None
+write-dirty-at-file-nodes           = None
+write-missing-at-file-nodes         = None
+write-outline-only                  = None
+yank                                = None
+yank-pop                            = None
+yank-rectangle                      = None
+zap-to-character                    = None</t>
+<t tx="ekr.20060112103537.17">'''This script reports commands that exist in some but not all key- binding
+sets. setNames is a list of the roots of all such sets.'''
+
+import leoConfig
+import leoTest
+
+u = leoTest.testUtils(c)
+parser = leoConfig.settingsTreeParser(c)
+
+# Add these as required to handle commands defined by plugins.
+optionalCommandPrefixes = ['group-operations']
+optionalCommandNames = [
+    # These are the command names as defined by plugins.
+    # LeoSlideShows.leo defines buttons whose commands do not end in '-command'.
+    'next-slide-command','next-slide-show-command',
+    'prev-slide-command','prev-slide-show-command',
+    # The ipython plugin.
+    'start-ipython','get-ipython-results','push-to-ipython',
+]
+
+setNames = []
+setsDict = {} # keys are set names, values are dicts of command names.
+shortcutsDict = {}
+
+@others
+
+main()
+</t>
+<t tx="ekr.20060112104119">def defineSetNames():
+
+    global setNames
+
+    if 1:
+        setNames = []
+        for p in c.allNodes_iter():
+            h = p.headString()
+            if h.startswith('@keys'):
+                h = h[5:].strip()
+                if h not in setNames:
+                    setNames.append(h)
+        g.es('Found these sets...')
+        for setName in setNames:
+            g.es_print('  %s' % str(setName))
+    else:
+        setNames = [
+            'Default Emacs shortcuts',
+            'Legacy Leo bindings',
+            'Legacy Leo shortcuts with important Emacs bindings',
+            'No bindings',
+            'EKR bindings: a mix',
+            'EKR bindings: Mode-oriented',
+        ]
+
+    setNames.sort()
+</t>
+<t tx="ekr.20060112104333">def doSet(p,name):
+
+    global shortcutsDict
+
+    shortcutsDict = {}
+
+    for p in p.subtree_iter():
+        if p.headString().startswith('@shortcuts'):
+            doShortcuts(p,name)
+</t>
+<t tx="ekr.20060112104333.1">def checkSets():
+
+    global setNames, optionalCommandPrefixes, optionalCommandNames
+
+    # Compute the union of all the command names.
+    allNames = {}
+    for setName in setNames:
+        d = setsDict.get(setName)
+        if d:
+            for key in d.keys():
+                allNames[key] = key
+        else:
+            g.es_print('No setsDict for %s' % (repr(setName)),color='red')
+
+    k = c.keyHandler
+    keys = allNames.keys()
+    keys.sort()
+
+    # Warn about missing names.
+    for setName in ('No bindings',): # setNames:
+        d = setsDict.get(setName)
+        if not d:
+            g.es_print("'@keys No bindings' not found",color='red')
+        for key in keys:
+            if key not in ('none','None',None) and key not in d.keys():
+                # Don't warn about missing 'enter-xxx-mode' commands.
+                if (
+                    not (key.startswith('enter-') and key.endswith('-mode')) and
+                    not (key.startswith('press-') and key.endswith('-button'))
+                ):
+                    g.es_print('%s is missing %-35s = None' % (setName,repr(key)))
+
+    # Warn about undefined commands.
+    for key in keys:
+        if not c.commandsDict.get(key):
+            ok = False
+            # full-command and quick command are weird special cases.
+            if key not in ('None',None,'full-command','quick-command'):
+                # Don't warn about missing 'enter-xxx-mode' commands.
+                if key.startswith('enter-') and key.endswith('-mode'):
+                    ok = True
+                elif key.startswith('press-') and key.endswith('-button'):
+                    ok = True
+                for prefix in optionalCommandPrefixes:
+                    if key.startswith(prefix):
+                        ok = True
+                for optionalCommand in optionalCommandNames:
+                    if key == optionalCommand:
+                        ok = True
+                if not ok:
+                    g.es_print('Undefined command name: %s' % (key))
+</t>
+<t tx="ekr.20060112104823">def main ():
+
+    global setNames
+    defineSetNames()
+
+    # root = u.findNodeAnywhere('Keyboard shortcuts')
+    # for p in root.self_and_subtree_iter():
+
+    g.es_print('-' * 40)
+    seen = {}
+    for p in c.allNodes_iter():
+        h = p.headString()
+        if h.startswith('@keys'):
+            h = h[5:].strip()
+            if not seen.get(h):
+                seen[h] = True
+                doSet(p,h)
+    checkSets()
+    g.es('Check Bindings done')
+</t>
+<t tx="ekr.20060112105523">def doShortcuts(p,setName):
+
+    global parser,setsDict,shortcutsDict
+
+    d = setsDict.get(setName,{})
+    s = p.bodyString()
+    lines = g.splitLines(s)
+    for line in lines:
+        line = line.strip()
+        if line and not line.startswith('#'):
+            commandName,bunch = parser.parseShortcutLine(line)
+            if not bunch:
+                g.es_print('In %s:\nmissing "=" in shortcut line:%s' % (
+                    p.headString(),repr(line)),color='red')
+            else:
+                # Having multiple shortcuts for a command if fine,
+                # But having multiple commands for a shortcut is not.
+                shortcut = bunch and bunch.val
+                pane = bunch and bunch.pane
+                if shortcut not in (None,'None','none'):
+                    aList = shortcutsDict.get(shortcut,[])
+                    if aList:
+                        for commandName2,pane2 in aList:
+                            if pane == pane2:
+                                g.es_print('duplicate shortcut %s in set %s: previous command: %s' % (
+                                    shortcut,setName,commandName2),color='red')
+                        else:
+                            aList.append((commandName,pane),)
+                    else:
+                        shortcutsDict [shortcut] = [(commandName,pane),]
+
+                data = d.get(commandName)
+                if data:
+                    shortcut2,pane2 = data
+                    if shortcut == shortcut2 and pane == pane2:
+                        g.es_print('duplicate %s in set %s' % (
+                            commandName,setName),color='red')
+                else:
+                    data = shortcut,pane
+                    d[commandName] = data
+
+    setsDict[setName] = d
+</t>
+<t tx="ekr.20060112110750"></t>
+<t tx="ekr.20060112112006"></t>
+<t tx="ekr.20060114073238">If True, Leo will report to the console which bindings have been created.
+
+Thus, you must be running from a console window for this setting to be useful.</t>
+<t tx="ekr.20060114082205">If this setting is non-empty the trace_bindings setting will report only
+bindings that match the string (ignoring case).
+
+For this setting to be useful the following must be true:
+
+- you must be running from a console window.
+
+- @bool trace_bindings must be True.</t>
+<t tx="ekr.20060114083009">If this setting is non-empty the trace_bindings setting will report only bindings for matching panes.  For example, to see all ! text bindings, set this setting to text.
+
+For this setting to be useful the following must be true:
+
+- you must be running from a console window.
+
+- @bool trace_bindings must be True.</t>
+<t tx="ekr.20060115153348"># Boilerplate for most modes.
+exit-named-mode     = Ctrl-g
+keyboard-quit       = Ctrl-g
+mode-help           = Tab
+
+# enter-register-mode = Key-r
+
+
+# The most common bindings.
+# forward-word                        ! text = Ctrl-RtArrow   
+# forward-word-extend-selection       ! text = Ctrl-Shift-RtArrow 
+# back-word                           ! text = Ctrl-LtArrow
+# back-word-extend-selection          ! text = Ctrl-Shift-LtArrow
+
+isearch-forward      = s
+isearch-backward     = b
+
+# backward-kill-sentence  = Delete
+# downcase-region         = Ctrl-D
+# exchange-point-mark     = Ctrl-X
+# insert-file             = Ctrl-I
+# kill-region             = Ctrl-Shift-at # This should just delete the selected text.
+# list-buffers            = Ctrl-B
+# remove-blank-lines      = Ctrl-O
+# save-buffers-kill-leo   = Ctrl-C
+# save-file               = Ctrl-S
+# transpose-lines         = Ctrl-T
+# upcase-region           = Ctrl-U
+# </t>
+<t tx="ekr.20060115160004"># Boilerplate for most modes.
+exit-named-mode     = Ctrl-g
+keyboard-quit       = Ctrl-g
+mode-help           = Tab
+
+append-to-register  = a
+copy-to-register    = s
+enter-rect-mode     = r
+# increment-register= Key-+
+insert-register     = i
+jump-to-register    = j
+# number-to-register= n
+point-to-register   = Space
+prepend-to-register = p
+view-register       = v
+</t>
+<t tx="ekr.20060115160004.1"># Boilerplate for most modes.
+exit-named-mode     = Ctrl-g
+keyboard-quit       = Ctrl-g
+mode-help           = Tab
+
+# These should execute rectangle commands, as in Alt-X r r</t>
+<t tx="ekr.20060115162748"></t>
+<t tx="ekr.20060115162748.1"></t>
+<t tx="ekr.20060116090646">@nocolor
+
+Standard keys (Windows defaults in parens)
+
+F1 help
+Windows key + F1 Windows Help
+F2 find-prev (Rename)
+F3 find-next (Find Files)
+F4 None (Address bar in Windows Explorer)
+F5 None (Refresh, Reload in Windows Explorer)
+F6 None (Should cycle from window to window)
+F7 open-spell-tab (Spell in Word)
+Shift-F7 None (Thesaurus in Word)
+F8 None (Safe mode)
+F9 None
+F10 None (Activate menu bar in many programs)
+F11 None (Toggle full screen mode in explorer)
+F12 None
+
+You can use F10 to highlight the first menu choice, and then use the arrow keys to move around the menus. Pressing the Shift key while pressing F10 will bring up the shortcut menu. This is similar to right-clicking on an object.</t>
+<t tx="ekr.20060117092249">A mode is a temporary set of key bindings. Modes are created by nodes whose
+headline has the form:
+
+@mode &lt;mode name&gt;
+
+The body text contains a list of shortcut specifiers. @mode nodes work just like
+@shortcuts, but as a side effect they create the enter-&lt;mode name&gt;-mode
+command.  For example, 
+
+@mode quick-commands
+
+creates the enter-quick-commands command. You can bind keys to such commands in
+@shortcut nodes as usual.
+
+Notes:
+
+- Pane specifiers are ignored in @mode nodes. Bindings apply only to a single
+mode.
+
+- @shortcuts nodes specify the bindings in effect for the 'default' or
+'top-level' mode. The keyboard-quit command always set the mode to the top-level
+mode.
+
+- The top_level_unbound_key_action setting determines what happens to unbound
+keys *only* for the top-level mode.
+
+- A mode contains *only* the key bindings explicitly specified in the @mode
+node. The only default key binding is the binding for the keyboard-quit command
+(usually Control-g). Thus, all modes except the top-level mode act as if
+top_level_unbound_key_action = 'ignore'. In particular, the set-command-state,
+set-insert-state and set-overwrite-state commands affect only the top-level mode.
+
+- The mode-help command (recommend binding is Tab) lists all bound keystrokes in
+a mode.
+
+- ** New in 4.4.1: In @mode nodes, shortcut specifier lines of the form::
+
+    --&gt; command-name
+    
+Specify that the named command will be executed before entering the mode. More
+than one such **mode-entry commands may appear. - In @mode nodes, shortcut
+specifier lines of the form:
+
+    command-name -&gt; mode-name = binding
+
+specify that Leo will enter the named mode after executing the command. As a
+special case,
+
+    command-name -&gt; same = binding
+
+will cause the command to be executed without changing mode.</t>
+<t tx="ekr.20060117130936"># Boilerplate for most modes.
+exit-named-mode = Ctrl-g
+keyboard-quit       = Ctrl-g
+mode-help           = Tab
+
+toggle-find-ignore-case-option      = i
+toggle-find-in-body-option          = b
+toggle-find-in-headline-option      = h
+toggle-find-mark-changes-option     = c
+toggle-find-mark-finds-option       = f
+toggle-find-regex-option            = x
+toggle-find-reverse-option          = r
+toggle-find-word-option             = w
+toggle-find-wrap-around-option      = a</t>
+<t tx="ekr.20060117182225"># Control-F
+
+# Boilerplate for most modes.
+exit-named-mode = Ctrl-g
+keyboard-quit   = Ctrl-g
+mode-help       = Tab
+
+enter-find-reverse-mode = r
+
+search-again            = a
+
+switch-to-buffer        = h
+
+isearch-forward         = i
+isearch-forward-regexp  = x
+
+search-forward          = f
+word-search-forward     = w
+re-search-forward       = Shift-R</t>
+<t tx="ekr.20060120123529">True:  Clicking anywhere in an unselected node selects the node and *also* expands or contracts it.
+False: Clicking an unselected node just selects the node, unless the click happens in the expand/contract box.</t>
+<t tx="ekr.20060121102627"></t>
+<t tx="ekr.20060121131041.2"># Boilerplate for all modes.
+keyboard-quit           = Return
+exit-named-mode         = Ctrl-g
+mode-help               = Tab
+
+enter-file-mode             = f
+enter-find-mode             = s
+enter-find-options-mode     = o
+enter-quick-command-mode    = q
+enter-rect-mode             = None
+enter-register-mode         = None</t>
+<t tx="ekr.20060122103118"># Boilerplate for most modes.
+exit-named-mode         = Return
+keyboard-quit           = Ctrl-g
+mode-help               = Tab
+
+search-again            = a
+
+isearch-backward        = i
+isearch-backward-regexp = x
+
+search-backward         = f
+word-search-backward    = w
+re-search-backward      = Shift-R</t>
+<t tx="ekr.20060122105438">@nocolor
+
+Support the exectution of a command when entering a mode.
+
+- Finish options mode</t>
+<t tx="ekr.20060122105527">@color</t>
+<t tx="ekr.20060122105527.2">#enter-command-mode     = Ctrl-space
+add-comments            = Ctrl-(
+clone-node              = Ctrl-`
+# set-mark-command      = Ctrl-space    # Also Ctrl-Shift-at
+
+beginning-of-line       = Ctrl-a         # Ctrl-a Conflicts with select-all
+# back-char             = Ctrl-b
+copy-text               = Ctrl-c        # Conflicts with Emacs ctrl-c
+move-outline-down       = Ctrl-d
+end-of-line             = Ctrl-e
+enter-find-mode         = Ctrl-F
+keyboard-quit           = Ctrl-g
+edit-headline           = Ctrl-H
+insert-node             = Ctrl-I
+newline-and-indent      = Ctrl-J
+match-brackets          = Ctrl-K    # Conflicts with kill-line
+move-outline-left       = Ctrl-L
+mark                    = Ctrl-M
+new                     = Ctrl-N    # next-line.
+enter-outline-mode      = Ctrl-O    # insert-newline, open-outline
+# UNUSED                = Ctrl-P    # previous-line
+exit-leo                = Ctrl-Q
+move-outline-right      = Ctrl-R
+save-file               = Ctrl-S
+toggle-active-pane      = Ctrl-T
+move-outline-up         = Ctrl-U
+paste-text              = Ctrl-V
+enter-file-mode         = Ctrl-W    # kill-region
+cut-text                = Ctrl-X
+yank                    = Ctrl-y
+undo                    = Ctrl-Z</t>
+<t tx="ekr.20060122105527.3"></t>
+<t tx="ekr.20060122105527.4">@nocolor
+
+This setting determines the initial binding for otherwise-unbound keystrokes
+when no mode is in effect.  Note: the keyboard-quit command exits all modes.
+
+The valid values are::
+
+ignore:  Leo ignores the key (like Vim).
+insert:  Leo inserts the key at the cursor (like Emacs)
+overwrite: Leo replaces the character at the cursor.</t>
+<t tx="ekr.20060122105527.5">The Cmds menu is not ready yet.  It will be similar to the Emacs Cmds menu.</t>
+<t tx="ekr.20060122105527.6">Important:
+
+1. The minibuffer will exist regardless of this setting, but will not be shown
+   initially if it is False.
+
+2. Hiding the minibuffer does not change any bindings or the operation of Leo in
+   any other way. Therefore, if you do hide the minibuffer initially, and never
+   want to use it, you should not bind shortcuts to any commands that use the
+   minibuffer.
+
+3. You can execute the show-mini-buffer, hide-mini-buffer and toggle-mini-buffer
+   commands (or any other minibuffer command!) if the minibuffer is hidden.
+   Indeed, the following will work even if the minibuffer is hidden.
+
+       &lt;alt-x&gt;show-mini-buffer&lt;return&gt;</t>
+<t tx="ekr.20060122105527.7">True: (Recommended) Selecting an outline node leaves the focus in the outline pane.
+
+If this is False it will be harder to use the arrow keys in the headline.
+    
+False: (Legacy) Selecting an outline node transfers focus to the body pane.</t>
+<t tx="ekr.20060122105527.8"></t>
+<t tx="ekr.20060122105527.9">@color</t>
+<t tx="ekr.20060122105527.11"># Boilerplate for most modes.
+keyboard-quit       = Ctrl-g
+exit-named-mode     = Return
+exit-named-mode     = BackSpace
+mode-help           = Tab
+
+close-window            = Alt-F4
+
+enter-file-open-mode    = o
+
+save-file-as            = a
+new                     = n
+exit-leo                = q
+save-file               = s
+save-file-to            = t
+close-window            = w
+</t>
+<t tx="ekr.20060122105527.12"># Entry commands...
+--&gt; open-find-tab
+--&gt; show-find-options
+
+# Boilerplate for most modes.
+exit-named-mode     -&gt; same = Return
+exit-named-mode     -&gt; same = BackSpace
+keyboard-quit       -&gt; same = Ctrl-g
+mode-help           -&gt; same = Tab
+
+enter-find-options-mode  = Ctrl-Y
+
+search-again                 = a
+switch-to-buffer             = h
+search-with-present-options  = f
+show-find-options    -&gt; same = o
+open-find-tab        -&gt; same = t
+word-search-forward          = w
+
+# isearch-forward          = i
+# isearch-forward-regexp   = x
+# re-search-forward        = r</t>
+<t tx="ekr.20060122105527.13"># Boilerplate for most modes.
+exit-named-mode         = Return
+keyboard-quit           = Ctrl-g
+mode-help               = Tab
+enter-find-mode         = BackSpace
+
+search-again            = a
+
+isearch-backward        = i
+isearch-backward-regexp = x
+
+search-backward         = f
+word-search-backward    = w
+re-search-backward      = Shift-R</t>
+<t tx="ekr.20060122105527.14"># Entry commands...
+--&gt; open-find-tab
+--&gt; show-find-options
+
+# Boilerplate for most modes.
+exit-named-mode     = Return
+keyboard-quit       = Ctrl-g
+mode-help           = Tab
+
+# enter-find-mode     = Ctrl-F
+search-with-present-options         = Ctrl-f
+replace-string                      = Ctrl-Shift-r
+find-next                           = F3
+find-prev                           = F2
+change                              = Ctrl-=
+change-then-find                    = Ctrl--
+
+set-find-everywhere                 -&gt; same = e
+set-find-node-only                  -&gt; same = n
+set-find-suboutline-only            -&gt; same = s
+
+# One or both should happen automatically on entry to this mode.
+open-find-tab                       -&gt; same = t
+show-find-options                   -&gt; same = o  
+
+toggle-find-ignore-case-option      -&gt; same = i
+toggle-find-in-body-option          -&gt; same = b
+toggle-find-in-headline-option      -&gt; same = h
+toggle-find-mark-changes-option     -&gt; same = c
+toggle-find-mark-finds-option       -&gt; same = m
+toggle-find-regex-option            -&gt; same = x
+toggle-find-reverse-option          -&gt; same = r
+toggle-find-word-option             -&gt; same = w
+toggle-find-wrap-around-option      -&gt; same = a</t>
+<t tx="ekr.20060122105527.15"># Boilerplate for most modes.
+exit-named-mode     = Return
+keyboard-quit       = Ctrl-g
+mode-help           = Tab
+
+# enter-edit-mode     = e
+enter-file-mode       = w
+# enter-find-mode     = f
+
+# An extremely useful mode.  It allows the traditional Leo bindings without interference
+# with the Emacs enditing bindings.
+
+toggle-invisibles       = Alt-v   
+sort-siblings           = Alt-a
+
+# convert-blanks          = Shift-Ctrl-b
+# convert-tabs            = Shift-Ctrl-j
+extract                 = Shift-Ctrl-d
+extract-names           = Shift-Ctrl-n
+extract-section         = Shift-Ctrl-e
+# reformat-paragraph      = Shift-Ctrl-p
+write-at-file-nodes     = Shift-Ctrl-w
+
+close-rectangle         = c
+convert-blanks          = b
+convert-tabs            = t
+extract                 = d
+extract-names           = n
+extract-section         = e
+open-rectangle          = o
+reformat-paragraph      = p
+sort-lines              = s
+write-at-file-nodes     = w
+
+# backward-kill-sentence  = Delete
+# downcase-region         = Ctrl-D
+# exchange-point-mark     = Ctrl-X
+# insert-file             = Ctrl-I
+# kill-region             = Ctrl-Shift-at # This should just delete the selected text.
+# list-buffers            = Ctrl-B
+# remove-blank-lines      = Ctrl-O
+# save-buffers-kill-leo   = Ctrl-C
+# save-file               = Ctrl-S
+# transpose-lines         = Ctrl-T
+# upcase-region           = Ctrl-U</t>
+<t tx="ekr.20060122105527.18"></t>
+<t tx="ekr.20060122105527.19"># Defined by @mode nodes: needed to suppress warnings.
+
+enter-edit-mode             = Alt-Control-space
+enter-edit-extend-mode      = None
+
+enter-options-mode          = Ctrl-Shift-Y
+enter-outline-mode          = Ctrl-Shift-O
+
+enter-outline-move-mode     = None
+enter-file-mode             = None
+enter-file-open-mode        = None
+enter-find-mode             = None
+
+enter-quick-command-mode    = Alt-C</t>
+<t tx="ekr.20060122105527.20"># Important: the print-commands and print-bindings show what bindings are in effect.
+
+# back-paragraph                      ! text = Alt-braceleft 
+# back-paragraph-extend-selection     ! text = Alt-Shift-braceleft
+# back-sentence                       ! text = Alt-a  # No conflict
+# back-sentence-extend-selection      = None # Alt-Shift-a, sort-siblings
+
+abort-edit-headline                 = Esc
+add-comments                        = Ctrl-(
+auto-complete-force                 = Ctrl-Tab
+auto-complete                       = period
+back-char                           ! text = LtArrow
+back-char-extend-selection          ! text = Shift-LtArrow
+back-word                           ! text = Alt-b  
+back-word                           ! text = Ctrl-LtArrow
+back-word-extend-selection          ! text = Alt-Shift-b
+back-word-extend-selection          ! text = Ctrl-Shift-LtArrow
+backward-delete-char                = BackSpace
+backward-kill-word                  = Alt-Delete
+beginning-of-buffer                  ! text = Ctrl-Home
+beginning-of-buffer-extend-selection ! text = Ctrl-Shift-Home
+beginning-of-line                    ! text = Home
+beginning-of-line-extend-selection   ! text = Shift-Home
+beginning-of-line                  ! text = Ctrl-a
+beginning-of-line-extend-selection ! text = Ctrl-Shift-a
+clone-node                          = Ctrl-`   
+close-window                        = Ctrl-w
+close-window                        = Alt-F4
+contract-all                        = Alt--
+contract-log-pane                   = Alt-Ctrl-RtArrow # Alt-Ctrl-DnArrow in other orientation.
+contract-pane                       = Alt+Ctrl+-
+contract-node                       = Alt-bracketleft
+contract-or-go-left                 ! text = Alt-LtArrow
+contract-or-go-left                 ! tree = Alt-LtArrow
+contract-or-go-left                 ! tree = LtArrow
+copy-node                           = Shift-Ctrl-c
+copy-text                           = Ctrl-c        # Conflicts with Emacs ctrl-c
+cut-node                            = Shift-Ctrl-x
+cut-text                            = Ctrl-x
+debug                               = Alt-Shift-d
+delete-char                         = Delete
+delete-comments                     = Ctrl-)
+delete-node                         = Shift-Ctrl-BkSp
+delete-spaces                       = Alt-backslash
+demote                              = Ctrl-}
+edit-headline                       = Ctrl-h
+end-edit-headline                   ! tree = Return     # Esc is also possible.
+# end-of-buffer                      ! text = Alt-greater # Same as Alt-Shift-greater
+end-of-buffer                       ! text = Ctrl-End
+end-of-buffer-extend-selection      ! text = Ctrl-Shift-End
+end-of-line                         ! text = End
+end-of-line-extend-selection        ! text = Shift-End
+end-of-line                         ! text = Ctrl-e
+end-of-line-extend-selection        ! text = Ctrl-Shift-e
+exchange-point-mark                 = None      # Should be Ctrl-X Ctrl-X.
+exit-leo                            = Ctrl-q
+expand-and-go-right                 ! text = Alt-RtArrow
+expand-and-go-right                 ! tree = Alt-RtArrow
+expand-and-go-right                 ! tree = RtArrow
+expand-body-pane                    = Alt-Ctrl-UpArrow  # Alt-Ctrl-LtArrow in other orientation.
+expand-log-pane                     = Alt-Ctrl-LtArrow  # Alt-Ctrl-UpArrow in other orientation.
+expand-pane                         = Alt+Ctrl-=
+expand-outline-pane                 = Alt-Ctrl-DnArrow  # Alt-Ctrl-RtArrow in other orientation.
+expand-next-level                   = Alt-=
+expand-node                         = Alt-bracketright
+extract                             = Shift-Ctrl-D
+extract-names                       = Shift-Ctrl-N
+extract-section                     = Shift-Ctrl-S  # Shift-Ctrl-E: end-of-line-extend-selection</t>
+<t tx="ekr.20060122105527.21">find-character                      = Control-B
+focus-to-tree                       = Alt-space
+forward-char                        ! text = RtArrow
+forward-char-extend-selection       ! text = Shift-RtArrow
+forward-paragraph                   ! text = Alt-braceright
+forward-paragraph-extend-selection  ! text = Alt-Shift-braceright
+forward-sentence                    ! text = Alt-e
+forward-sentence-extend-selection   ! text = Alt-Shift-e
+forward-word                        ! text = Alt-f          # Usually opens file menu.
+forward-word-extend-selection       ! text = Alt-Shift-f
+forward-word                        ! text = Ctrl-RtArrow
+forward-word-extend-selection       ! text = Ctrl-Shift-RtArrow
+full-command                        = Alt-x
+fully-expand-pane                   = Alt-Ctrl-!
+goto-first-node                     ! text = Alt-Home
+goto-first-node                     ! tree = Alt-Home
+goto-first-node                     ! tree = Home
+goto-global-line                    = Alt-g # New minibuffer interface.
+goto-last-visible-node              ! text = Alt-End
+goto-last-visible-node              ! tree = Alt-End
+goto-last-visible-node              ! tree = End
+goto-line-number                    = None # Leo's legacy Go To Line Number command: uses dialog.
+goto-next-clone                     = Alt-N
+goto-next-visible                   ! text = Alt-DnArrow
+goto-next-visible                   ! tree = Alt-DnArrow
+goto-next-visible                   ! tree = DnArrow
+goto-prev-visible                   ! text = Alt-UpArrow
+goto-prev-visible                   ! tree = Alt-UpArrow
+goto-prev-visible                   ! tree = UpArrow
+help-for-minibuffer                 = F1
+hide-pane                           = None
+indent-region                       = Ctrl-]
+insert-newline                      = None # = Return # for MacOs X.
+insert-node                         = Ctrl-I
+keyboard-quit                       = Ctrl-g
+kill-line                           ! text = Shift-Ctrl-k  # Ctrl-K
+kill-region-save                    = Alt-w 	   # Ctrl-w
+kill-sentence                       = Alt-k
+kill-word                           = Alt-d
+mark                                = Ctrl-M
+match-brackets                      = Ctrl-K    # kill-line
+move-outline-down                   = Ctrl-D
+move-outline-down                   = Alt-Shift-DnArrow
+move-outline-left                   = Ctrl-L
+move-outline-left                   = Alt-Shift-LtArrow
+move-outline-right                  = Ctrl-R
+move-outline-right                  = Alt-Shift-RtArrow
+move-outline-up                     = Ctrl-U
+move-outline-up                     = Alt-Shift-UpArrow
+move-past-close                     = Alt-parenright # Same as Alt-shift-parenright
+move-past-close-extend-selection    = None</t>
+<t tx="ekr.20060122105527.22"># name-last-kbd-macro               = None
+negative-argument                   = None      # Alt-minus conflicts with contract-all.
+new                                 = Ctrl-n    # Ctrl-n conflicts with next-line.
+newline-and-indent                  = Ctrl-j
+next-line                           ! text = DnArrow
+next-line-extend-selection          ! text = Shift-DnArrow
+open-outline                        = Ctrl-o
+open-spell-tab                      = F7
+paste-node                          = Shift-Ctrl-V
+paste-text                          = Ctrl-v
+# previous-line                       ! text = Ctrl-P
+# previous-line-extend-selection      ! text = Ctrl-Shift-P
+previous-line                       ! text = UpArrow
+previous-line-extend-selection      ! text = Shift-UpArrow
+print-focus                         = Alt-Ctrl-Shift-F
+promote                             = Ctrl-{            
+redo                                = Shift-Ctrl-Z
+reformat-paragraph                  = Shift-Ctrl-p
+run-unit-tests                      = None
+save-file                           = Ctrl-s
+scroll-down                         ! text = PageDn 
+scroll-up                           ! text = PageUp 
+scroll-down-extend-selection        ! text = Shift-PageDn
+scroll-up-extend-selection          ! text = Shift-PageUp
+select-all                          ! text =  Alt-Shift-A 
+    # Shift-Ctrl-A conflicts with beginning-of-line-extend-selection.
+show-calltips                       = parenleft
+sort-siblings                       = Alt-A
+split-line                          = Alt-Ctrl-o
+
+toggle-active-pane                  = Ctrl-T
+undo                                = Ctrl-Z
+unindent-region                     = Ctrl-[
+universal-argument                  = Alt-u     # Usually Ctrl-u, conflicts with move-outline-up.
+write-at-file-nodes                 = Shift-Ctrl-W
+write-dirty-at-file-nodes           = Shift+Ctrl+Q
+zap-to-character                    = Alt-z</t>
+<t tx="ekr.20060122105732"># Boilerplate for all modes.
+exit-named-mode         = Return
+exit-named-mode         = BackSpace
+keyboard-quit           = Ctrl-g
+mode-help               = Tab
+enter-outline-move-mode = M
+
+demote                  -&gt; same = Ctrl-{
+promote                 -&gt; same = Ctrl-}
+copy-node               -&gt; same = Ctrl-Shift-c
+cut-node                -&gt; same = Ctrl-Shift-x
+paste-node              -&gt; same = Ctrl-Shift-p
+undo                    -&gt; same = Ctrl-z
+redo                    -&gt; same = Ctrl-Shift-z
+
+# These must exit the mode so the headline can be editied.
+edit-headline           = Ctrl-h
+insert-node             = Ctrl-i 
+edit-headline           = h
+insert-node             = i
+
+goto-first-visible-node -&gt; same = Home
+goto-last-visible-node  -&gt; same = End
+goto-first-visible-node -&gt; same = a
+goto-last-visible-node  -&gt; same = z
+
+contract-or-go-left     -&gt; same = l
+expand-and-go-right     -&gt; same = r
+goto-next-visible       -&gt; same = d
+goto-prev-visible       -&gt; same = u
+
+contract-or-go-left     -&gt; same = LtArrow
+expand-and-go-right     -&gt; same = RtArrow
+goto-next-visible       -&gt; same = DnArrow
+goto-prev-visible       -&gt; same = UpArrow</t>
+<t tx="ekr.20060122113439"># **Note**: commands that affect the text selection do not become visible
+#           until the mode ends, which kinda defeats the purpose of this mode.
+
+--&gt; set-silent-mode
+--&gt; disable-mode-help
+
+# Boilerplate for most modes.
+keyboard-quit       = Ctrl-g
+# exit-named-mode     = Return # Doesn't work well in headlines.
+mode-help           = Tab
+exit-named-mode     = BackSpace # backward-delete-char
+
+# Other modes
+enter-edit-extend-mode  = x
+enter-find-mode         = Ctrl-Shift-f
+
+# Standard bindings:
+# undo                -&gt; same = Ctrl-z
+# redo                -&gt; same = Ctrl-Shift-z
+
+# Arrow keys
+back-char                           -&gt; same = LtArrow
+back-char-extend-selection          -&gt; same = Shift-LtArrow
+forward-char                        -&gt; same = RtArrow
+forward-char-extend-selection       -&gt; same = Shift-RtArrow
+next-line                           -&gt; same = DnArrow
+next-line-extend-selection          -&gt; same = Shift-DnArrow
+previous-line                       -&gt; same = UpArrow
+previous-line-extend-selection      -&gt; same = Shift-UpArrow
+
+# Ctrl-arrow keys (words)
+back-word                           -&gt; same = Ctrl-LtArrow
+back-word-extend-selection          -&gt; same = Ctrl-Shift-LtArrow
+forward-word                        -&gt; same = Ctrl-RtArrow
+forward-word-extend-selection       -&gt; same = Ctrl-Shift-RtArrow
+
+# Home &amp; End: usually start/end of line, but here using the buffer is convenient.
+beginning-of-buffer                  -&gt; same = Home
+beginning-of-buffer-extend-selection -&gt; same = Shift-Home
+end-of-buffer                        -&gt; same = End
+end-of-buffer-extend-selection       -&gt; same = Shift-End
+
+scroll-down                         -&gt; same = PageDn
+scroll-down-extend-selection        -&gt; same = Shift-PageDn
+scroll-up                           -&gt; same = PageUp 
+scroll-up-extend-selection          -&gt; same = Shift-PageUp
+
+# Plain keys
+back-char                           -&gt; same = b
+back-char-extend-selection          -&gt; same = Shift-b
+back-word                           -&gt; same = r         # unusual
+back-word-extend-selection          -&gt; same = Shift-r   # unusual
+beginning-of-buffer                 -&gt; same = h         # unusual
+beginning-of-buffer-extend-selection -&gt;same = Shift-h   # unusual
+end-of-buffer                       -&gt; same = z         # unusual
+end-of-buffer-extend-selection      -&gt; same = Shift-z   # unusual
+beginning-of-line                   -&gt; same = a
+beginning-of-line-extend-selection  -&gt; same = Shift-a       
+end-of-line                         -&gt; same = e
+end-of-line-extend-selection        -&gt; same = Shift-e
+forward-char                        -&gt; same = f
+forward-char-extend-selection       -&gt; same = Shift-f
+forward-word                        -&gt; same = w
+forward-word-extend-selection       -&gt; same = Shift-w
+next-line                           -&gt; same = d
+next-line-extend-selection          -&gt; same = Shift-d
+next-line                           -&gt; same = n
+next-line-extend-selection          -&gt; same = Shift-n
+previous-line                       -&gt; same = p
+previous-line-extend-selection      -&gt; same = Shift-p
+previous-line                       -&gt; same = u
+previous-line-extend-selection      -&gt; same = Shift-u</t>
+<t tx="ekr.20060122122150"># Boilerplate for most modes.
+keyboard-quit       = Ctrl-g
+exit-named-mode     = BackSpace
+mode-help           = Tab
+
+# Other modes
+enter-edit-mode     = Ctrl-e
+enter-find-mode     = Ctrl-Shift-f
+# enter-edit-mode     = BackSpace
+
+# Standard bindings.
+# undo                -&gt; same = Ctrl-z
+# redo                -&gt; same = Ctrl-Shift-z
+
+# Arrow keys
+back-char-extend-selection          -&gt; same = LtArrow
+forward-char-extend-selection       -&gt; same = RtArrow
+next-line-extend-selection          -&gt; same = DnArrow
+previous-line-extend-selection      -&gt; same = UpArrow
+back-word-extend-selection          -&gt; same = Ctrl-LtArrow
+forward-word-extend-selection       -&gt; same = Ctrl-RtArrow
+
+# Special keys
+end-of-buffer-extend-selection       -&gt; same = End
+beginning-of-buffer-extend-selection -&gt; same = Home
+scroll-down-extend-selection         -&gt; same = PageDn
+scroll-up-extend-selection           -&gt; same = PageUp
+
+# Plain keys
+back-char-extend-selection          -&gt; same = b
+back-word-extend-selection          -&gt; same = r   # unusual
+beginning-of-line-extend-selection  -&gt; same = a
+beginning-of-buffer-extend-selection -&gt;same = h   # unusual
+end-of-buffer-extend-selection      -&gt; same = z   # unusual
+end-of-line-extend-selection        -&gt; same = e
+forward-char-extend-selection       -&gt; same = f
+next-line-extend-selection          -&gt; same = n
+next-line-extend-selection          -&gt; same = d
+previous-line-extend-selection      -&gt; same = p
+previous-line-extend-selection      -&gt; same = u
+forward-word-extend-selection       -&gt; same = w</t>
+<t tx="ekr.20060122130002"># Boilerplate for all modes.
+exit-named-mode         = Return
+enter-outline-mode      = BackSpace
+keyboard-quit           = Ctrl-g
+mode-help               = Tab
+
+# ** In this mode the meanings of keys and their Alt/Shift-partners are reversed.
+
+# These must exit the mode so the headline can be editied.
+edit-headline           = Ctrl-h
+insert-node             = Ctrl-i 
+edit-headline           = h
+insert-node             = i
+
+# Standard control keys.
+contract-all            -&gt; same = Alt--
+demote                  -&gt; same = Ctrl-{
+promote                 -&gt; same = Ctrl-}
+copy-node               -&gt; same = Ctrl-Shift-c
+cut-node                -&gt; same = Ctrl-Shift-x
+paste-node              -&gt; same = Ctrl-Shift-p
+undo                    -&gt; same = Ctrl-z
+redo                    -&gt; same = Ctrl-Shift-z
+
+goto-first-visible-node -&gt; same = Home
+goto-first-visible-node -&gt; same = Alt-Home
+goto-last-visible-node  -&gt; same = End
+goto-last-visible-node  -&gt; same = Alt-End
+
+contract-or-go-left     -&gt; same = Alt-LtArrow
+expand-and-go-right     -&gt; same = Alt-RtArrow
+goto-next-visible       -&gt; same = Alt-DnArrow
+goto-prev-visible       -&gt; same = Alt-UpArrow
+
+contract-or-go-left     -&gt; same = Shift-l
+expand-and-go-right     -&gt; same = Shift-r
+goto-next-visible       -&gt; same = Shift-d
+goto-prev-visible       -&gt; same = Shift-u
+
+move-outline-down       -&gt; same = DnArrow
+move-outline-left       -&gt; same = LtArrow
+move-outline-right      -&gt; same = RtArrow
+move-outline-up         -&gt; same = UpArrow
+
+move-outline-down       -&gt; same = d
+move-outline-left       -&gt; same = l
+move-outline-right      -&gt; same = r
+move-outline-up         -&gt; same = u</t>
+<t tx="ekr.20060122182825"># Boilerplate for most modes.
+keyboard-quit       = Ctrl-g
+exit-named-mode     = Return
+mode-help           = Tab
+enter-file-mode     = BackSpace
+
+open-leoDocs-leo        = d
+open-leoPlugins-leo     = p
+open-leoSettings-leo    = s
+open-scripts-leo        = c
+open-outline-by-name    = o
+open-outline            = Shift-o</t>
+<t tx="ekr.20060124070546"># Frequently used...
+enter-find-options-mode             = Ctrl-Shift-F
+
+# To start finds and changes...
+search-again                        = None  # similar to search-with-present-options.
+search-with-present-options         = Ctrl-f
+replace-string                      = Ctrl-Shift-r
+
+clone-find-all                      = None
+isearch-backward                    = None 
+isearch-backward-regexp             = None 
+isearch-forward                     = None
+isearch-forward-regexp              = None
+query-replace                       = None
+query-replace-regex                 = None
+search-backward                     = None
+search-forward                      = None
+word-search-backward                = None 
+word-search-forward                 = None
+
+# To coninue finds and changes...
+find-next                           = F3
+find-all                            = None
+find-prev                           = F2
+change                              = Ctrl-=
+change-all                          = None  # Not recommended to bind this to a shortcut.
+change-then-find                    = Ctrl--
+
+hide-find-tab                       = None
+open-find-tab                       = None # Shift-Ctrl-f
+
+# Options.  Shift-Ctrl v,x,z are taken by cut-node, paste-node and redo.
+# These are now minibuffer-only bindings.
+
+# set-find-everywhere                 = Shift-Ctrl-e
+# set-find-node-only                  = Shift-Ctrl-n
+# set-find-suboutline-only            = Shift-Ctrl-o
+# show-find-options                   = None
+# toggle-find-ignore-case-option      = Shift-Ctrl-i
+# toggle-find-in-body-option          = Shift-Ctrl-b
+# toggle-find-in-headline-option      = Shift-Ctrl-h
+# toggle-find-mark-changes-option     = None
+# toggle-find-mark-finds-option       = None
+# toggle-find-regex-option            = None # The conflict isn't severe: there are separate regex commands.
+# toggle-find-reverse-option          = Shift-Ctrl-r
+# toggle-find-word-option             = Shift-Ctrl-w
+# toggle-find-wrap-around-option      = Shift-Ctrl-a</t>
+<t tx="ekr.20060125104049">True: (recommended) The Find tab shows only options, not text or buttons.
+False: (legacy)     The Find tab shows text, options and buttons.</t>
+<t tx="ekr.20060125165241"></t>
+<t tx="ekr.20060126075152"># True: calls to the garbage collector.</t>
+<t tx="ekr.20060126083715"># True: verbose trace the garbage collector.</t>
+<t tx="ekr.20060127050605">Zero (recommended): unlimited stack size.
+Non-zero: limit the maximum stack size to the given number.</t>
+<t tx="ekr.20060131071612">
+</t>
+<t tx="ekr.20060131071947"></t>
+<t tx="ekr.20060201110016"></t>
+<t tx="ekr.20060201111002"></t>
+<t tx="ekr.20060202092911"></t>
+<t tx="ekr.20060202113731"></t>
+<t tx="ekr.20060203131942">copy-text           ! mini = Ctrl-c
+cut-text            ! mini = Ctrl-x
+paste-text          ! mini = Ctrl-v
+save-file           ! mini = Ctrl-s
+
+# keyboard-quit       ! mini = Ctrl-g
+
+# Important: at present binding to BackSpace in the minibuffer causes problems.
+# backward-delete-char                ! mini = BackSpace
+
+back-char                           ! mini = LtArrow
+back-char-extend-selection          ! mini = Shift-LtArrow
+back-word                           ! mini = Alt-b  
+back-word                           ! mini = Ctrl-LtArrow
+back-word-extend-selection          ! mini = Alt-Shift-b
+back-word-extend-selection          ! mini = Ctrl-Shift-LtArrow
+backward-kill-word                  ! mini = Alt-Delete
+beginning-of-line                   ! mini = Home
+beginning-of-line-extend-selection  ! mini = Shift-Home
+beginning-of-line                   ! mini = Ctrl-a
+beginning-of-line-extend-selection  ! mini = Ctrl-Shift-a
+end-of-line                         ! mini = End
+end-of-line-extend-selection        ! mini = Shift-End
+end-of-line                         ! mini = Ctrl-e
+end-of-line-extend-selection        ! mini = Ctrl-Shift-e
+forward-char                        ! mini = RtArrow
+forward-char-extend-selection       ! mini = Shift-RtArrow
+forward-word                        ! mini = Alt-f          # Usually opens file menu.
+forward-word-extend-selection       ! mini = Alt-Shift-f
+forward-word                        ! mini = Ctrl-RtArrow
+forward-word-extend-selection       ! mini = Ctrl-Shift-RtArrow
+select-all                          ! mini = Alt-Shift-A
+
+# Find options.  Important: conflicts with non-minibuffer bindings do not matter here!
+find-next                           ! mini = F3
+find-prev                           ! mini = F2
+change                              ! mini  =Ctrl-=
+change-then-find                    ! mini = Ctrl--
+
+set-find-everywhere                 ! mini = Alt-Ctrl-e
+set-find-node-only                  ! mini = Alt-Ctrl-n
+set-find-suboutline-only            ! mini = Alt-Ctrl-s
+toggle-find-ignore-case-option      ! mini = Alt-Ctrl-i
+toggle-find-in-body-option          ! mini = Alt-Ctrl-b
+toggle-find-in-headline-option      ! mini = Alt-Ctrl-h
+toggle-find-mark-changes-option     ! mini = Alt-Ctrl-c
+toggle-find-mark-finds-option       ! mini = Alt-Ctrl-f
+toggle-find-regex-option            ! mini = Alt-Ctrl-x
+toggle-find-reverse-option          ! mini = Alt-Ctrl-r
+toggle-find-word-option             ! mini = Alt-Ctrl-w
+toggle-find-wrap-around-option      ! mini = Alt-Ctrl-a</t>
+<t tx="ekr.20060204093736"></t>
+<t tx="ekr.20060204102644"></t>
+<t tx="ekr.20060204124608">True: minibuffer commands show the Find Tab.
+False: minibuffer commands hide the Find Tab.
+
+Important: the Find Tab always exists regardless of this setting.</t>
+<t tx="ekr.20060206155101"></t>
+<t tx="ekr.20060206161839"></t>
+<t tx="ekr.20060207142012"></t>
+<t tx="ekr.20060209045356"></t>
+<t tx="ekr.20060210105437"></t>
+<t tx="ekr.20060212101234"># True: call Python's garbage collector before every screen redraw.
+# There used to be a warning about this slowing Leo, but I seen now problem with it at present.</t>
+<t tx="ekr.20060212103826"># True (recommended): print a message when Leo calls gc.collect explicitly.</t>
+<t tx="ekr.20060215054710"></t>
+<t tx="ekr.20060215094146">No longer functional
+
+True (recommended): Leo completely ignores the caps-lock key.
+False: The caps-lock key reverses the case of alphabetic characters.
+
+Regardless of this setting, the caps-lock key has no effect on Control or Alt keys.</t>
+<t tx="ekr.20060215102141">True (Legacy):          ignore unbound non-ascii keys, like Ä.
+False: (Recommended):   allow unicode characters in Leo's text.</t>
+<t tx="ekr.20060215104345">True (legacy):      Translate control-only keys to command keys on the Mac.
+False (recommended):  No translation.</t>
+<t tx="ekr.20060216091239">True: trace all changes to the minibuffer</t>
+<t tx="ekr.20060216130607">True: trace all changes to the status line.</t>
+<t tx="ekr.20060216135834">True:  enable autocompletion initially.
+False: disable autocomopletion initially.
+
+You can use the enable-autocompleter and disable-autocompleter
+commands to enable or disable autocompletion at any time.
+
+Note: The 'initially' prefix is needed to distinguish this setting from
+enable-autocompleter command. Otherwised they would get 'munged' to the same
+configuration value.</t>
+<t tx="ekr.20060216145416"></t>
+<t tx="ekr.20060216170801"></t>
+<t tx="ekr.20060303075452">The following commands are will be useful for operating Leo without a mouse.
+
+Clicks
+
+click-headline
+click-icon-box
+double-click-headline
+double-click-icon-box
+
+Cursor moves and selection (Basic Emacs commands)
+
+back-char
+back-char-extend-selection
+back-paragraph
+back-paragraph-extend-selection
+back-sentence
+back-sentence-extend-selection
+back-to-indentation
+back-word
+back-word-extend-selection
+backward-delete-char
+backward-kill-paragraph
+backward-kill-sentence
+backward-kill-word
+beginning-of-buffer
+beginning-of-buffer-extend-selection=
+beginning-of-line
+beginning-of-line-extend-selection
+delete-char
+end-of-buffer
+end-of-buffer-extend-selection
+end-of-line
+end-of-line-extend-selection
+exchange-point-mark
+forward-char
+forward-char-extend-selection
+forward-paragraph
+forward-paragraph-extend-selection
+forward-sentence
+forward-sentence-extend-selection
+forward-word
+forward-word-extend-selection
+insert-newline
+kill-line
+kill-paragraph
+kill-rectangle
+kill-region
+kill-region-save
+kill-sentence
+kill-word
+move-past-close
+move-past-close-extend-selection
+newline-and-indent 
+next-line
+next-line-extend-selection
+paste-text
+point-to-register
+prepend-to-buffer
+previous-line
+previous-line-extend-selection
+scroll-down
+scroll-down-extend-selection
+scroll-up
+scroll-up-extend-selection
+yank
+yank-pop  
+zap-to-character
+
+Focus
+
+abort-edit-headline
+cycle-focus
+edit-headline
+end-edit-headline
+focus-to-body
+focus-to-log
+focus-to-minibuffer
+focus-to-tree
+
+Menus
+
+activate-cmds-menu
+activate-edit-menu
+activate-file-menu
+activate-help-menu
+activate-outline-menu
+activate-plugins-menu
+activate-window-menu
+
+Nodes: selecting, expanding and contracting
+
+contract-all
+contract-node
+contract-or-go-left
+contract-parent
+equal-sized-panes
+expand-all
+expand-and-go-right
+expand-next-level
+expand-node
+expand-or-go-right
+expand-prev-level
+go-back
+go-forward
+goto-char
+goto-first-node
+goto-first-sibling
+goto-first-visible-node
+goto-last-node
+goto-last-sibling
+goto-last-visible-node
+goto-next-node
+goto-next-sibling
+goto-next-visible
+goto-parent
+goto-prev-node
+goto-prev-sibling
+goto-prev-visible
+
+Panes
+
+contract-body-pane
+contract-log-pane
+contract-outline-pane
+contract-pane
+expand-body-pane
+expand-log-pane
+expand-outline-pane
+expand-pane
+fully-expand-body-pane
+fully-expand-log-pane
+fully-expand-outline-pane
+fully-expand-pane
+hide-body-pane
+hide-find-tab
+hide-log-pane
+hide-mini-buffer
+hide-pane
+hide-outline-pane
+hide-spell-tab
+
+Furthermore, the find commands are a good tool for using Leo without a mouse
+(More commands are coming)
+
+change
+change-all
+change-then-find
+find-next
+find-all
+find-prev
+hide-find-tab
+isearch-backward
+isearch-backward-regexp
+isearch-forward
+isearch-forward-regexp
+open-find-tab
+query-replace
+query-replace-regex
+replace-string
+search-again
+search-backward
+search-forward
+search-with-present-options
+
+Setting find options:
+
+enter-find-options-mode
+set-find-everywhere
+set-find-node-only
+set-find-suboutline-only
+show-find-options
+toggle-find-ignore-case-option
+toggle-find-in-body-option
+toggle-find-in-headline-option
+toggle-find-mark-changes-option
+toggle-find-mark-finds-option
+toggle-find-regex-option
+toggle-find-reverse-option
+toggle-find-word-option
+toggle-find-wrap-around-option
+word-search-backward
+word-search-forward</t>
+<t tx="ekr.20060306031258"></t>
+<t tx="ekr.20060309022759"></t>
+<t tx="ekr.20060323131801">True: warn if a command has no setting.</t>
+<t tx="ekr.20060325071042"></t>
+<t tx="ekr.20060325071042.1"></t>
+<t tx="ekr.20060325071042.2"></t>
+<t tx="ekr.20060325071042.3"></t>
+<t tx="ekr.20060325071916"></t>
+<t tx="ekr.20060325091143">group-operations-clear-marked       = Alt-Ctrl-Shift-l
+group-operations-mark-for-copy      = Alt-Ctrl-Shift-c
+group-operations-mark-for-move      = Alt-Ctrl-Shift-m
+group-operations-mark-for-clone     = Alt-Ctrl-`
+group-operations-mark-target        = Alt-Ctrl-Shift-t
+group-operations-operate-on-marked  = Alt-Ctrl-Shift-o
+group-operations-transfer           = Alt-Ctrl-Shift-d</t>
+<t tx="ekr.20060408090018"></t>
+<t tx="ekr.20060425124142"></t>
+<t tx="ekr.20060425125015"></t>
+<t tx="ekr.20060504131831"></t>
+<t tx="ekr.20060504131831.1"></t>
+<t tx="ekr.20060504131831.2"></t>
+<t tx="ekr.20060504134056"></t>
+<t tx="ekr.20060504134056.1"></t>
+<t tx="ekr.20060504134056.2"></t>
+<t tx="ekr.20060504140351"></t>
+<t tx="ekr.20060504140408"></t>
+<t tx="ekr.20060504140408.1"></t>
+<t tx="ekr.20060504140408.2"></t>
+<t tx="ekr.20060513100933">The number of times the colorizer's main loop in colorOneChunk executes before pausing to check for events.
+A reasonable value is 10.</t>
+<t tx="ekr.20060513100933.1">The number of times the colorizer's main loop in colorOneChunk executes before actually colorizing text.
+A reasonable value is 5000.</t>
+<t tx="ekr.20060521132401">c:\Python24\Scripts\_winpdb.py</t>
+<t tx="ekr.20060521134125">The debug target to use if no target is specified otherwise.
+
+c:\prog\tigris-cvs\leo\src\leo.py
+</t>
+<t tx="ekr.20060521134125.1">The debug target to use regardless of the selected node or other settings.</t>
+<t tx="ekr.20060524151415"></t>
+<t tx="ekr.20060524151415.1">idle: use Python's standard Idle debugger.
+
+winpdb: (recommended) use winpdb debugger.
+
+To use winpdb you must download and install winpdb from:
+http://www.digitalpeers.com/pythondebugger/
+
+There is no special support for Idle, so you may as well open Idle using Leo's
+open-python-window command.</t>
+<t tx="ekr.20060528175513"></t>
+<t tx="ekr.20060531094310">True:  auto-indent regardless of how text is colored.
+False: suppress auto-indenting if in range @nocolor or @kill.</t>
+<t tx="ekr.20060603070801">True:  enable calltip expansion initially.
+False: disable calltip expansion initially.
+
+You can use the enable-calltips and disable-calltips
+commands to enable or disable autocompletion at any time.
+
+Note: The 'initially' prefix is needed to distinguish this setting from
+enable-calltips command. Otherwised they would get 'munged' to the same
+configuration value.</t>
+<t tx="ekr.20060603215208"></t>
+<t tx="ekr.20060603215208.4">@color
+
+# Important: input state is **not** a mode.</t>
+<t tx="ekr.20060603215208.16"># Allows temporary rebindings without interfering with typical bindings.
+
+--&gt; set-silent-mode
+--&gt; mode-help
+
+keyboard-quit           = Ctrl-g # not needed, but a good reminder
+keyboard-quit           = Return
+
+close-rectangle         = c
+convert-blanks          = b
+convert-tabs            = t
+execute-script          = e
+open-rectangle          = o
+repeat-complex-command  = a
+reformat-paragraph      = r
+remove-blank-lines      = b
+sort-lines              = l
+sort-siblings           = s
+
+# enter-emacs-mode        = space
+# enter-buttons-mode      = b
+# enter-commands-mode     = c
+# enter-edit-mode         = e
+# enter-file-mode         = f
+# enter-gui-mode          = g
+# enter-help-mode         = h
+# enter-kill-mode         = k
+# enter-modes-mode        = m
+# enter-outline-mode      = o
+# enter-move-outline-mode = Shift-o
+# enter-toggle-find-mode  = t
+# enter-extract-mode      = x</t>
+<t tx="ekr.20060603215208.17"></t>
+<t tx="ekr.20060603215208.19"># Quick finds
+backward-find-character                     = Alt-Q
+backward-find-character-extend-selection    = Alt-Shift-Q
+find-character                              = None ### = Alt-P
+find-character-extend-selection             = None ### = Alt-Shift-P
+
+# To start finds and changes...
+search-again                        = None  # similar to search-with-present-options.
+search-with-present-options         = Ctrl-f
+replace-string                      = Ctrl-Shift-r
+hide-find-tab                       = None
+open-find-tab                       = None
+
+clone-find-all                      = None
+isearch-backward                    = Alt-R
+isearch-backward-regexp             = None
+isearch-forward                     = Alt-S
+isearch-forward-regexp              = None
+# isearch-with-present-options      = Alt-i
+query-replace                       = None
+query-replace-regex                 = None
+search-backward                     = None
+search-forward                      = None
+word-search-backward                = None 
+word-search-forward                 = None
+
+# To coninue finds and changes...
+find-next                           = F3
+find-all                            = None
+find-prev                           = F2
+change                              = Ctrl-=
+change-all                          = None  # Not recommended to bind this to a shortcut.
+change-then-find                    = Ctrl--</t>
+<t tx="ekr.20060603215208.20">full-command            = Alt-x
+keyboard-quit           = Ctrl-g
+negative-argument       = None      # Alt-minus conflicts with contract-all.
+repeat-complex-command  = Ctrl-P
+universal-argument      = Alt-u     # Usually Ctrl-u, conflicts with move-outline-up.
+
+# Top-level bindings are *not* inherited in the minibuffer!
+copy-text           ! mini = Ctrl-c
+cut-text            ! mini = Ctrl-x
+paste-text          ! mini = Ctrl-v
+save-file           ! mini = Ctrl-s
+
+# Important: at present binding to BackSpace in the minibuffer causes problems.
+# backward-delete-char                ! mini = BackSpace
+
+back-char                           ! mini = LtArrow
+back-char-extend-selection          ! mini = Shift-LtArrow
+back-word                           ! mini = Alt-b  
+back-word-extend-selection          ! mini = Alt-Shift-b
+# back-word                           ! mini = Ctrl-LtArrow
+# back-word-extend-selection          ! mini = Ctrl-Shift-LtArrow
+backward-kill-word                  ! mini = Alt-Delete
+beginning-of-line                   ! mini = Home
+beginning-of-line-extend-selection  ! mini = Shift-Home
+beginning-of-line                   ! mini = Ctrl-a
+beginning-of-line-extend-selection  ! mini = Ctrl-Shift-a
+dabbrev-completion                  = Alt-\
+dabbrev-expands                     = Alt-Ctrl-\
+end-of-line                         ! mini = End
+end-of-line-extend-selection        ! mini = Shift-End
+end-of-line                         ! mini = Ctrl-e
+end-of-line-extend-selection        ! mini = Ctrl-Shift-e
+forward-char                        ! mini = RtArrow
+forward-char-extend-selection       ! mini = Shift-RtArrow
+forward-word                        = None ### ! mini = Alt-f          # Usually opens file menu.
+forward-word-extend-selection       = None ### ! mini = Alt-Shift-f
+# forward-word                        ! mini = Ctrl-RtArrow
+# forward-word-extend-selection       ! mini = Ctrl-Shift-RtArrow
+kill-line                           ! mini = Ctrl-K
+select-all                          ! mini = Alt-Shift-A
+yank                                ! mini = Ctrl-Y
+
+# Find options.  Important: conflicts with non-minibuffer bindings do not matter here!
+find-next                           ! mini = F3
+find-prev                           ! mini = F2
+change                              ! mini  =Ctrl-=
+change-then-find                    ! mini = Ctrl--
+
+set-find-everywhere                 ! mini = Alt-Ctrl-e
+set-find-node-only                  ! mini = Alt-Ctrl-n
+set-find-suboutline-only            ! mini = Alt-Ctrl-s
+toggle-find-ignore-case-option      ! mini = Alt-Ctrl-i
+toggle-find-in-body-option          ! mini = Alt-Ctrl-b
+toggle-find-in-headline-option      ! mini = Alt-Ctrl-h
+toggle-find-mark-changes-option     ! mini = Alt-Ctrl-c
+toggle-find-mark-finds-option       ! mini = Alt-Ctrl-f
+toggle-find-regex-option            ! mini = Alt-Ctrl-x
+toggle-find-reverse-option          ! mini = Alt-Ctrl-r
+toggle-find-word-option             ! mini = Alt-Ctrl-w
+toggle-find-wrap-around-option      ! mini = Alt-Ctrl-a</t>
+<t tx="ekr.20060604180807">@nocolor
+
+This setting determines the initial binding for otherwise-unbound keystrokes
+when no mode is in effect.  Note: the keyboard-quit command exits all modes.
+
+The valid values are::
+
+ignore:  Leo ignores the key (like Vim).
+insert:  Leo inserts the key at the cursor (like Emacs)
+overwrite: Leo replaces the character at the cursor.</t>
+<t tx="ekr.20060605081712">Recommended:
+    
+white                   if top_level_unbound_key_action is command
+a color like MistyRose1 if top_level_unbound_key_action is insert or overwrite.</t>
+<t tx="ekr.20060605081712.3">Overrides body_text_foreground_color.</t>
+<t tx="ekr.20060606085536">Overrides body_text_background_color.
+
+wheat1
+PeachPuff1
+LemonChiffon1
+cornsilk1
+honeydew1
+LavenderBlush1
+azure2
+aquamarine1</t>
+<t tx="ekr.20060606085536.1">Overrides body_text_foreground_color.</t>
+<t tx="ekr.20060607182402"></t>
+<t tx="ekr.20060608191518.2"># Keyboard-quit sets the input state to the *default* input state
+# Specified by @strings top_level_unbound_key_action.
+
+enter-quick-command-mode = Alt-Shift-C
+</t>
+<t tx="ekr.20060616172614"></t>
+<t tx="ekr.20060620085654">vertical:   pack body-pane editors vertically.
+horizontal: pack body-pane editors horizontally.</t>
+<t tx="ekr.20060627065953"></t>
+<t tx="ekr.20060627084739">True: flash matching bracket when typing (, ), [, ], { or }.</t>
+<t tx="ekr.20060627121646"></t>
+<t tx="ekr.20060627121646.1"></t>
+<t tx="ekr.20060627121646.2">The number of times to flash matching brackets.</t>
+<t tx="ekr.20060627121646.3">One half the total cycle time of bracket flashes, in milliseconds.</t>
+<t tx="ekr.20060702100257">menu_text_font_family = None
+menu_text_font_size = None
+menu_text_font_slant = None
+menu_text_font_weight = None</t>
+<t tx="ekr.20060704090341"></t>
+<t tx="ekr.20060713101831"></t>
+<t tx="ekr.20060730101451"></t>
+<t tx="ekr.20060730101451.1"></t>
+<t tx="ekr.20060730101451.2"></t>
+<t tx="ekr.20060730101451.3"></t>
+<t tx="ekr.20060730101451.4"></t>
+<t tx="ekr.20060730101451.5"></t>
+<t tx="ekr.20060730101451.6"></t>
+<t tx="ekr.20060730101451.7"></t>
+<t tx="ekr.20060804095015">Important: the order the open_flash_brackets and close_flash_brackets settings must be consistent.</t>
+<t tx="ekr.20060804095015.1">Important: the order the open_flash_brackets and close_flash_brackets settings must be consistent.</t>
+<t tx="ekr.20060807103220"></t>
+<t tx="ekr.20060807103220.1">This is the body text of a single day node.</t>
+<t tx="ekr.20060807103220.2">This is the format of the headline if a single day node is inserted.</t>
+<t tx="ekr.20060807103220.3">This is the format of day node headline if a whole month is inserted.</t>
+<t tx="ekr.20060807103220.4">This is the format of the month node headline if a whole month is inserted.</t>
+<t tx="ekr.20060807103220.5">True: Omit saturdays if a whole month is inserted.</t>
+<t tx="ekr.20060807103220.6">True: Omit sundays if a whole month is inserted.</t>
+<t tx="ekr.20060807103220.7">This is the format of the day node headline if a whole year is inserted.</t>
+<t tx="ekr.20060807103220.8">This is the format of the month node headline if a whole year is inserted.</t>
+<t tx="ekr.20060807103220.9">This is the format of the year node headline if a whole year is inserted.</t>
+<t tx="ekr.20060807103220.10">True: Omit saturdays if a whole year is inserted</t>
+<t tx="ekr.20060807103220.11">True: Omit sundays if a whole year is inserted</t>
+<t tx="ekr.20060822101942">Overrides body_text_background_color.</t>
+<t tx="ekr.20060822101942.1">Overrides body_text_foreground_color.</t>
+<t tx="ekr.20060822101942.2">Overrides body_text_background_color.</t>
+<t tx="ekr.20060826152759"></t>
+<t tx="ekr.20060827102902"></t>
+<t tx="ekr.20060827102902.1"></t>
+<t tx="ekr.20060827102902.2"></t>
+<t tx="ekr.20060828110551"></t>
+<t tx="ekr.20060828110551.1">Valid settings for _style strings are None, normal, bold, italic, bold-italic.</t>
+<t tx="ekr.20060828110551.2"></t>
+<t tx="ekr.20060828110551.3"></t>
+<t tx="ekr.20060828145228"></t>
+<t tx="ekr.20060828145228.1"># For new colorizer
+
+# php_keyword1_font_family = None
+php_keyword1_font_size = None
+php_keyword1_font_slant = roman
+    # roman, italic
+php_keyword1_font_weight = normal
+    # normal, bold</t>
+<t tx="ekr.20060829085840"># php_keyword_font_family = None
+php_keyword_font_size = None
+php_keyword_font_slant = roman
+    # roman, italic
+php_keyword_font_weight = none
+    # normal, bold</t>
+<t tx="ekr.20060904211808"></t>
+<t tx="ekr.20060904211808.1">The path to the zodb storage.</t>
+<t tx="ekr.20060913144412">@keys nodes mark as set of @shortcuts nodes.  @keys nodes are used only by the script in the node:
+    
+    @button Check Bindings
+    
+in this file.  This makes it possible for the script to produce better error messages.</t>
+<t tx="ekr.20060919171527"></t>
+<t tx="ekr.20060919171527.1">True:  Use &lt;:body&gt; elements to hold body text in &lt;outline&gt; elements.
+False: Use :body attributes to hold body text in &lt;outline&gt; elements.</t>
+<t tx="ekr.20060919171527.2">The namespace urn for the xmlns attribute of &lt;opml&gt; elements.
+This value typically is not used, but it should refer to Leo in some way.</t>
+<t tx="ekr.20060919173031">True: Write (as attributes of the opml &lt;outline&gt; elements) the Leo-specific
+      attributes written in Leo's &lt;v&gt; elements, namely 'a',
+      'descendentTnodeUnknownAttributes', 'expanded', 'marks','t', and
+      'tnodeList' elements.
+    
+False: Do not write such attributes.</t>
+<t tx="ekr.20060919173031.1">True:  Write (as attributes of the opml &lt;head&gt; element) the attributes in Leo's &lt;globals&gt; element.
+False: Do not write such attributes.</t>
+<t tx="ekr.20060919181622">True:  Write body text in either &lt;:body&gt; elements or :body attributes,
+       depending on the opml_use_outline_elements setting.
+
+False: Write only outlines.</t>
+<t tx="ekr.20060919195145">This should be either 2.0 or 1.0.
+Version 2.0 is more flexible, and should be used unless there are problems.</t>
+<t tx="ekr.20060921080239">True:  Read derived files referenced from @file and @thin nodes when reading .opml files.
+
+False: Do not read derived when reading .opml files.</t>
+<t tx="ekr.20060921080239.1">True:  Write derived files when writing .opml files.
+
+False: Do not write derived when reading .opml files.</t>
+<t tx="ekr.20060922110220">True:  Write unknown attributes (uA's) in either &lt;:uA&gt; sub-elements of &lt;outline&gt; elements.
+
+False: Do not write uA's.</t>
+<t tx="ekr.20060923114638">@color</t>
+<t tx="ekr.20060923114638.1"></t>
+<t tx="ekr.20060923114638.2"></t>
+<t tx="ekr.20060923114638.3">@nocolor
+
+This setting determines the initial binding for otherwise-unbound keystrokes
+when no mode is in effect.  Note: the keyboard-quit command exits all modes.
+
+The valid values are::
+
+ignore:  Leo ignores the key (like Vim).
+insert:  Leo inserts the key at the cursor (like Emacs)
+overwrite: Leo replaces the character at the cursor.</t>
+<t tx="ekr.20060923114638.4">@color
+
+# Important: input state is **not** a mode.</t>
+<t tx="ekr.20060923114638.5"># Allows temporary rebindings without interfering with typical bindings.
+
+--&gt; set-silent-mode
+--&gt; mode-help
+
+keyboard-quit           = Ctrl-g # not needed, but a good reminder
+keyboard-quit           = Return
+
+enter-emacs-mode        = space
+enter-buttons-mode      = b
+enter-commands-mode     = c
+enter-edit-mode         = e
+enter-file-mode         = f
+enter-gui-mode          = g
+enter-help-mode         = h
+enter-kill-mode         = k
+enter-modes-mode        = m
+enter-outline-mode      = o
+enter-move-outline-mode = Shift-o
+enter-toggle-find-mode  = t
+enter-extract-mode      = x</t>
+<t tx="ekr.20060923114638.6">--&gt; set-silent-mode
+--&gt; mode-help
+
+# All top-level bindings apply unless over-ridden
+
+mode-help               -&gt; same  = question
+
+apropos-autocompletion  = a
+apropos-bindings        = b
+apropos-find-commands   = f</t>
+<t tx="ekr.20060923114638.7">--&gt; set-silent-mode
+--&gt; mode-help
+
+keyboard-quit           = Ctrl-g # not needed, but a good reminder
+keyboard-quit           = Return
+
+execute-script      = e
+# make-script-button  = m
+# 
+# script-button-1     = 1
+# script-button-2     = 2
+# script-button-3     = 3
+# script-button-4     = 4
+# script-button-5     = 5
+# script-button-6     = 6
+# script-button-7     = 7
+# script-button-8     = 8
+# script-button-9     = 9</t>
+<t tx="ekr.20060923114638.8">--&gt; set-silent-mode
+--&gt; mode-help
+
+keyboard-quit           = Ctrl-g # not needed, but a good reminder
+keyboard-quit           = Return
+
+close-rectangle         = c
+convert-all-blanks      = Shift-b
+convert-all-tabs        = Shift-t
+convert-blanks          = b
+convert-tabs            = t
+execute-script          = e
+open-rectangle          = o
+repeat-complex-command  = a
+reformat-paragraph      = r
+remove-blank-lines      = b
+sort-lines              = l
+sort-siblings           = s</t>
+<t tx="ekr.20060923114638.9">--&gt; set-silent-mode
+--&gt; mode-help
+
+keyboard-quit           = Ctrl-g # not needed, but a good reminder
+
+
+# set-mark              = s
+transpose-lines         = t
+exchange-point-mark     = x     # This should be a top-level binding.
+
+# downcase-region       = d
+# upcase-region         = u
+</t>
+<t tx="ekr.20060923114638.10"># Boilerplate for most modes.
+keyboard-quit       = Ctrl-g
+exit-named-mode     = BackSpace
+mode-help           = Tab
+
+# Other modes
+enter-edit-mode     = Ctrl-e
+enter-find-mode     = Ctrl-Shift-f
+# enter-edit-mode     = BackSpace
+
+# Standard bindings.
+# undo                -&gt; same = Ctrl-z
+# redo                -&gt; same = Ctrl-Shift-z
+
+# Arrow keys
+back-char-extend-selection          -&gt; same = LtArrow
+forward-char-extend-selection       -&gt; same = RtArrow
+next-line-extend-selection          -&gt; same = DnArrow
+previous-line-extend-selection      -&gt; same = UpArrow
+back-word-extend-selection          -&gt; same = Ctrl-LtArrow
+forward-word-extend-selection       -&gt; same = Ctrl-RtArrow
+
+# Special keys
+end-of-buffer-extend-selection       -&gt; same = End
+beginning-of-buffer-extend-selection -&gt; same = Home
+scroll-down-extend-selection         -&gt; same = PageDn
+scroll-up-extend-selection           -&gt; same = PageUp
+
+# Plain keys
+back-char-extend-selection          -&gt; same = b
+back-word-extend-selection          -&gt; same = r   # unusual
+beginning-of-line-extend-selection  -&gt; same = a
+beginning-of-buffer-extend-selection -&gt;same = h   # unusual
+end-of-buffer-extend-selection      -&gt; same = z   # unusual
+end-of-line-extend-selection        -&gt; same = e
+forward-char-extend-selection       -&gt; same = f
+next-line-extend-selection          -&gt; same = n
+next-line-extend-selection          -&gt; same = d
+previous-line-extend-selection      -&gt; same = p
+previous-line-extend-selection      -&gt; same = u
+forward-word-extend-selection       -&gt; same = w</t>
+<t tx="ekr.20060923114638.11">--&gt; set-silent-mode
+--&gt; mode-help
+
+keyboard-quit                   = Ctrl-g # not needed, but a good reminder
+enter-quick-command-mode        = Alt-c
+
+### bind newline and backspace??
+
+repeat-complex-command              -&gt; same = Control-a
+
+beginning-of-line                   -&gt; same = a
+beginning-of-line-extend-selection  -&gt; same = Shift-a
+#                                   -&gt; same = b
+#                                   -&gt; same = c
+next-line                           -&gt; same = d
+next-line-extend-selection          -&gt; same = Shift-d
+end-of-line                         -&gt; same = e
+end-of-line-extend-selection        -&gt; same = Shift-e
+#                                   -&gt; same = f
+#                                   -&gt; same = g
+#                                   -&gt; same = h
+#                                   -&gt; same = i
+#                                   -&gt; same = j
+#                                   -&gt; same = k         # kill ?
+back-char                           -&gt; same = l
+back-char-extend-selection          -&gt; same = Shift-l
+#                                   -&gt; same = m  
+#                                   -&gt; same = n
+#                                   -&gt; same = o
+#                                   -&gt; same = p
+#                                   -&gt; same = q
+forward-char                        -&gt; same = r
+forward-char-extend-selection       -&gt; same = Shift-r
+#                                   -&gt; same = s
+#                                   -&gt; same = t
+previous-line                       -&gt; same = u
+previous-line-extend-selection      -&gt; same = Shift-u
+#                                   -&gt; same = v
+#                                   -&gt; same = w
+yank                                -&gt; same = y
+undo                                -&gt; same = z
+redo                                -&gt; same = Shift-z</t>
+<t tx="ekr.20060923114638.12">--&gt; set-silent-mode
+--&gt; mode-help
+
+keyboard-quit           = Ctrl-g # not needed, but a good reminder
+keyboard-quit           = Return
+
+extract                 = e
+extract-names           = n
+extract-section         = s</t>
+<t tx="ekr.20060923114638.13">--&gt; set-silent-mode
+--&gt; mode-help
+
+keyboard-quit           = Ctrl-g # not needed, but a good reminder
+keyboard-quit           = Return
+
+save-file               = Ctrl-S
+save-file-as            = a
+open-outline-by-name    = o
+save-file-to            = t
+
+open-leoDocs-leo        = d
+open-leoPlugins-leo     = p
+open-leoSettings-leo    = s
+open-scripts-leo        = c
+
+insert-file             = i
+write-at-file-nodes     = w
+read-at-file-nodes      = r</t>
+<t tx="ekr.20060923114638.14">--&gt; set-silent-mode
+
+keyboard-quit           = Ctrl-g # not needed, but a good reminder
+
+contract-pane                       -&gt; same = c
+expand-pane                         -&gt; same = e
+cycle-focus                         -&gt; same = f
+cycle-editor-focus                  -&gt; same = y
+
+scroll-outline-down-line            -&gt; same= d
+scroll-outline-down-page            -&gt; same= Shift-d
+scroll-outline-up-line              -&gt; same= u
+scroll-outline-up-page              -&gt; same= Shift-u
+
+# scroll-down                         -&gt; same = d
+# scroll-down-extend-selection        -&gt; same = Shift-d
+# scroll-up                           -&gt; same = u
+# scroll-up-extend-selection          -&gt; same = Shift-u
+
+# scroll-outline-down-line
+# scroll-outline-down-page
+# scroll-outline-up-line
+# scroll-outline-up-page</t>
+<t tx="ekr.20060923114638.15">--&gt; set-silent-mode
+--&gt; mode-help
+
+keyboard-quit           = Ctrl-g # not needed, but a good reminder
+keyboard-quit           = Return
+
+apropos-autocompletion  = Shift-a
+apropos-bindings        = Shift-b
+apropos-find-commands   = Shift-f
+
+print-bindings          = b
+print-commands          = c
+help-for-command        = f
+python-help             = p</t>
+<t tx="ekr.20060923114638.16">--&gt; set-silent-mode
+--&gt; mode-help
+
+keyboard-quit           = Ctrl-g # not needed, but a good reminder
+keyboard-quit           = Return
+
+kill-all-abbrevs    = a       
+kill-buffer         = b              
+kill-line           = l
+kill-paragraph      = p          
+kill-rectangle      = e
+kill-region         = r
+# kill-region-save  all: &lt;Alt+W&gt;
+kill-sentence       = s
+kill-word           = w
+backward-kill-word  = Shift-w</t>
+<t tx="ekr.20060923114638.17"># This mode toggles various modes.
+
+--&gt; set-silent-mode
+--&gt; mode-help
+
+keyboard-quit           = Ctrl-g # not needed, but a good reminder
+keyboard-quit           = Return
+
+toggle-autocompleter    = a
+toggle-calltips         = t
+toggle-extend-mode      = x
+toggle-invisibles       = v</t>
+<t tx="ekr.20060923114638.18">--&gt; set-silent-mode
+--&gt; mode-help
+--&gt; focus-to-tree
+
+keyboard-quit               = Ctrl-g # not needed, but a good reminder
+keyboard-quit               = Return
+enter-outline-mode          = o
+
+goto-first-node-node        -&gt; same = Home
+goto-last-visible-node      -&gt; same = End
+
+move-outline-down           -&gt; same = d
+move-outline-left           -&gt; same = l
+move-outline-right          -&gt; same = r
+move-outline-up             -&gt; same = u
+
+undo                        -&gt; same = z
+redo                        -&gt; same = Shift-z</t>
+<t tx="ekr.20060923114638.19">--&gt; set-silent-mode
+--&gt; mode-help
+--&gt; focus-to-tree
+
+keyboard-quit           = Ctrl-g # not needed, but a good reminder
+keyboard-quit           = Return
+
+enter-move-outline-mode     = m
+
+demote                      -&gt; same = {
+promote                     -&gt; same = }
+copy-node                   -&gt; same = Shift-c
+cut-node                    -&gt; same = Shift-x
+paste-node                  -&gt; same = Shift-p
+
+clone-node                  -&gt; same = c
+goto-next-visible           -&gt; same = d
+edit-headline                       = e # Must exit.
+insert-node                         = i # Must exit.
+contract-or-go-left         -&gt; same = l
+expand-and-go-right         -&gt; same = r
+goto-prev-visible           -&gt; same = u
+undo                        -&gt; same = z
+redo                        -&gt; same = Shift-z</t>
+<t tx="ekr.20060923114638.20"># A mode to toggle find options and invoke various find commands.
+--&gt; set-silent-mode
+--&gt; open-find-tab
+
+mode-help = ?
+keyboard-quit = Return
+
+isearch-with-present-options        = Alt-i
+search-with-present-options         = Ctrl-f
+replace-string                      = Ctrl-Shift-r
+find-next                           = F3
+find-prev                           = F2
+change                              = Ctrl-=
+change-then-find                    = Ctrl--
+
+toggle-find-ignore-case-option      -&gt; same = i
+toggle-find-in-body-option          -&gt; same = b
+toggle-find-in-headline-option      -&gt; same = h
+toggle-find-mark-changes-option     -&gt; same = c
+toggle-find-mark-finds-option       -&gt; same = m
+toggle-find-regex-option            -&gt; same = x
+toggle-find-reverse-option          -&gt; same = r
+toggle-find-word-option             -&gt; same = w
+toggle-find-wrap-around-option      -&gt; same = a</t>
+<t tx="ekr.20060923114638.21"></t>
+<t tx="ekr.20060923114638.22"># Keyboard-quit sets the input state to the *default* input state
+# Specified by @strings top_level_unbound_key_action.
+
+toggle-input-state                  = Alt-space # was: focus to tree.
+enter-quick-command-mode            = Alt-C # also c
+
+# repeat-complex-command            !command = ???
+
+beginning-of-line                   !command = a
+beginning-of-line-extend-selection  !command = Shift-a
+#                                   !command = b
+enter-quick-command-mode            !command = c
+next-line                           !command = d
+next-line-extend-selection          !command = Shift-d
+end-of-line                         !command= e
+end-of-line-extend-selection        !command = Shift-e
+search-with-present-options         !command = f
+replace-string                      !command = Shift-f
+enter-gui-mode                      !command = g
+enter-help-mode                     !command = h
+isearch-with-present-options        !command = i
+isearch-backward                    !command = Shift-i
+#                                   !command = j
+enter-kill-mode                     !command = k
+back-char                           !command = l
+back-char-extend-selection          !command = Shift-l
+enter-modes-mode                    !command = m  
+#                                   !command = n
+enter-outline-mode                  !command = o
+#                                   !command = p
+find-character                      !command = q
+forward-char                        !command = r
+forward-char-extend-selection       !command = Shift-r
+#                                   !command = s
+enter-toggle-find-mode              !command = t
+previous-line                       !command = u
+previous-line-extend-selection      !command = Shift-u
+#                                   !command = v
+enter-file-mode                     !command = w
+yank                                !command = y
+undo                                !command = z
+redo                                !command = Shift-z</t>
+<t tx="ekr.20060923114638.23"># Keyboard-quit sets the input state to the *default* input state
+# Specified by @strings top_level_unbound_key_action.
+
+enter-quick-command-mode            = Alt-C
+</t>
+<t tx="ekr.20060923114638.24"># To start finds and changes...
+search-again                        = None  # similar to search-with-present-options.
+search-with-present-options         = Ctrl-f
+replace-string                      = Ctrl-Shift-r
+hide-find-tab                       = None
+open-find-tab                       = None
+
+clone-find-all                      = None
+isearch-backward                    = None
+isearch-backward-regexp             = None
+isearch-forward                     = None
+isearch-forward-regexp              = None
+isearch-with-present-options        = Alt-i
+query-replace                       = None
+query-replace-regex                 = None
+search-backward                     = None
+search-forward                      = None
+word-search-backward                = None 
+word-search-forward                 = None
+
+# To coninue finds and changes...
+find-next                           = F3
+find-all                            = None
+find-prev                           = F2
+change                              = Ctrl-=
+change-all                          = None  # Not recommended to bind this to a shortcut.
+change-then-find                    = Ctrl--</t>
+<t tx="ekr.20060923114638.25"># Top-level bindings are *not* inherited in the minibuffer!
+copy-text           ! mini = Ctrl-c
+cut-text            ! mini = Ctrl-x
+paste-text          ! mini = Ctrl-v
+save-file           ! mini = Ctrl-s
+
+# Important: at present binding to BackSpace in the minibuffer causes problems.
+# backward-delete-char                ! mini = BackSpace
+
+back-char                           ! mini = LtArrow
+back-char-extend-selection          ! mini = Shift-LtArrow
+back-word                           ! mini = Alt-b  
+back-word                           ! mini = Ctrl-LtArrow
+back-word-extend-selection          ! mini = Alt-Shift-b
+back-word-extend-selection          ! mini = Ctrl-Shift-LtArrow
+backward-kill-word                  ! mini = Alt-Delete
+beginning-of-line                   ! mini = Home
+beginning-of-line-extend-selection  ! mini = Shift-Home
+beginning-of-line                   ! mini = Ctrl-a
+beginning-of-line-extend-selection  ! mini = Ctrl-Shift-a
+end-of-line                         ! mini = End
+end-of-line-extend-selection        ! mini = Shift-End
+end-of-line                         ! mini = Ctrl-e
+end-of-line-extend-selection        ! mini = Ctrl-Shift-e
+forward-char                        ! mini = RtArrow
+forward-char-extend-selection       ! mini = Shift-RtArrow
+forward-word                        ! mini = Alt-f          # Usually opens file menu.
+forward-word-extend-selection       ! mini = Alt-Shift-f
+forward-word                        ! mini = Ctrl-RtArrow
+forward-word-extend-selection       ! mini = Ctrl-Shift-RtArrow
+select-all                          ! mini = Alt-Shift-A
+
+# Find options.  Important: conflicts with non-minibuffer bindings do not matter here!
+find-next                           ! mini = F3
+find-prev                           ! mini = F2
+change                              ! mini  =Ctrl-=
+change-then-find                    ! mini = Ctrl--
+
+set-find-everywhere                 ! mini = Alt-Ctrl-e
+set-find-node-only                  ! mini = Alt-Ctrl-n
+set-find-suboutline-only            ! mini = Alt-Ctrl-s
+toggle-find-ignore-case-option      ! mini = Alt-Ctrl-i
+toggle-find-in-body-option          ! mini = Alt-Ctrl-b
+toggle-find-in-headline-option      ! mini = Alt-Ctrl-h
+toggle-find-mark-changes-option     ! mini = Alt-Ctrl-c
+toggle-find-mark-finds-option       ! mini = Alt-Ctrl-f
+toggle-find-regex-option            ! mini = Alt-Ctrl-x
+toggle-find-reverse-option          ! mini = Alt-Ctrl-r
+toggle-find-word-option             ! mini = Alt-Ctrl-w
+toggle-find-wrap-around-option      ! mini = Alt-Ctrl-a</t>
+<t tx="ekr.20060923114638.26"># Important: the print-commands and print-bindings show what bindings are in effect.
+
+#abort-edit-headline                = Esc
+add-comments                        = Ctrl-parenleft
+auto-complete-force                 = Ctrl-period
+auto-complete                       = period
+back-char                           ! text = LtArrow
+back-char-extend-selection          ! text = Shift-LtArrow
+back-word                           ! text = Alt-b  
+back-word                           ! text = Ctrl-LtArrow
+back-word-extend-selection          ! text = Alt-Shift-b
+back-word-extend-selection          ! text = Ctrl-Shift-LtArrow
+backward-delete-char                = BackSpace
+backward-kill-word                  = Alt-Delete
+beginning-of-buffer                  ! text = Home
+beginning-of-buffer-extend-selection ! text = Shift-Home
+beginning-of-line                  ! text = Ctrl-a
+beginning-of-line-extend-selection ! text = Ctrl-Shift-a
+clone-node                          = Ctrl-`   
+close-window                        = Ctrl-w
+close-window                        = Alt-F4
+contract-all                        = Alt--
+contract-log-pane                   = Alt-Ctrl-RtArrow # Alt-Ctrl-DnArrow in other orientation.
+contract-pane                       = Alt+Ctrl+-
+contract-node                       = Alt-bracketleft
+contract-or-go-left                 ! text = Alt-LtArrow
+contract-or-go-left                 ! tree = Alt-LtArrow
+contract-or-go-left                 ! tree = LtArrow
+copy-node                           = Shift-Ctrl-c
+copy-text                           = Ctrl-c        # Conflicts with Emacs ctrl-c
+cut-node                            = Shift-Ctrl-x
+cut-text                            = Ctrl-x
+cycle-all-focus                     = Alt-Ctrl-p
+debug                               = Alt-Shift-d
+delete-char                         = Delete
+delete-comments                     = Ctrl-parenright
+delete-node                         = Shift-Ctrl-BkSp
+delete-spaces                       = Alt-backslash
+demote                              = Ctrl-}
+edit-headline                       = Ctrl-h
+end-edit-headline                   ! tree = Return     # Esc is also possible.
+end-of-buffer                       ! text = End
+end-of-buffer-extend-selection      ! text = Shift-End
+end-of-line                         ! text = Ctrl-e
+end-of-line-extend-selection        ! text = Ctrl-Shift-e
+exchange-point-mark                 = None      # Should be Ctrl-X Ctrl-X.
+exit-leo                            = Ctrl-q
+expand-and-go-right                 ! text = Alt-RtArrow
+expand-and-go-right                 ! tree = Alt-RtArrow
+expand-and-go-right                 ! tree = RtArrow
+expand-body-pane                    = Alt-Ctrl-UpArrow  # Alt-Ctrl-LtArrow in other orientation.
+expand-log-pane                     = Alt-Ctrl-LtArrow  # Alt-Ctrl-UpArrow in other orientation.
+expand-pane                         = Alt+Ctrl-=
+expand-outline-pane                 = Alt-Ctrl-DnArrow  # Alt-Ctrl-RtArrow in other orientation.
+expand-next-level                   = Alt-=
+expand-node                         = Alt-bracketright
+extract                             = Shift-Ctrl-D
+extract-names                       = Shift-Ctrl-N
+extract-section                     = Shift-Ctrl-S  # Shift-Ctrl-E: end-of-line-extend-selection</t>
+<t tx="ekr.20060923114638.27">find-character                      = Control-b
+# focus-to-tree                     = Alt-space
+forward-char                        ! text = RtArrow
+forward-char-extend-selection       ! text = Shift-RtArrow
+forward-paragraph                   ! text = Alt-braceright
+forward-paragraph-extend-selection  ! text = Alt-Shift-braceright
+forward-sentence                    ! text = Alt-e
+forward-sentence-extend-selection   ! text = Alt-Shift-e
+forward-word                        ! text = Alt-f          # Usually opens file menu.
+forward-word-extend-selection       ! text = Alt-Shift-f
+forward-word                        ! text = Ctrl-RtArrow
+forward-word-extend-selection       ! text = Ctrl-Shift-RtArrow
+full-command                        = Alt-x
+fully-expand-pane                   = Alt-Ctrl-!
+goto-first-node                     ! text = Alt-Home
+goto-first-node                     ! tree = Alt-Home
+goto-first-node                     ! tree = Home
+goto-global-line                    = Alt-g # New minibuffer interface.
+goto-last-visible-node              ! text = Alt-End
+goto-last-visible-node              ! tree = Alt-End
+goto-last-visible-node              ! tree = End
+goto-line-number                    = None # Leo's legacy Go To Line Number command: uses dialog.
+goto-next-clone                     = Alt-N
+goto-next-visible                   ! text = Alt-DnArrow
+goto-next-visible                   ! tree = Alt-DnArrow
+goto-next-visible                   ! tree = DnArrow
+goto-prev-visible                   ! text = Alt-UpArrow
+goto-prev-visible                   ! tree = Alt-UpArrow
+goto-prev-visible                   ! tree = UpArrow
+help-for-minibuffer                 = F1
+hide-pane                           = None
+indent-region                       = Ctrl-]
+insert-newline                      = None # = Return # for MacOs X.
+insert-node                         = Ctrl-I
+keyboard-quit                       = Ctrl-g
+kill-line                           ! text = Ctrl-k # Was match bracket.
+kill-region-save                    = Alt-w 	   # Ctrl-w
+kill-sentence                       = Alt-k
+kill-word                           = Alt-d
+mark                                = Ctrl-M
+# match-brackets                    = Ctrl-K    # kill-line
+move-outline-down                   = Ctrl-D
+move-outline-down                   = Alt-Shift-DnArrow
+move-outline-left                   = Ctrl-L
+move-outline-left                   = Alt-Shift-LtArrow
+move-outline-right                  = Ctrl-R
+move-outline-right                  = Alt-Shift-RtArrow
+move-outline-up                     = Ctrl-U
+move-outline-up                     = Alt-Shift-UpArrow
+move-past-close                     = Alt-parenright # Same as Alt-shift-parenright
+move-past-close-extend-selection    = None</t>
+<t tx="ekr.20060923114638.28"># name-last-kbd-macro               = None
+negative-argument                   = None      # Alt-minus conflicts with contract-all.
+new                                 = Ctrl-n    # Ctrl-n conflicts with next-line.
+newline-and-indent                  = Ctrl-j
+next-line                           ! text = DnArrow
+next-line-extend-selection          ! text = Shift-DnArrow
+open-outline                        = Ctrl-o
+open-spell-tab                      = F7
+paste-node                          = Shift-Ctrl-V
+paste-text                          = Ctrl-v
+# previous-line                       ! text = Ctrl-P
+# previous-line-extend-selection      ! text = Ctrl-Shift-P
+previous-line                       ! text = UpArrow
+previous-line-extend-selection      ! text = Shift-UpArrow
+print-focus                         = Alt-Ctrl-Shift-F
+promote                             = Ctrl-{            
+redo                                = Shift-Ctrl-Z
+reformat-paragraph                  = Shift-Ctrl-p
+run-unit-tests                      = None
+save-file                           = Ctrl-s
+scroll-down                         ! text = PageDn 
+scroll-up                           ! text = PageUp
+scroll-outline-down-line            ! tree = PageDn
+scroll-outline-down-page            ! tree = Shift-PageDn
+#scroll-outline-left                 = Alt+Shift+LtArrow
+#scroll-outline-right                = Alt+Shift+RtArrow
+scroll-outline-up-line              ! tree = PageUp
+scroll-outline-up-page              ! tree = Shift-PageUp
+scroll-down-extend-selection        ! text = Shift-PageDn
+scroll-up-extend-selection          ! text = Shift-PageUp
+select-all                          ! text =  Alt-Shift-A 
+    # Shift-Ctrl-A conflicts with beginning-of-line-extend-selection.
+show-calltips                       = parenleft
+show-calltips-force                 = Alt-parenleft
+sort-siblings                       = Alt-A
+split-line                          = Alt-Ctrl-o
+
+toggle-active-pane                  = Ctrl-T
+undo                                = Ctrl-Z
+unindent-region                     = Ctrl-[
+universal-argument                  = Alt-u     # Usually Ctrl-u, conflicts with move-outline-up.
+write-at-file-nodes                 = Shift-Ctrl-W
+write-dirty-at-file-nodes           = Shift+Ctrl+Q
+yank                                = Ctrl-Y
+zap-to-character                    = Alt-z</t>
+<t tx="ekr.20060925060533.1"># Important: arrow keys also move the cursor: all arrow keys are handled elsewhere.
+
+back-word                           ! text = Alt-b  
+back-word-extend-selection          ! text = Alt-Shift-b
+beginning-of-line                   ! text = Ctrl-a
+beginning-of-line-extend-selection  ! text = Ctrl-Shift-a
+end-of-line                         ! text = Ctrl-e
+exchange-point-mark                 = Alt-M     # Should be Ctrl-X Ctrl-X.
+end-of-line-extend-selection        ! text = Ctrl-Shift-e
+extend-to-line                      = Alt-L
+extend-to-word                      = None ### = Alt-W
+extend-to-word                      = Ctrl-W
+forward-paragraph                   ! text = Alt-braceright
+forward-paragraph-extend-selection  ! text = Alt-Shift-braceright
+forward-sentence                    = None ### ! text = Alt-e
+forward-sentence-extend-selection   = None ### ! text = Alt-Shift-e
+forward-word                        = None ### ! text = Alt-f
+forward-word-extend-selection       = None ### ! text = Alt-Shift-f
+goto-global-line                    = Alt-g
+# match-brackets                    = Ctrl-K    # kill-line
+move-past-close                     = Alt-parenright # Same as Alt-shift-parenright
+move-past-close-extend-selection    = None
+# next-line                         ! text = Ctrl-N
+# next-line-extend-selection        ! text = Ctrl-Shift-N
+# previous-line                     ! text = Ctrl-P
+# previous-line-extend-selection    ! text = Ctrl-Shift-P
+select-all                          ! text =  Alt-Shift-A  # Shift-Ctrl-A: beginning-of-line-extend-selection.
+</t>
+<t tx="ekr.20060925060533.2">cycle-all-focus             = Alt-Ctrl-Y
+contract-pane               = Alt+Ctrl+-
+expand-pane                 = Alt+Ctrl-=
+focus-to-body               = Alt-D  # boDy
+focus-to-tree               = Alt-T
+toggle-active-pane          = Ctrl-T</t>
+<t tx="ekr.20060925060533.3">contract-or-go-left         ! tree = LtArrow
+expand-and-go-right         ! tree = RtArrow
+goto-first-sibling          ! tree = Alt-Ctrl-UpArrow
+goto-last-sibling           ! tree = Alt-Ctrl-DnArrow
+goto-next-visible           ! tree = DnArrow
+goto-prev-visible           ! tree = UpArrow
+
+clone-node                  = Ctrl-`
+clone-node-to-chapter       = None
+contract-node               = None
+copy-node                   = Shift-Ctrl-c
+copy-node-to-chapter        = None
+create-chapter              = None
+cut-node                    = Shift-Ctrl-x
+contract-all                = Alt--
+edit-headline               = Ctrl-h
+end-edit-headline           ! tree = Return     # Esc is also possible.
+delete-node                 = None
+demote                      = Ctrl-}
+expand-next-level           = None
+expand-node                 = Alt-bracketright
+extract                     = Shift-Ctrl-D
+extract-names               = Shift-Ctrl-N
+extract-section             = Shift-Ctrl-S  # Shift-Ctrl-E: end-of-line-extend-selection
+goto-next-clone             = Alt-N
+insert-node                 = Ctrl-I
+mark                        = Ctrl-M
+move-node-to-chapter        = None
+move-outline-down           = Ctrl-D
+move-outline-left           = Ctrl-L
+move-outline-right          = Ctrl-R
+move-outline-up             = Ctrl-U
+paste-node                  = Shift-Ctrl-V
+promote                     = Ctrl-{
+remove-chapter              = None
+select-chapter              = None</t>
+<t tx="ekr.20060925060533.4">add-comments                        = Ctrl-parenleft
+backward-delete-char                = BackSpace
+backward-kill-word                  = Alt-Delete
+copy-text                           = Ctrl-c        # Conflicts with Emacs ctrl-c
+cut-text                            = Ctrl-x
+delete-char                         = Delete
+delete-comments                     = Ctrl-parenright
+delete-spaces                       = None
+indent-region                       = Ctrl-]
+insert-newline                      = None # = Return # for MacOs X.
+kill-line                           = Ctrl-k
+newline-and-indent                  = Ctrl-j
+paste-text                          = Ctrl-v
+reformat-paragraph                  = Shift-Ctrl-p
+split-line                          = None
+unindent-region                     = Ctrl-[
+yank                                = Ctrl-Y
+yank-pop                            = Alt-Y
+zap-to-character                    = Alt-z</t>
+<t tx="ekr.20060925061845">close-window                = Alt-F4
+exit-leo                    = Ctrl-q
+new                         = Ctrl-n    # Ctrl-n conflicts with next-line.
+open-outline                = Ctrl-o
+save-file                   = Ctrl-s
+write-at-file-nodes         = Shift-Ctrl-W
+write-dirty-at-file-nodes   = Shift+Ctrl+Q
+</t>
+<t tx="ekr.20060925061845.1">auto-complete-force         = None # This command needs work before it is useful. Ctrl-period
+auto-complete               = period
+debug                       = None
+execute-script              = Ctrl+B
+help-for-command            = F1
+open-spell-tab              = F7
+redo                        = Shift-Ctrl-Z
+run-unit-tests              = None
+run-unit-tests-locally      = Alt-4
+show-calltips               = parenleft
+show-calltips-force         = None # This command needs work before it is useful. Alt-parenleft
+sort-siblings               = Alt-A
+toggle-autocompleter        = Alt-1
+toggle-calltips             = Alt-2
+toggle-extend-mode          = Alt-3
+undo                        = Ctrl-Z</t>
+<t tx="ekr.20060926160657">True: Focus moves to outline pane after editing a headline.
+
+False: (legacy operation) Focus moves to body pane after editing a headline.
+       </t>
+<t tx="ekr.20060926161207.1"></t>
+<t tx="ekr.20060926161207.2">@nocolor
+
+This setting determines the initial binding for otherwise-unbound keystrokes
+when no mode is in effect.  Note: the keyboard-quit command exits all modes.
+
+The valid values are::
+
+ignore:  Leo ignores the key (like Vim).
+insert:  Leo inserts the key at the cursor (like Emacs)
+overwrite: Leo replaces the character at the cursor.</t>
+<t tx="ekr.20060930085332">True: Outline gets focus when a new window is opened.
+False Body pane gets focus when a new window is opened.</t>
+<t tx="ekr.20060930085532">True: (Recommended) The find commands collapse all nodes that are not ancestors of the node containing the match.
+False: The find command expands nodes needed to show the match, but does not collapse any nodes.</t>
+<t tx="ekr.20060930111325"></t>
+<t tx="ekr.20060930111325.1">The maximum length of button names.
+</t>
+<t tx="ekr.20060930111325.2">True: adds a button for every @button node.
+</t>
+<t tx="ekr.20060930111325.3">True: define a minibuffer command for every @command node.
+</t>
+<t tx="ekr.20060930111325.4">True: dynamically loads plugins in @plugins nodes when a window is created.
+</t>
+<t tx="ekr.20060930111325.5">True: dynamically executes script in @script nodes when a window is created.  DANGEROUS!
+</t>
+<t tx="ekr.20060930111325.6">True: create Debug Script button.
+</t>
+<t tx="ekr.20060930111325.7">True: create Run Script button.
+
+Note: The plugin creates the press-run-script-button regardless of this setting.</t>
+<t tx="ekr.20060930112030">True: create Script Button button in icon area.
+
+Note: The plugin creates the press-script-button-button regardless of this setting.</t>
+<t tx="ekr.20061002115414"></t>
+<t tx="ekr.20061002115414.1">This setting appears in two places: 'Keyboard and minibuffer options' and 'Outline pane options'.
+
+A time (in seconds) that controls how handles keystrokes when the outline pane has focus.
+
+When two keystrokes are separated by less than this time, Leo will attempt to
+find the next headline that starts with the previous match, extended by the key
+just typed. Otherwise, Leo will find the next headline that starts with the key
+just typed.
+
+The outline nav search reverts to a single-character search if the extended
+search fails, so in practice everything works well without thinking about what
+is happening.
+</t>
+<t tx="ekr.20061003173413"></t>
+<t tx="ekr.20061004150211">True:  Use a sax-based parser to read .leo files.
+       This is slower than using Leo's legacy xml parser, but may solve some unicode problems.
+False: Use Leo's legacy xml parser code.</t>
+<t tx="ekr.20061007211759">True: collapse the parent of the moved node when moving a node left.</t>
+<t tx="ekr.20061009190510">True: update .leoRecentFiles.txt, creating it if if does not exist.
+False: don't update .leoRecentFiles and don't create it.</t>
+<t tx="ekr.20061010111324">True: (legacy) Select all headline text when editing a headline.
+False: Put the cursor at the end of the headline text.</t>
+<t tx="ekr.20061011082224">@nocolor
+
+myLeoSettings.leo is a major improvement in how Leo handles settings. You can
+'override' settings defined in any leoSettings.leo file by placing your own
+settings in myLeoSettings.leo, either in your HOME directory or in the
+leo/config directory (the directory containing this file.) Distributions of Leo
+leave myLeoSettings.leo alone, and myLeoSettings.leo is not part of Leo's cvs
+repository, so Leo never changes myLeoSettings.leo.
+
+This section lists settings that would be natural candidates for inclusion in
+myLeoSettings.leo. That is, you may have strong preferences for these settings
+that differ from mine.
+
+Notes:
+
+- The actual settings here have no effect because they are not in an @settings
+tree. However, their *clones* can have effect elsewhere in this file. You can use
+the Go To Next Clone (Alt-N) to find clones elsewhere in the file.
+
+- I have not included any keyboard shortcuts here because they are highly personal.
+  However, the ignore_unbound_non_ascii_keys option affects how Leo handles 'plain' keys.</t>
+<t tx="ekr.20061012122620">True:  When a node is expanded, insert new nodes as the last child.
+False: (legacy &amp; recommended) When a node is expanded, insert new nodes as the first child.</t>
+<t tx="ekr.20061018061727"># The 'special' keys are the arrow keys and the Home, End keys, PageUp and PageDn keys.
+
+# These try to implement DWIM (Do What I mean) by shifting focus to the body pane for normal arrow keys.
+# The main price: having to hold the Alt key down when moving or selecting outline nodes.
+
+# Plain special keys **always** refer to the body text.
+back-char                   = LtArrow
+forward-char                = RtArrow
+next-line                   = DnArrow
+previous-line               = UpArrow
+
+beginning-of-buffer         = Ctrl-Home
+beginning-of-line           = Home
+end-of-buffer               = Ctrl-End
+end-of-line                 = End
+
+# contract-or-go-left       ! tree = LtArrow
+# expand-and-go-right       ! tree = RtArrow
+# goto-next-visible         ! tree = DnArrow
+# goto-prev-visible         ! tree = UpArrow
+# goto-first-visible-node   ! tree = Home
+# goto-last-visible-node    ! tree = End
+
+# Shift-special keys **always** refer to the body text.
+back-char-extend-selection      = Shift-LtArrow
+forward-char-extend-selection   = Shift-RtArrow
+next-line-extend-selection      = Shift-DnArrow
+previous-line-extend-selection  = Shift-UpArrow
+
+# move-outline-down             ! tree = Shift-DnArrow
+# move-outline-left             ! tree = Shift-LtArrow
+# move-outline-right            ! tree = Shift-RtArrow
+# move-outline-up               ! tree = Shift-UpArrow
+
+# Ctrl-arrow and Ctrl-shift keys work only in text.
+back-word                           = Ctrl-LtArrow
+back-word-extend-selection          = Ctrl-Shift-LtArrow
+forward-word                        = Ctrl-RtArrow
+forward-word-extend-selection       = Ctrl-Shift-RtArrow
+
+beginning-of-buffer-extend-selection= Ctrl-Shift-Home
+beginning-of-line-extend-selection  = Shift-Home
+end-of-buffer-extend-selection      = Ctrl-Shift-End
+end-of-line-extend-selection        = Shift-End
+
+scroll-outline-down-page            ! tree = PageDn
+scroll-outline-up-page              ! tree = PageUp
+
+scroll-down                         ! text = PageDn 
+scroll-up                           ! text = PageUp
+scroll-down-extend-selection        ! text = Shift-PageDn
+scroll-up-extend-selection          ! text = Shift-PageUp
+
+# Alt arrow/home/end/page keys always refer to the tree.
+contract-or-go-left         = Alt-LtArrow
+expand-and-go-right         = Alt-RtArrow
+goto-next-visible           = Alt-DnArrow
+goto-prev-visible           = Alt-UpArrow
+
+goto-first-visible-node     = Alt-Home
+goto-last-visible-node      = Alt-End
+
+move-outline-down           = Alt-Shift-DnArrow
+move-outline-left           = Alt-Shift-LtArrow
+move-outline-right          = Alt-Shift-RtArrow
+move-outline-up             = Alt-Shift-UpArrow
+
+scroll-outline-down-page    = Alt-PageDn
+scroll-outline-up-page      = Alt-PageUp
+
+scroll-outline-left         = Alt+Ctrl+LtArrow
+scroll-outline-right        = Alt+Ctrl+RtArrow</t>
+<t tx="ekr.20061018061727.1"># The 'special' keys are the arrow keys and the Home, End keys, PageUp and PageDn keys.
+
+# Plain arrow keys depend on focus.
+back-char                   ! text = LtArrow
+forward-char                ! text = RtArrow
+next-line                   ! text = DnArrow
+previous-line               ! text = UpArrow
+
+# Shift arrow keys depend on focus.
+back-char-extend-selection      ! text = Shift-LtArrow
+forward-char-extend-selection   ! text = Shift-RtArrow
+next-line-extend-selection      ! text = Shift-DnArrow
+previous-line-extend-selection  ! text = Shift-UpArrow
+
+move-outline-down               ! tree = Shift-DnArrow
+move-outline-left               ! tree = Shift-LtArrow
+move-outline-right              ! tree = Shift-RtArrow
+move-outline-up                 ! tree = Shift-UpArrow
+
+# Ctrl-arrow and Ctrl-shift keys work only in text.
+back-word                           ! text = Ctrl-LtArrow
+back-word-extend-selection          ! text = Ctrl-Shift-LtArrow
+beginning-of-buffer                 ! text = Ctrl-Home
+beginning-of-buffer-extend-selection! text = Ctrl-Shift-Home
+end-of-buffer                       ! text = Ctrl-End
+end-of-buffer-extend-selection      ! text = Ctrl-Shift-End
+forward-word                        ! text = Ctrl-RtArrow
+forward-word-extend-selection       ! text = Ctrl-Shift-RtArrow
+
+# Home, End, and Page Keys (and shift varients) depend on focus.
+beginning-of-line                   ! text = Home
+beginning-of-line-extend-selection  ! text = Shift-Home
+end-of-line                         ! text = End
+end-of-line-extend-selection        ! text = Shift-End
+goto-first-visible-node             ! tree = Home
+goto-last-visible-node              ! tree = End
+scroll-down                         ! text = PageDn 
+scroll-down-extend-selection        ! text = Shift-PageDn
+scroll-outline-down-page            ! tree = PageDn
+scroll-outline-up-page              ! tree = PageUp
+scroll-up                           ! text = PageUp
+scroll-up-extend-selection          ! text = Shift-PageUp
+
+# Alt arrow/home/end/page keys always refer to the tree.
+contract-or-go-left         = Alt-LtArrow
+expand-and-go-right         = Alt-RtArrow
+goto-first-node             = None
+goto-first-visible-node     = Alt-Home
+goto-last-visible-node      = Alt-End
+goto-next-visible           = Alt-DnArrow
+goto-prev-visible           = Alt-UpArrow
+move-outline-down           = Alt-Shift-DnArrow
+move-outline-left           = Alt-Shift-LtArrow
+move-outline-right          = Alt-Shift-RtArrow
+move-outline-up             = Alt-Shift-UpArrow
+scroll-outline-down-page    = Alt-PageDn
+scroll-outline-left         = Alt+Ctrl+LtArrow
+scroll-outline-right        = Alt+Ctrl+RtArrow
+scroll-outline-up-page      = Alt-PageUp
+</t>
+<t tx="ekr.20061029091403"></t>
+<t tx="ekr.20061030092620">True (Recommended): Leo scrolls the outline to put the selected node near the center of the outline pane.
+False (Legacy): Leo scrolls the outline to put the selected node at the top or bottom of the outline pane.</t>
+<t tx="ekr.20061030104734">This option tells how to treat an uppercase letter typed when the outline pane
+is active but no headline is being edited. In such situations Leo searchs for an
+node whose headline starts with the present prefix, ignoring case The prefix
+starts with the first letter typed and other letters are added if they are typed
+within a 'short' period of time, as specified by the outline_nav_extend_delay
+
+True: Look in invisible nodes.
+False: Look only in visible nodes.
+
+I set this option to False because it is too easy form me to type Shift-whatever when I meant Ctrl-whatever.</t>
+<t tx="ekr.20061210091932">True: call os.chdir(base) when handling a relative path.
+      as specified by the @string relative_path_base_directory setting.
+      
+False: Do not call os.chdir(base) when handing a relative path.</t>
+<t tx="ekr.20070115134125">True: The execute script command writes the script to be executed to a file,
+      then executes the script using Python's execFile function.
+      The script_file_path setting specifies the path to this file.
+      
+False (legacy): The execute script command uses Python's exec command to execute the script. </t>
+<t tx="ekr.20070115134125.1">The path to the file to be written by the execute-script command.
+
+Notes:
+    
+- This setting has effect only if the write_script_file setting is True.
+- Use / to as the path delimiter, regardless of platform.
+- The default path is ../test/scriptFile.py if no path is given.
+- The path starts at g.app.loadDir, so for example ../test/scriptFile.py is equivalent to leo/test/scriptFile.py
+- The filename should end in .py.</t>
+<t tx="ekr.20070224073109">@enabled-plugins nodes contain the list of enabled plugins,
+just as was formerly contained in pluginsManager.txt files.
+
+Leo loads plugins in the order they appear. The *first* mention of a plugin in
+controls whether the plugin is enabled or not. If the plugin's name is commented
+out (appears on a line starting with #), it is disabled, otherwise it is
+enabled. Plugins not appearing here are disabled. File names may be indented as
+desired.</t>
+<t tx="ekr.20070224073109.1"># Leo loads plugins in the order they appear here.
+#
+# The FIRST mention of a plugin controls whether the plugin is enable or not:
+# - If the plugin's name is commented out, it is disabled, otherwise it is enabled.
+# - Plugins not appearing here are disabled.
+# 
+# File names may be indented as desired.
+
+#Standard plugins enabled in official distributions.
+
+# This plugin creates the Plugins menu.
+plugins_menu.py
+
+# The plugins manager plugin is too confusing at present:
+# It doesn't understand @enabled-plugins nodes.
+# plugin_manager.py
+
+cleo.py
+open_with.py
+mod_scripting.py
+rst3.py
+UNL.py
+
+# Enabled by default in Leo 4.4.3. (order is important)
+nav_buttons.py
+hoist.py
+image.py
+leo_to_html.py
+
+#All other plugins.
+# Order is important for enabled plugins that add items to the icon area.
+
+threading_colorizer.py
+
+#ConceptualSort.py
+#EditAttributes.py
+#FileActions.py
+#Library.py
+#UASearch.py
+#URLloader.py
+#UniversalScrolling.py
+
+#add_directives.py
+#arrows.py
+#at_folder.py
+#at_view.py
+#autotrees.py
+#base64Packager.py
+#bibtex.py
+#chapter_hoist.py
+#cleo.py
+#color_markup.py
+#datenodes.py
+#detect_urls.py
+#dyna_menu.py
+#fastGotoNode.py
+#footprints.py
+#groupOperations.py
+#hoist.py
+#image.py
+#import_cisco_config.py
+#ipython.py
+#keybindings.py
+#leoOPML.py
+#leo_to_html.py
+#leo_to_rtf.py
+#leoupdate.py
+#macros.py
+#mod_autosave.py
+#mod_http.py
+#mod_labels.py
+#mod_read_dir_outline.py
+#mod_shadow.py
+#multifile.py
+#nav_buttons.py
+#newButtons.py
+#niceNosent.py
+#nodebar.py
+#nodenavigator.py
+#open_shell.py
+#paste_as_headlines.py
+#pie_menus.py
+#pretty_print.py
+#print_cp.py
+#quickMove.py
+#rClick.py
+#read_only_nodes.py
+#rowcol.py
+#run_nodes.py
+#s_menu.py
+#scheduler.py
+#searchbox.py
+#shortcut_button.py
+#slideshow.py
+#table.py
+#templates.py
+#trace_tags.py
+#vim.py
+#word_count.py
+#word_export.py
+#xcc_nodes.py
+#xemacs.py
+#xsltWithNodes.py
+#zodb.py</t>
+<t tx="ekr.20070318065601">True:  Chapter commands are functional.
+False: Chapter commands do not exists.</t>
+<t tx="ekr.20070326094544"></t>
+<t tx="ekr.20070411101857"></t>
+<t tx="ekr.20070411101857.1">'subprocess.Popen',['pythonw','C:/Python24/Lib/idlelib/idle.pyw'],'.py'
+</t>
+<t tx="ekr.20070411101857.2">'subprocess.Popen','C:/Program Files/Microsoft Office/Office/WINWORD.exe',None</t>
+<t tx="ekr.20070411101857.3">'subprocess.Popen','C:/Program Files/Windows NT/Accessories/wordpad.exe',None</t>
+<t tx="ekr.20070411172718">@openwith nodes in @settings trees create menu items. The openWith
+plugin must be active for these settings to have any effect.
+
+The headline of an @openwith node has the form::
+
+    @openwith name = shortcut
+    
+name is name of the menu item. shortcut specifies the shortcut used to invoke
+the menu item. shortcut may be None.
+
+The body text @openwith nodes should contain a single line contain a tuple of the form::
+
+    command,arg,ext
+
+For example::
+    
+    'subprocess.Popen',['pythonw','C:/Python24/Lib/idlelib/idle.pyw'],'.py'
+    
+When the user selects this menu item Leo executes command(arg+path) where path
+is the full path to the temp file. The ext argument specifies the extension of
+the temp file. Notes:
+
+- command is a string.  Valid values are::
+    
+  'subprocess.Popen'
+  'os.system'
+  'os.startfile'
+  'os.spawnl'
+  'os.spawnv'
+  'exec'
+  
+- arg is either a single string or a list of strings.
+
+- ext is a string or None. If None, Leo computes a file extension base on what
+  @language directive is in effect.
+  
+- If the .leo file being loaded contains @openwith nodes, the File:Open With
+menu contains only the items created by those nodes. Similarly, @openwith nodes
+in myLeoSettings.leo override entries in leoSettings.leo.
+
+- If no @openwith nodes are found anywhere the openWith plugin uses hard-coded
+tables in the plugin itself.</t>
+<t tx="ekr.20070417071249">True: show info as plugins are loaded.</t>
+<t tx="ekr.20070419103554">True:  Leo ensures that non-empty body text ends in a newline in @nosent trees.
+False: Leo leaves body text alone when writing @nosent trees.</t>
+<t tx="ekr.20070503080312">True: trace storage allocation in Leo's tree.</t>
+<t tx="ekr.20070531103454"></t>
+<t tx="ekr.20070604075218">True:  Chapter tabs appear in the outline pane.
+False: Chapter tabs do not appear.</t>
+<t tx="ekr.20070613133747">propagate-key-event = Alt-C
+propagate-key-event = Alt-E
+propagate-key-event = Alt-F
+propagate-key-event = Alt-H
+propagate-key-event = Alt-P
+propagate-key-event = Alt-O
+propagate-key-event = Alt-W
+
+# These new bindings replace the following bindings:
+    
+# enter-quick-command-mode = Alt-C (Now Alt-Shift-C)
+# extend-to-word           = Alt-W
+# forward-sentence                    ! text = Alt-e
+# forward-sentence-extend-selection   ! text = Alt-Shift-e
+# forward-word                        ! text = Alt-f
+# forward-word-extend-selection       ! text = Alt-Shift-f
+# find-character                      = Alt-P
+# find-character-extend-selection     = Alt-Shift-P
+# forward-word                        ! mini = Alt-f
+# forward-word-extend-selection       ! mini = Alt-Shift-f</t>
+<t tx="ekr.20070615094204">True: goto-next-node and goto-prev-node commands contract the selected node.</t>
+<t tx="ekr.20070622214401"></t>
+<t tx="ekr.20070729101310">True: trace import commands and @auto imports.</t>
+<t tx="ekr.20070803082435">True: import commands (including @auto nodes) do full checks.</t>
+<t tx="ekr.20070810180015"></t>
+<t tx="ekr.20070810180015.1">@color
+
+# Important: input state is **not** a mode.</t>
+<t tx="ekr.20070810180015.2"># Allows temporary rebindings without interfering with typical bindings.
+
+--&gt; set-silent-mode
+--&gt; mode-help
+
+keyboard-quit           = Ctrl-g # not needed, but a good reminder
+keyboard-quit           = Return
+
+close-rectangle         = c
+convert-blanks          = b
+convert-tabs            = t
+execute-script          = e
+open-rectangle          = o
+repeat-complex-command  = a
+reformat-paragraph      = r
+remove-blank-lines      = b
+sort-lines              = l
+sort-siblings           = s
+
+# enter-emacs-mode        = space
+# enter-buttons-mode      = b
+# enter-commands-mode     = c
+# enter-edit-mode         = e
+# enter-file-mode         = f
+# enter-gui-mode          = g
+# enter-help-mode         = h
+# enter-kill-mode         = k
+# enter-modes-mode        = m
+# enter-outline-mode      = o
+# enter-move-outline-mode = Shift-o
+# enter-toggle-find-mode  = t
+# enter-extract-mode      = x</t>
+<t tx="ekr.20070810180015.3"></t>
+<t tx="ekr.20070810180015.4"># Keyboard-quit sets the input state to the *default* input state
+# Specified by @strings top_level_unbound_key_action.
+
+enter-quick-command-mode = Alt-Shift-C
+</t>
+<t tx="ekr.20070810180015.5"># The 'special' keys are the arrow keys and the Home, End keys, PageUp and PageDn keys.
+
+# These try to implement DWIM (Do What I mean) by shifting focus to the body pane for normal arrow keys.
+# The main price: having to hold the Alt key down when moving or selecting outline nodes.
+
+# Plain special keys **always** refer to the body text.
+back-char                   = LtArrow
+forward-char                = RtArrow
+next-line                   = DnArrow
+previous-line               = UpArrow
+
+beginning-of-buffer         = Ctrl-Home
+beginning-of-line           = Home
+end-of-buffer               = Ctrl-End
+end-of-line                 = End
+
+# contract-or-go-left       ! tree = LtArrow
+# expand-and-go-right       ! tree = RtArrow
+# goto-next-visible         ! tree = DnArrow
+# goto-prev-visible         ! tree = UpArrow
+# goto-first-visible-node   ! tree = Home
+# goto-last-visible-node    ! tree = End
+
+# Ctrl-arrow and Ctrl-shift keys work only in text.
+back-word                           = Ctrl-LtArrow
+back-word-extend-selection          = Ctrl-Shift-LtArrow
+forward-word                        = Ctrl-RtArrow
+forward-word-extend-selection       = Ctrl-Shift-RtArrow
+
+beginning-of-buffer-extend-selection= Ctrl-Shift-Home
+beginning-of-line-extend-selection  = Shift-Home
+end-of-buffer-extend-selection      = Ctrl-Shift-End
+end-of-line-extend-selection        = Shift-End
+
+scroll-outline-down-page            ! tree = PageDn
+scroll-outline-up-page              ! tree = PageUp
+
+scroll-down                         ! text = PageDn 
+scroll-up                           ! text = PageUp
+scroll-down-extend-selection        ! text = Shift-PageDn
+scroll-up-extend-selection          ! text = Shift-PageUp
+
+# Alt arrow/home/end/page keys always refer to the tree.
+contract-or-go-left         = Alt-LtArrow
+expand-and-go-right         = Alt-RtArrow
+goto-next-visible           = Alt-DnArrow
+goto-prev-visible           = Alt-UpArrow
+
+goto-first-visible-node     = Alt-Home
+goto-last-visible-node      = Alt-End
+
+move-outline-down           = Alt-Shift-DnArrow
+move-outline-left           = Alt-Shift-LtArrow
+move-outline-right          = Alt-Shift-RtArrow
+move-outline-up             = Alt-Shift-UpArrow
+
+scroll-outline-down-page    = Alt-PageDn
+scroll-outline-up-page      = Alt-PageUp
+
+scroll-outline-left         = Alt+Ctrl+LtArrow
+scroll-outline-right        = Alt+Ctrl+RtArrow</t>
+<t tx="ekr.20070810180015.6"># The 'special' keys are the arrow keys and the Home, End keys, PageUp and PageDn keys.
+
+# Plain arrow keys depend on focus.
+back-char                   ! text = LtArrow
+forward-char                ! text = RtArrow
+next-line                   ! text = DnArrow
+previous-line               ! text = UpArrow
+
+# Shift arrow keys depend on focus.
+back-char-extend-selection      ! text = Shift-LtArrow
+forward-char-extend-selection   ! text = Shift-RtArrow
+next-line-extend-selection      ! text = Shift-DnArrow
+previous-line-extend-selection  ! text = Shift-UpArrow
+
+move-outline-down               ! tree = Shift-DnArrow
+move-outline-left               ! tree = Shift-LtArrow
+move-outline-right              ! tree = Shift-RtArrow
+move-outline-up                 ! tree = Shift-UpArrow
+
+# Ctrl-arrow and Ctrl-shift keys work only in text.
+back-word                           ! text = Ctrl-LtArrow
+back-word-extend-selection          ! text = Ctrl-Shift-LtArrow
+beginning-of-buffer                 ! text = Ctrl-Home
+beginning-of-buffer-extend-selection! text = Ctrl-Shift-Home
+end-of-buffer                       ! text = Ctrl-End
+end-of-buffer-extend-selection      ! text = Ctrl-Shift-End
+forward-word                        ! text = Ctrl-RtArrow
+forward-word-extend-selection       ! text = Ctrl-Shift-RtArrow
+
+# Home, End, and Page Keys (and shift varients) depend on focus.
+beginning-of-line                   ! text = Home
+beginning-of-line-extend-selection  ! text = Shift-Home
+end-of-line                         ! text = End
+end-of-line-extend-selection        ! text = Shift-End
+goto-first-visible-node             ! tree = Home
+goto-last-visible-node              ! tree = End
+scroll-down                         ! text = PageDn 
+scroll-down-extend-selection        ! text = Shift-PageDn
+scroll-outline-down-page            ! tree = PageDn
+scroll-outline-up-page              ! tree = PageUp
+scroll-up                           ! text = PageUp
+scroll-up-extend-selection          ! text = Shift-PageUp
+
+# Alt arrow/home/end/page keys always refer to the tree.
+contract-or-go-left         = Alt-LtArrow
+expand-and-go-right         = Alt-RtArrow
+goto-first-node             = None
+goto-first-visible-node     = Alt-Home
+goto-last-visible-node      = Alt-End
+goto-next-visible           = Alt-DnArrow
+goto-prev-visible           = Alt-UpArrow
+move-outline-down           = Alt-Shift-DnArrow
+move-outline-left           = Alt-Shift-LtArrow
+move-outline-right          = Alt-Shift-RtArrow
+move-outline-up             = Alt-Shift-UpArrow
+scroll-outline-down-page    = Alt-PageDn
+scroll-outline-left         = Alt+Ctrl+LtArrow
+scroll-outline-right        = Alt+Ctrl+RtArrow
+scroll-outline-up-page      = Alt-PageUp
+</t>
+<t tx="ekr.20070810180015.7"># Important: arrow keys also move the cursor: all arrow keys are handled elsewhere.
+
+back-word                           ! text = Alt-b  
+back-word-extend-selection          ! text = Alt-Shift-b
+beginning-of-line                   ! text = Ctrl-a
+beginning-of-line-extend-selection  ! text = Ctrl-Shift-a
+end-of-line                         ! text = Ctrl-e
+exchange-point-mark                 = Alt-M     # Should be Ctrl-X Ctrl-X.
+end-of-line-extend-selection        ! text = Ctrl-Shift-e
+extend-to-line                      = Alt-L
+extend-to-word                      = None ### = Alt-W
+extend-to-word                      = Ctrl-W
+forward-paragraph                   ! text = Alt-braceright
+forward-paragraph-extend-selection  ! text = Alt-Shift-braceright
+forward-sentence                    = None ### ! text = Alt-e
+forward-sentence-extend-selection   = None ### ! text = Alt-Shift-e
+forward-word                        = None ### ! text = Alt-f
+forward-word-extend-selection       = None ### ! text = Alt-Shift-f
+goto-global-line                    = Alt-g
+# match-brackets                    = Ctrl-K    # kill-line
+move-past-close                     = Alt-parenright # Same as Alt-shift-parenright
+move-past-close-extend-selection    = None
+# next-line                         ! text = Ctrl-N
+# next-line-extend-selection        ! text = Ctrl-Shift-N
+# previous-line                     ! text = Ctrl-P
+# previous-line-extend-selection    ! text = Ctrl-Shift-P
+select-all                          ! text =  Alt-Shift-A  # Shift-Ctrl-A: beginning-of-line-extend-selection.
+</t>
+<t tx="ekr.20070810180015.8">cycle-all-focus             = Alt-Y
+contract-pane               = Alt+Ctrl+-
+expand-pane                 = Alt+Ctrl-=
+focus-to-body               = Alt-D  # boDy
+focus-to-tree               = Alt-T
+toggle-active-pane          = Ctrl-T</t>
+<t tx="ekr.20070810180015.9">close-window                = Alt-F4
+exit-leo                    = Ctrl-q
+new                         = Ctrl-n    # Ctrl-n conflicts with next-line.
+open-outline                = Ctrl-o
+save-file                   = Ctrl-s
+write-at-file-nodes         = Shift-Ctrl-W
+write-dirty-at-file-nodes   = Shift+Ctrl+Q
+</t>
+<t tx="ekr.20070810180015.10"># Quick finds
+backward-find-character                     = Alt-Q
+backward-find-character-extend-selection    = Alt-Shift-Q
+find-character                              = None ### = Alt-P
+find-character-extend-selection             = None ### = Alt-Shift-P
+
+# To start finds and changes...
+search-again                        = None  # similar to search-with-present-options.
+search-with-present-options         = Ctrl-f
+replace-string                      = Ctrl-Shift-r
+hide-find-tab                       = None
+open-find-tab                       = None
+
+clone-find-all                      = None
+isearch-backward                    = Alt-R
+isearch-backward-regexp             = None
+isearch-forward                     = Alt-S
+isearch-forward-regexp              = None
+# isearch-with-present-options      = Alt-i
+query-replace                       = None
+query-replace-regex                 = None
+search-backward                     = None
+search-forward                      = None
+word-search-backward                = None 
+word-search-forward                 = None
+
+# To coninue finds and changes...
+find-next                           = F3
+find-all                            = None
+find-prev                           = F2
+change                              = Ctrl-=
+change-all                          = None  # Not recommended to bind this to a shortcut.
+change-then-find                    = Ctrl--</t>
+<t tx="ekr.20070810180015.11">propagate-key-event = Alt-C
+propagate-key-event = Alt-E
+propagate-key-event = Alt-F
+propagate-key-event = Alt-H
+propagate-key-event = Alt-P
+propagate-key-event = Alt-O
+propagate-key-event = Alt-W
+
+# These new bindings replace the following bindings:
+    
+# enter-quick-command-mode = Alt-C (Now Alt-Shift-C)
+# extend-to-word           = Alt-W
+# forward-sentence                    ! text = Alt-e
+# forward-sentence-extend-selection   ! text = Alt-Shift-e
+# forward-word                        ! text = Alt-f
+# forward-word-extend-selection       ! text = Alt-Shift-f
+# find-character                      = Alt-P
+# find-character-extend-selection     = Alt-Shift-P
+# forward-word                        ! mini = Alt-f
+# forward-word-extend-selection       ! mini = Alt-Shift-f</t>
+<t tx="ekr.20070810180015.12">full-command            = Alt-x
+keyboard-quit           = Ctrl-g
+negative-argument       = None      # Alt-minus conflicts with contract-all.
+repeat-complex-command  = Ctrl-P
+universal-argument      = Alt-u     # Usually Ctrl-u, conflicts with move-outline-up.
+
+# Top-level bindings are *not* inherited in the minibuffer!
+copy-text           ! mini = Ctrl-c
+cut-text            ! mini = Ctrl-x
+paste-text          ! mini = Ctrl-v
+save-file           ! mini = Ctrl-s
+
+# Important: at present binding to BackSpace in the minibuffer causes problems.
+# backward-delete-char                ! mini = BackSpace
+
+back-char                           ! mini = LtArrow
+back-char-extend-selection          ! mini = Shift-LtArrow
+back-word                           ! mini = Alt-b  
+back-word-extend-selection          ! mini = Alt-Shift-b
+# back-word                           ! mini = Ctrl-LtArrow
+# back-word-extend-selection          ! mini = Ctrl-Shift-LtArrow
+backward-kill-word                  ! mini = Alt-Delete
+beginning-of-line                   ! mini = Home
+beginning-of-line-extend-selection  ! mini = Shift-Home
+beginning-of-line                   ! mini = Ctrl-a
+beginning-of-line-extend-selection  ! mini = Ctrl-Shift-a
+dabbrev-completion                  = Alt-\
+dabbrev-expands                     = Alt-Ctrl-\
+end-of-line                         ! mini = End
+end-of-line-extend-selection        ! mini = Shift-End
+end-of-line                         ! mini = Ctrl-e
+end-of-line-extend-selection        ! mini = Ctrl-Shift-e
+forward-char                        ! mini = RtArrow
+forward-char-extend-selection       ! mini = Shift-RtArrow
+forward-word                        = None ### ! mini = Alt-f          # Usually opens file menu.
+forward-word-extend-selection       = None ### ! mini = Alt-Shift-f
+# forward-word                        ! mini = Ctrl-RtArrow
+# forward-word-extend-selection       ! mini = Ctrl-Shift-RtArrow
+kill-line                           ! mini = Ctrl-K
+select-all                          ! mini = Alt-Shift-A
+yank                                ! mini = Ctrl-Y
+
+# Find options.  Important: conflicts with non-minibuffer bindings do not matter here!
+find-next                           ! mini = F3
+find-prev                           ! mini = F2
+change                              ! mini  =Ctrl-=
+change-then-find                    ! mini = Ctrl--
+
+set-find-everywhere                 ! mini = Alt-Ctrl-e
+set-find-node-only                  ! mini = Alt-Ctrl-n
+set-find-suboutline-only            ! mini = Alt-Ctrl-s
+toggle-find-ignore-case-option      ! mini = Alt-Ctrl-i
+toggle-find-in-body-option          ! mini = Alt-Ctrl-b
+toggle-find-in-headline-option      ! mini = Alt-Ctrl-h
+toggle-find-mark-changes-option     ! mini = Alt-Ctrl-c
+toggle-find-mark-finds-option       ! mini = Alt-Ctrl-f
+toggle-find-regex-option            ! mini = Alt-Ctrl-x
+toggle-find-reverse-option          ! mini = Alt-Ctrl-r
+toggle-find-word-option             ! mini = Alt-Ctrl-w
+toggle-find-wrap-around-option      ! mini = Alt-Ctrl-a</t>
+<t tx="ekr.20070810180015.13">auto-complete-force         = None # This command needs work before it is useful. Ctrl-period
+auto-complete               = period
+debug                       = None
+execute-script              = Ctrl+B
+help-for-command            = F1
+open-spell-tab              = F7
+redo                        = Shift-Ctrl-Z
+run-unit-tests              = None
+show-calltips               = parenleft
+show-calltips-force         = None # This command needs work before it is useful. Alt-parenleft
+sort-siblings               = Alt-A
+toggle-autocompleter        = Alt-1
+toggle-calltips             = Alt-2
+toggle-extend-mode          = Alt-3
+undo                        = Ctrl-Z</t>
+<t tx="ekr.20070810180015.14">contract-or-go-left         ! tree = LtArrow
+expand-and-go-right         ! tree = RtArrow
+goto-first-sibling          ! tree = Alt-Ctrl-UpArrow
+goto-last-sibling           ! tree = Alt-Ctrl-DnArrow
+goto-next-visible           ! tree = DnArrow
+goto-prev-visible           ! tree = UpArrow
+
+clone-node                  = Ctrl-`
+clone-node-to-chapter       = None
+contract-node               = None
+copy-node                   = Shift-Ctrl-c
+copy-node-to-chapter        = None
+create-chapter              = None
+cut-node                    = Shift-Ctrl-x
+contract-all                = Alt--
+edit-headline               = Ctrl-h
+end-edit-headline           ! tree = Return     # Esc is also possible.
+delete-node                 = None
+demote                      = Ctrl-}
+expand-next-level           = None
+expand-node                 = Alt-bracketright
+extract                     = Shift-Ctrl-D
+extract-names               = Shift-Ctrl-N
+extract-section             = Shift-Ctrl-S  # Shift-Ctrl-E: end-of-line-extend-selection
+goto-next-clone             = Alt-N
+insert-node                 = Ctrl-I
+mark                        = Ctrl-M
+move-node-to-chapter        = None
+move-outline-down           = Ctrl-D
+move-outline-left           = Ctrl-L
+move-outline-right          = Ctrl-R
+move-outline-up             = Ctrl-U
+paste-node                  = Shift-Ctrl-V
+promote                     = Ctrl-{
+remove-chapter              = None
+select-chapter              = None</t>
+<t tx="ekr.20070810180015.15">add-comments                        = Ctrl-parenleft
+backward-delete-char                = BackSpace
+backward-kill-word                  = Alt-Delete
+copy-text                           = Ctrl-c        # Conflicts with Emacs ctrl-c
+cut-text                            = Ctrl-x
+delete-char                         = Delete
+delete-comments                     = Ctrl-parenright
+delete-spaces                       = None
+indent-region                       = Ctrl-]
+insert-newline                      = None # = Return # for MacOs X.
+kill-line                           = Ctrl-k
+newline-and-indent                  = Ctrl-j
+paste-text                          = Ctrl-v
+reformat-paragraph                  = Shift-Ctrl-p
+split-line                          = None
+unindent-region                     = Ctrl-[
+yank                                = Ctrl-Y
+zap-to-character                    = Alt-z</t>
+<t tx="ekr.20070810181453">back-char           ! text = LtArrow
+forward-char        ! text = RtArrow
+next-line           ! text = DnArrow
+previous-line       ! text = UpArrow
+
+back-char-extend-selection      ! text = Shift-LtArrow
+forward-char-extend-selection   ! text = Shift-RtArrow
+next-line-extend-selection      ! text = Shift-DnArrow
+previous-line-extend-selection  ! text = Shift-UpArrow
+
+contract-or-go-left         ! tree = LtArrow
+expand-and-go-right         ! tree = RtArrow
+goto-next-visible           ! tree = DnArrow
+goto-prev-visible           ! tree = UpArrow
+
+move-outline-down   ! tree = Shift-DnArrow
+move-outline-left   ! tree = Shift-LtArrow
+move-outline-right  ! tree = Shift-RtArrow
+move-outline-up     ! tree = Shift-UpArrow
+
+# goto-first-sibling          ! tree = Alt-Ctrl-UpArrow
+# goto-last-sibling           ! tree = Alt-Ctrl-DnArrow</t>
+<t tx="ekr.20070810181453.1"></t>
+<t tx="ekr.20070810181453.2"></t>
+<t tx="ekr.20070810181528">@nocolor
+
+This setting determines the initial binding for otherwise-unbound keystrokes
+when no mode is in effect.  Note: the keyboard-quit command exits all modes.
+
+The valid values are::
+
+ignore:  Leo ignores the key (like Vim).
+insert:  Leo inserts the key at the cursor (like Emacs)
+overwrite: Leo replaces the character at the cursor.</t>
+<t tx="ekr.20070810181604"></t>
+<t tx="ekr.20070810181929"># Must keep all these bindings for basic vim compatibility.
+
+# cursor movement keys...
+back-char           ! text = h
+forward-char        ! text = l
+next-line           ! text = j
+previous-line       ! text = k
+
+A 	Append to the end of the current line.
+C 	Change the rest of the current line.
+H 	To the first line of the screen.
+I 	Insert to the start of the current line. (first non-whitespace char)
+L 	To the the last line of the screen.
+M 	To the middle line of the screen.
+N 	Scan for next search match but opposite direction.
+O 	Open a new line above and insert.
+P 	Put characters before the cursor. Put lines above the current line.
+V 	Start highlighting lines.
+U 	Undo all the latest changes that were made to the current line.
+X 	Delete characters before the cursor.
+^ 	Move to the first non-whitespace character of a line.
+$ 	Move to the end of a line.
+Ctrl + r 	Redo.
+
+a 	Append after cursor.
+b 	Move to the beginning of a word.
+d6  Delete 6 lines.
+dd  Delete the current line.
+e  	Move to the end of a word.
+i  	Insert before cursor.
+o 	Open a new line below and insert.
+n 	Scan for next search match in the same direction.
+p 	Put (paste) the text you yanked or deleted.
+    Put characters after the cursor. Put lines below the current line.
+r 	Overwrite one character. After overwriting the single character, go back to command mode.
+v  	Start highlighting characters. Use the normal movement keys and commands to select text for highlighting.
+    Then use any other command, like d, on the region.
+u  	Undo the last action.
+x  	Delete characters under the cursor.
+/pattern Incremental search for pattern.
+
+# Commands for visual mode
+&gt; Shift right.
+&lt; Shift left.
+c Change the highlighted text.
+yy or Y Yank the highlighted text and copy to clipboard.
+d Delete the highlighted text and copy to clipboar.
+
+# Perhaps less useful
+# ~  	Change the case of characters.
+#   - In visual mode, change the case of highlighted characters.
+#   - In command mode, change the case of the character uder cursor.
+# R 	Enter insert mode but replace characters rather than inserting.
+# E 	To the end of a whitespace-delimited word.
+# B 	To the beginning of a whitespace-delimited word.
+
+# Commands...
+. repeat last complete editing command.
+% match paren
+: enter file (command?) mode
+:42&lt;return&gt; go to line 42
+:d Delete the current line.
+
+:s/foo/bar 	Substitute foo with bar on current line
+:s/foo/bar c Confirm each substitution. y: make match, n: skip match, a: all remaining, q: quit.
+:s/foo/bar/g Substitute all occurances on current line.
+:s/foo/bar/i Ignore case
+:s/foo/bar/gi (combination of arguments)
+:s/foo/bar/I Do not ignore case
+:42s/foo/bar Substitute on line 42
+:%s/foo/bar Substitute on entire file.
+:y Yank the current line.
+
+enter-focus-mode = f
+enter-options-mode = o
+enter-file-mode = x
+enter-search-mode = s</t>
+<t tx="ekr.20070810181929.2"># **Note**: commands that affect the text selection do not become visible
+#           until the mode ends, which kinda defeats the purpose of this mode.
+
+--&gt; set-silent-mode
+--&gt; disable-mode-help
+
+# Boilerplate for most modes.
+keyboard-quit       = Ctrl-g
+# exit-named-mode     = Return # Doesn't work well in headlines.
+mode-help           = Tab
+exit-named-mode     = BackSpace # backward-delete-char
+
+# Other modes
+enter-edit-extend-mode  = x
+enter-find-mode         = Ctrl-Shift-f
+
+# Standard bindings:
+# undo                -&gt; same = Ctrl-z
+# redo                -&gt; same = Ctrl-Shift-z
+
+# Arrow keys
+back-char                           -&gt; same = LtArrow
+back-char-extend-selection          -&gt; same = Shift-LtArrow
+forward-char                        -&gt; same = RtArrow
+forward-char-extend-selection       -&gt; same = Shift-RtArrow
+next-line                           -&gt; same = DnArrow
+next-line-extend-selection          -&gt; same = Shift-DnArrow
+previous-line                       -&gt; same = UpArrow
+previous-line-extend-selection      -&gt; same = Shift-UpArrow
+
+# Ctrl-arrow keys (words)
+back-word                           -&gt; same = Ctrl-LtArrow
+back-word-extend-selection          -&gt; same = Ctrl-Shift-LtArrow
+forward-word                        -&gt; same = Ctrl-RtArrow
+forward-word-extend-selection       -&gt; same = Ctrl-Shift-RtArrow
+
+# Home &amp; End: usually start/end of line, but here using the buffer is convenient.
+beginning-of-buffer                  -&gt; same = Home
+beginning-of-buffer-extend-selection -&gt; same = Shift-Home
+end-of-buffer                        -&gt; same = End
+end-of-buffer-extend-selection       -&gt; same = Shift-End
+
+scroll-down                         -&gt; same = PageDn
+scroll-down-extend-selection        -&gt; same = Shift-PageDn
+scroll-up                           -&gt; same = PageUp 
+scroll-up-extend-selection          -&gt; same = Shift-PageUp
+
+# Plain keys
+back-char                           -&gt; same = b
+back-char-extend-selection          -&gt; same = Shift-b
+back-word                           -&gt; same = r         # unusual
+back-word-extend-selection          -&gt; same = Shift-r   # unusual
+beginning-of-buffer                 -&gt; same = h         # unusual
+beginning-of-buffer-extend-selection -&gt;same = Shift-h   # unusual
+end-of-buffer                       -&gt; same = z         # unusual
+end-of-buffer-extend-selection      -&gt; same = Shift-z   # unusual
+beginning-of-line                   -&gt; same = a
+beginning-of-line-extend-selection  -&gt; same = Shift-a       
+end-of-line                         -&gt; same = e
+end-of-line-extend-selection        -&gt; same = Shift-e
+forward-char                        -&gt; same = f
+forward-char-extend-selection       -&gt; same = Shift-f
+forward-word                        -&gt; same = w
+forward-word-extend-selection       -&gt; same = Shift-w
+next-line                           -&gt; same = d
+next-line-extend-selection          -&gt; same = Shift-d
+next-line                           -&gt; same = n
+next-line-extend-selection          -&gt; same = Shift-n
+previous-line                       -&gt; same = p
+previous-line-extend-selection      -&gt; same = Shift-p
+previous-line                       -&gt; same = u
+previous-line-extend-selection      -&gt; same = Shift-u</t>
+<t tx="ekr.20070810181929.3"># Boilerplate for most modes.
+keyboard-quit       = Ctrl-g
+exit-named-mode     = BackSpace
+mode-help           = Tab
+
+# Other modes
+enter-edit-mode     = Ctrl-e
+enter-find-mode     = Ctrl-Shift-f
+# enter-edit-mode     = BackSpace
+
+# Standard bindings.
+# undo                -&gt; same = Ctrl-z
+# redo                -&gt; same = Ctrl-Shift-z
+
+# Arrow keys
+back-char-extend-selection          -&gt; same = LtArrow
+forward-char-extend-selection       -&gt; same = RtArrow
+next-line-extend-selection          -&gt; same = DnArrow
+previous-line-extend-selection      -&gt; same = UpArrow
+back-word-extend-selection          -&gt; same = Ctrl-LtArrow
+forward-word-extend-selection       -&gt; same = Ctrl-RtArrow
+
+# Special keys
+end-of-buffer-extend-selection       -&gt; same = End
+beginning-of-buffer-extend-selection -&gt; same = Home
+scroll-down-extend-selection         -&gt; same = PageDn
+scroll-up-extend-selection           -&gt; same = PageUp
+
+# Plain keys
+back-char-extend-selection          -&gt; same = b
+back-word-extend-selection          -&gt; same = r   # unusual
+beginning-of-line-extend-selection  -&gt; same = a
+beginning-of-buffer-extend-selection -&gt;same = h   # unusual
+end-of-buffer-extend-selection      -&gt; same = z   # unusual
+end-of-line-extend-selection        -&gt; same = e
+forward-char-extend-selection       -&gt; same = f
+next-line-extend-selection          -&gt; same = n
+next-line-extend-selection          -&gt; same = d
+previous-line-extend-selection      -&gt; same = p
+previous-line-extend-selection      -&gt; same = u
+forward-word-extend-selection       -&gt; same = w</t>
+<t tx="ekr.20070810181929.4"># Boilerplate for most modes.
+keyboard-quit       = Ctrl-g
+exit-named-mode     = Return
+exit-named-mode     = BackSpace
+mode-help           = Tab
+
+close-window            = Alt-F4
+
+enter-file-open-mode    = o
+
+save-file-as            = a
+new                     = n
+exit-leo                = q
+save-file               = s
+save-file-to            = t
+close-window            = w
+</t>
+<t tx="ekr.20070810181929.5"># Boilerplate for most modes.
+keyboard-quit       = Ctrl-g
+exit-named-mode     = Return
+mode-help           = Tab
+enter-file-mode     = BackSpace
+
+open-leoDocs-leo        = d
+open-leoPlugins-leo     = p
+open-leoSettings-leo    = s
+open-scripts-leo        = c
+open-outline-by-name    = o
+open-outline            = Shift-o</t>
+<t tx="ekr.20070810181929.6"># Entry commands...
+--&gt; open-find-tab
+--&gt; show-find-options
+
+# Boilerplate for most modes.
+exit-named-mode     -&gt; same = Return
+exit-named-mode     -&gt; same = BackSpace
+keyboard-quit       -&gt; same = Ctrl-g
+mode-help           -&gt; same = Tab
+
+enter-find-options-mode  = Ctrl-Y
+
+search-again                 = a
+switch-to-buffer             = h
+search-with-present-options  = f
+show-find-options    -&gt; same = o
+open-find-tab        -&gt; same = t
+word-search-forward          = w
+
+# isearch-forward          = i
+# isearch-forward-regexp   = x
+# re-search-forward        = r</t>
+<t tx="ekr.20070810181929.7"># Boilerplate for most modes.
+exit-named-mode         = Return
+keyboard-quit           = Ctrl-g
+mode-help               = Tab
+enter-find-mode         = BackSpace
+
+search-again            = a
+
+isearch-backward        = i
+isearch-backward-regexp = x
+
+search-backward         = f
+word-search-backward    = w
+re-search-backward      = Shift-R</t>
+<t tx="ekr.20070810181929.8"># Entry commands...
+--&gt; open-find-tab
+--&gt; show-find-options
+
+# Boilerplate for most modes.
+exit-named-mode     = Return
+keyboard-quit       = Ctrl-g
+mode-help           = Tab
+
+# enter-find-mode     = Ctrl-F
+search-with-present-options         = Ctrl-f
+replace-string                      = Ctrl-Shift-r
+find-next                           = F3
+find-prev                           = F2
+change                              = Ctrl-=
+change-then-find                    = Ctrl--
+
+set-find-everywhere                 -&gt; same = e
+set-find-node-only                  -&gt; same = n
+set-find-suboutline-only            -&gt; same = s
+
+# One or both should happen automatically on entry to this mode.
+open-find-tab                       -&gt; same = t
+show-find-options                   -&gt; same = o  
+
+toggle-find-ignore-case-option      -&gt; same = i
+toggle-find-in-body-option          -&gt; same = b
+toggle-find-in-headline-option      -&gt; same = h
+toggle-find-mark-changes-option     -&gt; same = c
+toggle-find-mark-finds-option       -&gt; same = m
+toggle-find-regex-option            -&gt; same = x
+toggle-find-reverse-option          -&gt; same = r
+toggle-find-word-option             -&gt; same = w
+toggle-find-wrap-around-option      -&gt; same = a</t>
+<t tx="ekr.20070810181929.9"># Boilerplate for all modes.
+exit-named-mode         = Return
+exit-named-mode         = BackSpace
+keyboard-quit           = Ctrl-g
+mode-help               = Tab
+enter-outline-move-mode = M
+
+demote                  -&gt; same = Ctrl-{
+promote                 -&gt; same = Ctrl-}
+copy-node               -&gt; same = Ctrl-Shift-c
+cut-node                -&gt; same = Ctrl-Shift-x
+paste-node              -&gt; same = Ctrl-Shift-p
+undo                    -&gt; same = Ctrl-z
+redo                    -&gt; same = Ctrl-Shift-z
+
+# These must exit the mode so the headline can be editied.
+edit-headline           = Ctrl-h
+insert-node             = Ctrl-i 
+edit-headline           = h
+insert-node             = i
+
+goto-first-visible-node -&gt; same = Home
+goto-last-visible-node  -&gt; same = End
+goto-first-visible-node -&gt; same = a
+goto-last-visible-node  -&gt; same = z
+
+contract-or-go-left     -&gt; same = l
+expand-and-go-right     -&gt; same = r
+goto-next-visible       -&gt; same = d
+goto-prev-visible       -&gt; same = u
+
+contract-or-go-left     -&gt; same = LtArrow
+expand-and-go-right     -&gt; same = RtArrow
+goto-next-visible       -&gt; same = DnArrow
+goto-prev-visible       -&gt; same = UpArrow</t>
+<t tx="ekr.20070810181929.10"># Boilerplate for all modes.
+exit-named-mode         = Return
+enter-outline-mode      = BackSpace
+keyboard-quit           = Ctrl-g
+mode-help               = Tab
+
+# ** In this mode the meanings of keys and their Alt/Shift-partners are reversed.
+
+# These must exit the mode so the headline can be editied.
+edit-headline           = Ctrl-h
+insert-node             = Ctrl-i 
+edit-headline           = h
+insert-node             = i
+
+# Standard control keys.
+contract-all            -&gt; same = Alt--
+demote                  -&gt; same = Ctrl-{
+promote                 -&gt; same = Ctrl-}
+copy-node               -&gt; same = Ctrl-Shift-c
+cut-node                -&gt; same = Ctrl-Shift-x
+paste-node              -&gt; same = Ctrl-Shift-p
+undo                    -&gt; same = Ctrl-z
+redo                    -&gt; same = Ctrl-Shift-z
+
+goto-first-visible-node -&gt; same = Home
+goto-first-visible-node -&gt; same = Alt-Home
+goto-last-visible-node  -&gt; same = End
+goto-last-visible-node  -&gt; same = Alt-End
+
+contract-or-go-left     -&gt; same = Alt-LtArrow
+expand-and-go-right     -&gt; same = Alt-RtArrow
+goto-next-visible       -&gt; same = Alt-DnArrow
+goto-prev-visible       -&gt; same = Alt-UpArrow
+
+contract-or-go-left     -&gt; same = Shift-l
+expand-and-go-right     -&gt; same = Shift-r
+goto-next-visible       -&gt; same = Shift-d
+goto-prev-visible       -&gt; same = Shift-u
+
+move-outline-down       -&gt; same = DnArrow
+move-outline-left       -&gt; same = LtArrow
+move-outline-right      -&gt; same = RtArrow
+move-outline-up         -&gt; same = UpArrow
+
+move-outline-down       -&gt; same = d
+move-outline-left       -&gt; same = l
+move-outline-right      -&gt; same = r
+move-outline-up         -&gt; same = u</t>
+<t tx="ekr.20070810181929.11"># Boilerplate for most modes.
+exit-named-mode     = Return
+keyboard-quit       = Ctrl-g
+mode-help           = Tab
+
+# enter-edit-mode     = e
+enter-file-mode       = w
+# enter-find-mode     = f
+
+# An extremely useful mode.  It allows the traditional Leo bindings without interference
+# with the Emacs enditing bindings.
+
+toggle-invisibles       = Alt-v   
+sort-siblings           = Alt-a
+
+# convert-blanks          = Shift-Ctrl-b
+# convert-tabs            = Shift-Ctrl-j
+extract                 = Shift-Ctrl-d
+extract-names           = Shift-Ctrl-n
+extract-section         = Shift-Ctrl-e
+# reformat-paragraph      = Shift-Ctrl-p
+write-at-file-nodes     = Shift-Ctrl-w
+
+close-rectangle         = c
+convert-blanks          = b
+convert-tabs            = t
+extract                 = d
+extract-names           = n
+extract-section         = e
+open-rectangle          = o
+reformat-paragraph      = p
+sort-lines              = s
+write-at-file-nodes     = w
+
+# backward-kill-sentence  = Delete
+# downcase-region         = Ctrl-D
+# exchange-point-mark     = Ctrl-X
+# insert-file             = Ctrl-I
+# kill-region             = Ctrl-Shift-at # This should just delete the selected text.
+# list-buffers            = Ctrl-B
+# remove-blank-lines      = Ctrl-O
+# save-buffers-kill-leo   = Ctrl-C
+# save-file               = Ctrl-S
+# transpose-lines         = Ctrl-T
+# upcase-region           = Ctrl-U</t>
+<t tx="ekr.20070810182514">focus-to-body           = b
+focus-to-log            = l
+focus-to-minibuffer     = m
+focus-to-tree           = o</t>
+<t tx="ekr.20070919125633">button_text_font_family = verdana
+button_text_font_size = 7
+button_text_font_slant = roman
+button_text_font_weight = bold
+</t>
+<t tx="ekr.20070925144534"></t>
+<t tx="ekr.20070925144534.1"></t>
+<t tx="ekr.20070925144534.2"></t>
+<t tx="ekr.20070925144534.3">&amp;Open...</t>
+<t tx="ekr.20070925144534.4"></t>
+<t tx="ekr.20070925144534.5"></t>
+<t tx="ekr.20070925144534.6">&amp;Close</t>
+<t tx="ekr.20070925144534.7">&amp;Save</t>
+<t tx="ekr.20070925144534.8">Save &amp;As</t>
+<t tx="ekr.20070925144534.9">Save As &amp;Unzipped</t>
+<t tx="ekr.20070925144534.10">Save As &amp;Zipped</t>
+<t tx="ekr.20070925144534.11">Save &amp;To</t>
+<t tx="ekr.20070925144534.12">Re&amp;vert To Saved</t>
+<t tx="ekr.20070925144534.13"></t>
+<t tx="ekr.20070925144534.14"></t>
+<t tx="ekr.20070925144534.15"></t>
+<t tx="ekr.20070925144534.16"></t>
+<t tx="ekr.20070925144534.17">Read @&amp;auto Nodes</t>
+<t tx="ekr.20070925144534.18">Write @a&amp;uto Nodes</t>
+<t tx="ekr.20070925144534.19">Write D&amp;irty @a&amp;uto Nodes</t>
+<t tx="ekr.20070925144534.20"></t>
+<t tx="ekr.20070925144534.21">Read @file &amp;Nodes</t>
+<t tx="ekr.20070925144534.22">Write &amp;Dirty @file Nodes</t>
+<t tx="ekr.20070925144534.23">Write &amp;Missing @file Nodes</t>
+<t tx="ekr.20070925144534.24">&amp;Write @file Nodes</t>
+<t tx="ekr.20070925144534.25"></t>
+<t tx="ekr.20070925144534.26"></t>
+<t tx="ekr.20070925144534.27"></t>
+<t tx="ekr.20070925144534.28"></t>
+<t tx="ekr.20070925144534.29"></t>
+<t tx="ekr.20070925144534.30"></t>
+<t tx="ekr.20070925144534.31"></t>
+<t tx="ekr.20070925144534.32"></t>
+<t tx="ekr.20070925144534.33"></t>
+<t tx="ekr.20070925144534.34"></t>
+<t tx="ekr.20070925144534.35">Import To @&amp;file</t>
+<t tx="ekr.20070925144534.36">Import To @&amp;root</t>
+<t tx="ekr.20070925144534.37"></t>
+<t tx="ekr.20070925144534.38"></t>
+<t tx="ekr.20070925144534.39"></t>
+<t tx="ekr.20070925144534.40"></t>
+<t tx="ekr.20070925144534.41"></t>
+<t tx="ekr.20070925144534.42"></t>
+<t tx="ekr.20070925144534.43"></t>
+<t tx="ekr.20070925144534.44"></t>
+<t tx="ekr.20070925144534.45"></t>
+<t tx="ekr.20070925144534.46"></t>
+<t tx="ekr.20070925144534.47">E&amp;xit</t>
+<t tx="ekr.20070925144534.48"></t>
+<t tx="ekr.20070925144534.49">Can't Undo</t>
+<t tx="ekr.20070925144534.50">Can't Redo</t>
+<t tx="ekr.20070925144534.51"></t>
+<t tx="ekr.20070925144534.52">Cu&amp;t</t>
+<t tx="ekr.20070925144534.53">Cop&amp;y</t>
+<t tx="ekr.20070925144534.54">&amp;Paste</t>
+<t tx="ekr.20070925144534.55">&amp;Delete</t>
+<t tx="ekr.20070925144534.56">Select &amp;All</t>
+<t tx="ekr.20070925144534.57"></t>
+<t tx="ekr.20070925144534.58"></t>
+<t tx="ekr.20070925144534.59"></t>
+<t tx="ekr.20070925144534.60"></t>
+<t tx="ekr.20070925144534.61"></t>
+<t tx="ekr.20070925144534.62"></t>
+<t tx="ekr.20070925144534.63"></t>
+<t tx="ekr.20070925144534.64"></t>
+<t tx="ekr.20070925144534.65"></t>
+<t tx="ekr.20070925144534.66"></t>
+<t tx="ekr.20070925144534.67"></t>
+<t tx="ekr.20070925144534.68"></t>
+<t tx="ekr.20070925144534.69"></t>
+<t tx="ekr.20070925144534.70"></t>
+<t tx="ekr.20070925144534.71"></t>
+<t tx="ekr.20070925144534.72"></t>
+<t tx="ekr.20070925144534.73"></t>
+<t tx="ekr.20070925144534.74"></t>
+<t tx="ekr.20070925144534.75"></t>
+<t tx="ekr.20070925144534.76"></t>
+<t tx="ekr.20070925144534.77"></t>
+<t tx="ekr.20070925144534.78"></t>
+<t tx="ekr.20070925144534.79"></t>
+<t tx="ekr.20070925144534.80"></t>
+<t tx="ekr.20070925144534.81"></t>
+<t tx="ekr.20070925144534.82"></t>
+<t tx="ekr.20070925144534.83"></t>
+<t tx="ekr.20070925144534.84"></t>
+<t tx="ekr.20070925144534.85"></t>
+<t tx="ekr.20070925144534.86"></t>
+<t tx="ekr.20070925144534.87"></t>
+<t tx="ekr.20070925144534.88"></t>
+<t tx="ekr.20070925144534.89"></t>
+<t tx="ekr.20070925144534.90"></t>
+<t tx="ekr.20070925144534.91"></t>
+<t tx="ekr.20070925144534.92"></t>
+<t tx="ekr.20070925144534.93"></t>
+<t tx="ekr.20070925144534.94"></t>
+<t tx="ekr.20070925144534.95"></t>
+<t tx="ekr.20070925144534.96"></t>
+<t tx="ekr.20070925144534.97"></t>
+<t tx="ekr.20070925144534.98"></t>
+<t tx="ekr.20070925144534.99"></t>
+<t tx="ekr.20070925144534.100"></t>
+<t tx="ekr.20070925144534.101"></t>
+<t tx="ekr.20070925144534.102"></t>
+<t tx="ekr.20070925144534.103"></t>
+<t tx="ekr.20070925144534.104"></t>
+<t tx="ekr.20070925144534.105"></t>
+<t tx="ekr.20070925144534.106"></t>
+<t tx="ekr.20070925144534.107">Show In&amp;visibles</t>
+<t tx="ekr.20070925144534.108">Setti&amp;ngs</t>
+<t tx="ekr.20070925144534.109"></t>
+<t tx="ekr.20070925144534.110"></t>
+<t tx="ekr.20070925144534.111"></t>
+<t tx="ekr.20070925144534.112"></t>
+<t tx="ekr.20070925144534.113">Pas&amp;te Node As Clone</t>
+<t tx="ekr.20070925144534.114"></t>
+<t tx="ekr.20070925144534.115"></t>
+<t tx="ekr.20070925144534.116"></t>
+<t tx="ekr.20070925144534.117"></t>
+<t tx="ekr.20070925144534.118"></t>
+<t tx="ekr.20070925144534.119"></t>
+<t tx="ekr.20070925144534.120"></t>
+<t tx="ekr.20070925144534.121"></t>
+<t tx="ekr.20070925144534.122">D&amp;e-Hoist</t>
+<t tx="ekr.20070925144534.123"></t>
+<t tx="ekr.20070925144534.124"></t>
+<t tx="ekr.20070925144534.125"></t>
+<t tx="ekr.20070925144534.126"></t>
+<t tx="ekr.20070925144534.127"></t>
+<t tx="ekr.20070925144534.128"></t>
+<t tx="ekr.20070925144534.129"></t>
+<t tx="ekr.20070925144534.130"></t>
+<t tx="ekr.20070925144534.131"></t>
+<t tx="ekr.20070925144534.132"></t>
+<t tx="ekr.20070925144534.133"></t>
+<t tx="ekr.20070925144534.134"></t>
+<t tx="ekr.20070925144534.135"></t>
+<t tx="ekr.20070925144534.136"></t>
+<t tx="ekr.20070925144534.137"></t>
+<t tx="ekr.20070925144534.138"></t>
+<t tx="ekr.20070925144534.139"></t>
+<t tx="ekr.20070925144534.140"></t>
+<t tx="ekr.20070925144534.141"></t>
+<t tx="ekr.20070925144534.142"></t>
+<t tx="ekr.20070925144534.143"></t>
+<t tx="ekr.20070925144534.144"></t>
+<t tx="ekr.20070925144534.145"></t>
+<t tx="ekr.20070925144534.146"></t>
+<t tx="ekr.20070925144534.147"></t>
+<t tx="ekr.20070925144534.148"></t>
+<t tx="ekr.20070925144534.149"></t>
+<t tx="ekr.20070925144534.150"></t>
+<t tx="ekr.20070925144534.151"></t>
+<t tx="ekr.20070925144534.152"></t>
+<t tx="ekr.20070925144534.153">Move &amp;Down</t>
+<t tx="ekr.20070925144534.154">Move &amp;Left</t>
+<t tx="ekr.20070925144534.155">Move &amp;Right</t>
+<t tx="ekr.20070925144534.156">Move &amp;Up</t>
+<t tx="ekr.20070925144534.157"></t>
+<t tx="ekr.20070925144534.158"></t>
+<t tx="ekr.20070925144534.159"></t>
+<t tx="ekr.20070925144534.160"></t>
+<t tx="ekr.20070925144534.161"></t>
+<t tx="ekr.20070925144534.162"></t>
+<t tx="ekr.20070925144534.163"></t>
+<t tx="ekr.20070925144534.164"></t>
+<t tx="ekr.20070925144534.165"></t>
+<t tx="ekr.20070925144534.166"></t>
+<t tx="ekr.20070925144534.167"></t>
+<t tx="ekr.20070925144534.168">Go To &amp;First Node</t>
+<t tx="ekr.20070925144534.169">Go To First V&amp;isible</t>
+<t tx="ekr.20070925144534.170">Go To First Si&amp;bling</t>
+<t tx="ekr.20070925144534.171"></t>
+<t tx="ekr.20070925144534.172">Go To Next C&amp;hanged</t>
+<t tx="ekr.20070925144534.173">Go To Next &amp;Clone</t>
+<t tx="ekr.20070925144534.174">Go To Next &amp;Marked</t>
+<t tx="ekr.20070925144534.175">Go To Next N&amp;ode</t>
+<t tx="ekr.20070925144534.176">Go To Next &amp;Sibling</t>
+<t tx="ekr.20070925144534.177">Go To Next Visibl&amp;e</t>
+<t tx="ekr.20070925144534.178">Go To Next Visite&amp;d</t>
+<t tx="ekr.20070925144534.179"></t>
+<t tx="ekr.20070925144534.180">Go To P&amp;arent</t>
+<t tx="ekr.20070925144534.181"></t>
+<t tx="ekr.20070925144534.182">Go To &amp;Prev Node</t>
+<t tx="ekr.20070925144534.183">Go To P&amp;rev Sibling</t>
+<t tx="ekr.20070925144534.184">Go To Pre&amp;v Visible</t>
+<t tx="ekr.20070925144534.185">Go To Prev Visi&amp;ted</t>
+<t tx="ekr.20070925144534.186"></t>
+<t tx="ekr.20070925144534.187">Go To Last Node</t>
+<t tx="ekr.20070925144534.188">Go To Last Siblin&amp;g</t>
+<t tx="ekr.20070925144534.189">Go To &amp;Last Visible</t>
+<t tx="ekr.20070925144534.190"></t>
+<t tx="ekr.20070925144534.191"></t>
+<t tx="ekr.20070925144534.192"></t>
+<t tx="ekr.20070925144534.193"></t>
+<t tx="ekr.20070925144534.194"></t>
+<t tx="ekr.20070925144534.195"></t>
+<t tx="ekr.20070925144534.196"></t>
+<t tx="ekr.20070925144534.197"></t>
+<t tx="ekr.20070925144534.198"></t>
+<t tx="ekr.20070925144534.199"></t>
+<t tx="ekr.20070925144534.200"></t>
+<t tx="ekr.20070925144534.201"></t>
+<t tx="ekr.20070925144534.202"></t>
+<t tx="ekr.20070925144534.203"></t>
+<t tx="ekr.20070925144534.204"></t>
+<t tx="ekr.20070925144534.205"></t>
+<t tx="ekr.20070925144534.206"></t>
+<t tx="ekr.20070925144534.207"></t>
+<t tx="ekr.20070925144534.208"></t>
+<t tx="ekr.20070925144534.209"></t>
+<t tx="ekr.20070925144534.210"></t>
+<t tx="ekr.20070925144534.211"></t>
+<t tx="ekr.20070925144534.212"></t>
+<t tx="ekr.20070925144534.213"></t>
+<t tx="ekr.20070925144534.214"></t>
+<t tx="ekr.20070925144534.215"></t>
+<t tx="ekr.20070925144534.216"></t>
+<t tx="ekr.20070925144534.217"></t>
+<t tx="ekr.20070925144534.218"></t>
+<t tx="ekr.20070925144534.219"></t>
+<t tx="ekr.20070925144534.220"></t>
+<t tx="ekr.20070925144534.221"></t>
+<t tx="ekr.20070925144534.222"></t>
+<t tx="ekr.20070925144534.223"></t>
+<t tx="ekr.20070925144534.224"></t>
+<t tx="ekr.20070925144534.225"></t>
+<t tx="ekr.20070925144534.226"></t>
+<t tx="ekr.20070925144534.227"></t>
+<t tx="ekr.20070925144534.228"></t>
+<t tx="ekr.20070925144534.229"></t>
+<t tx="ekr.20070925144534.230"></t>
+<t tx="ekr.20070925144534.231"></t>
+<t tx="ekr.20070925144534.232"></t>
+<t tx="ekr.20070925144534.233"></t>
+<t tx="ekr.20070925144534.234"></t>
+<t tx="ekr.20070925144534.235"></t>
+<t tx="ekr.20070925144534.236"></t>
+<t tx="ekr.20070925144534.237"></t>
+<t tx="ekr.20070925144534.238"></t>
+<t tx="ekr.20070925144534.239"></t>
+<t tx="ekr.20070925144534.240"></t>
+<t tx="ekr.20070925144534.241"></t>
+<t tx="ekr.20070925144534.242"></t>
+<t tx="ekr.20070925144534.243"></t>
+<t tx="ekr.20070925144534.244"></t>
+<t tx="ekr.20070925144534.245"></t>
+<t tx="ekr.20070925144534.246"></t>
+<t tx="ekr.20070925144534.247"></t>
+<t tx="ekr.20070925144534.248"></t>
+<t tx="ekr.20070925144534.249"></t>
+<t tx="ekr.20070925144534.250"></t>
+<t tx="ekr.20070925144534.251"></t>
+<t tx="ekr.20070925144534.252"></t>
+<t tx="ekr.20070925144534.253"></t>
+<t tx="ekr.20070925144534.254"></t>
+<t tx="ekr.20070925144534.255"></t>
+<t tx="ekr.20070925144534.256"></t>
+<t tx="ekr.20070925144534.257"></t>
+<t tx="ekr.20070925144534.258"></t>
+<t tx="ekr.20070925144534.259"></t>
+<t tx="ekr.20070925144534.260"></t>
+<t tx="ekr.20070925144534.261"></t>
+<t tx="ekr.20070925144534.262"></t>
+<t tx="ekr.20070925144534.263"></t>
+<t tx="ekr.20070925144534.264"></t>
+<t tx="ekr.20070925144534.265"></t>
+<t tx="ekr.20070925144534.266"></t>
+<t tx="ekr.20070925144534.267"></t>
+<t tx="ekr.20070925144534.268"></t>
+<t tx="ekr.20070925144534.269"></t>
+<t tx="ekr.20070925144534.270"></t>
+<t tx="ekr.20070925144534.271"></t>
+<t tx="ekr.20070925144534.272"></t>
+<t tx="ekr.20070925144534.273"></t>
+<t tx="ekr.20070925144534.274"></t>
+<t tx="ekr.20070925144534.275"></t>
+<t tx="ekr.20070925144534.276"></t>
+<t tx="ekr.20070925144534.277"></t>
+<t tx="ekr.20070925144534.278"></t>
+<t tx="ekr.20070925144534.279"></t>
+<t tx="ekr.20070925144534.280"></t>
+<t tx="ekr.20070925144534.281"></t>
+<t tx="ekr.20070925144534.282"></t>
+<t tx="ekr.20070925144534.283"></t>
+<t tx="ekr.20070925144534.284"></t>
+<t tx="ekr.20070925144534.285"></t>
+<t tx="ekr.20070925144534.286"></t>
+<t tx="ekr.20070925144534.287"></t>
+<t tx="ekr.20070925144534.288"></t>
+<t tx="ekr.20070925144534.289"></t>
+<t tx="ekr.20070925144534.290"></t>
+<t tx="ekr.20070925144534.291"></t>
+<t tx="ekr.20070925144534.292"></t>
+<t tx="ekr.20070925144534.293"></t>
+<t tx="ekr.20070925144534.294"></t>
+<t tx="ekr.20070925144534.295"></t>
+<t tx="ekr.20070925144534.296"></t>
+<t tx="ekr.20070925144534.297"></t>
+<t tx="ekr.20070925144534.298"></t>
+<t tx="ekr.20070925144534.299"></t>
+<t tx="ekr.20070925144534.300"></t>
+<t tx="ekr.20070925144534.301"></t>
+<t tx="ekr.20070925144534.302"></t>
+<t tx="ekr.20070925144534.303"></t>
+<t tx="ekr.20070925144534.304"></t>
+<t tx="ekr.20070925144534.305"></t>
+<t tx="ekr.20070925144534.306"></t>
+<t tx="ekr.20070925144534.307"></t>
+<t tx="ekr.20070925144534.308"></t>
+<t tx="ekr.20070925144534.309"></t>
+<t tx="ekr.20070925144534.310"></t>
+<t tx="ekr.20070925144534.311"></t>
+<t tx="ekr.20070925144534.312"></t>
+<t tx="ekr.20070925144534.313"></t>
+<t tx="ekr.20070925144534.314"></t>
+<t tx="ekr.20070925144534.315"></t>
+<t tx="ekr.20070925144534.316"></t>
+<t tx="ekr.20070925144534.317"></t>
+<t tx="ekr.20070925144534.318"></t>
+<t tx="ekr.20070925144534.319"></t>
+<t tx="ekr.20070925144534.320"></t>
+<t tx="ekr.20070925144534.321"></t>
+<t tx="ekr.20070925144534.322"></t>
+<t tx="ekr.20070925144534.323"></t>
+<t tx="ekr.20070925144534.324"></t>
+<t tx="ekr.20070925144534.325"></t>
+<t tx="ekr.20070925144534.326"></t>
+<t tx="ekr.20070925144534.327"></t>
+<t tx="ekr.20070925144534.328"></t>
+<t tx="ekr.20070925144534.329"></t>
+<t tx="ekr.20070925144534.330"></t>
+<t tx="ekr.20070925144534.331"></t>
+<t tx="ekr.20070925144534.332"></t>
+<t tx="ekr.20070925144534.333"></t>
+<t tx="ekr.20070925144534.334"></t>
+<t tx="ekr.20070925144534.335"></t>
+<t tx="ekr.20070925144534.336"></t>
+<t tx="ekr.20070925144534.337"></t>
+<t tx="ekr.20070925144534.338"></t>
+<t tx="ekr.20070925144534.339"></t>
+<t tx="ekr.20070925144534.340"></t>
+<t tx="ekr.20070925144534.341"></t>
+<t tx="ekr.20070925144534.342"></t>
+<t tx="ekr.20070925144534.343"></t>
+<t tx="ekr.20070925144534.344"></t>
+<t tx="ekr.20070925144534.345"></t>
+<t tx="ekr.20070925144534.346"></t>
+<t tx="ekr.20070925144534.347"></t>
+<t tx="ekr.20070925144534.348"></t>
+<t tx="ekr.20070925144534.349"></t>
+<t tx="ekr.20070925144534.350"></t>
+<t tx="ekr.20070925144534.351"></t>
+<t tx="ekr.20070925144534.352"></t>
+<t tx="ekr.20070925144534.353"></t>
+<t tx="ekr.20070925144534.354"></t>
+<t tx="ekr.20070925144534.355"></t>
+<t tx="ekr.20070925144534.356"></t>
+<t tx="ekr.20070925144534.357"></t>
+<t tx="ekr.20070925144534.358"></t>
+<t tx="ekr.20070925144534.359"></t>
+<t tx="ekr.20070925144534.360"></t>
+<t tx="ekr.20070925144534.361"></t>
+<t tx="ekr.20070925144534.362"># accel: a,b,c,d,e,f,h,i,m,p,r,s,t,u,v,w,x</t>
+<t tx="ekr.20070925144534.363"></t>
+<t tx="ekr.20070925144534.364"></t>
+<t tx="ekr.20070925144534.365"></t>
+<t tx="ekr.20070925144534.366"></t>
+<t tx="ekr.20070925144534.367"></t>
+<t tx="ekr.20070925144534.368"></t>
+<t tx="ekr.20070925144534.369"></t>
+<t tx="ekr.20070925144534.370"></t>
+<t tx="ekr.20070925144534.371"></t>
+<t tx="ekr.20070925144534.372"></t>
+<t tx="ekr.20070925144534.373"></t>
+<t tx="ekr.20070925144534.374"></t>
+<t tx="ekr.20070925144534.375"></t>
+<t tx="ekr.20070925144534.376"></t>
+<t tx="ekr.20070925144534.377"></t>
+<t tx="ekr.20070925144534.378"></t>
+<t tx="ekr.20070925144534.379"></t>
+<t tx="ekr.20070925144534.380"></t>
+<t tx="ekr.20070925144534.381"></t>
+<t tx="ekr.20070925144534.382"></t>
+<t tx="ekr.20070925144534.383"></t>
+<t tx="ekr.20070925144534.384"></t>
+<t tx="ekr.20070925144534.385"></t>
+<t tx="ekr.20070925144534.386"></t>
+<t tx="ekr.20070925144534.387"></t>
+<t tx="ekr.20070925144534.388"></t>
+<t tx="ekr.20070925144534.389"></t>
+<t tx="ekr.20070925144534.390"></t>
+<t tx="ekr.20070925144534.391"></t>
+<t tx="ekr.20070925144534.392"></t>
+<t tx="ekr.20070925144534.393"></t>
+<t tx="ekr.20070925144534.394"></t>
+<t tx="ekr.20070925144534.395"></t>
+<t tx="ekr.20070925144534.396"></t>
+<t tx="ekr.20070925144534.397"></t>
+<t tx="ekr.20070925144534.398"></t>
+<t tx="ekr.20070925144534.399"></t>
+<t tx="ekr.20070925144534.400"></t>
+<t tx="ekr.20070925144534.401"></t>
+<t tx="ekr.20070925144534.402"></t>
+<t tx="ekr.20070925144534.403"></t>
+<t tx="ekr.20070925144534.404"></t>
+<t tx="ekr.20070925144534.405"></t>
+<t tx="ekr.20070925144534.406"></t>
+<t tx="ekr.20070925144534.407">&amp;About Leo...</t>
+<t tx="ekr.20070925144534.408">Online &amp;Home Page</t>
+<t tx="ekr.20070925144534.409"></t>
+<t tx="ekr.20070925144534.410"></t>
+<t tx="ekr.20070925144534.411"></t>
+<t tx="ekr.20070925144534.412">Open Leo&amp;Docs.leo</t>
+<t tx="ekr.20070925144534.413">Open Leo&amp;Plugins.leo</t>
+<t tx="ekr.20070925144534.414">Open Leo&amp;Settings.leo</t>
+<t tx="ekr.20070925144534.415">Open &amp;myLeoSettings.leo</t>
+<t tx="ekr.20070925144534.416">Open scr&amp;ipts.leo</t>
+<t tx="ekr.20070925144534.417"></t>
+<t tx="ekr.20070925144534.418"></t>
+<t tx="ekr.20070925144534.419"></t>
+<t tx="ekr.20070925144534.420"></t>
+<t tx="ekr.20070925144534.421"></t>
+<t tx="ekr.20070925144534.422"></t>
+<t tx="ekr.20070925144534.423"></t>
+<t tx="ekr.20070925144534.424"></t>
+<t tx="ekr.20070925144534.425"></t>
+<t tx="ekr.20070925144534.426"></t>
+<t tx="ekr.20070925144534.427"></t>
+<t tx="ekr.20070925144552">New in Leo 4.4.4. Leo creates its menus using @menus trees. Within @menus trees,
+@menu nodes create menus and @item nodes create menu items.
+
+Notes:
+
+- The menu name always follows @menu. If the menu name is 'Plugins', Leo will
+create the Plugins menu and populate the menu by calling the
+'create-optional-menus' hook. This creates the Plugins menu as usual.
+
+- Nested @menu nodes contain submenus.
+
+- The command name follows @item. If the body text of an @item node exists, this
+body text is the menu name. Otherwise, the menu name is the command name.
+However, if the command name starts with a '*', hyphens are removed from the
+menu name.
+
+- Menu names and command names may contain a single ampersand (&amp;). If present,
+the following character is underlined in the name.
+
+- If the command name in an @item node is just a hyphen (-), the item represents
+a menu separator.</t>
+<t tx="ekr.20070926082256.1">c.prettyPrintPythonNode()</t>
+<t tx="ekr.20070926082407">@color
+
+# @button nodes outside this tree are ignored.</t>
+<t tx="ekr.20070926132045">All @button nodes in this tree define **global buttons** that appear in all Leo outlines.
+
+At present, all @button nodes in this tree are disabled because they start with
+@@ instead of just @. A better place for global buttons is in myLeoSettings.leo.</t>
+<t tx="ekr.20070927051742"></t>
+<t tx="ekr.20070927051856"></t>
+<t tx="ekr.20070927173324">A placeholder for the actual menu.
+Leo's init code populates this menu as a special case.</t>
+<t tx="ekr.20071001120755"></t>
+<t tx="ekr.20071001120755.1"></t>
+<t tx="ekr.20071001120755.2"></t>
+<t tx="ekr.20071001120755.3"></t>
+<t tx="ekr.20071001120755.4"></t>
+<t tx="ekr.20071001121059"></t>
+<t tx="ekr.20071001123216"></t>
+<t tx="ekr.20071004121248"></t>
+<t tx="ekr.20071004121248.1"></t>
+<t tx="ekr.20071004121248.2"></t>
+<t tx="ekr.20071004121248.3"></t>
+<t tx="ekr.20071004121248.4"></t>
+<t tx="ekr.20071004121248.5"></t>
+<t tx="ekr.20071004121328"></t>
+<t tx="ekr.20071004121401"></t>
+<t tx="ekr.20071004121619"></t>
+<t tx="ekr.20071004121840"></t>
+<t tx="ekr.20071004121840.1"></t>
+<t tx="ekr.20071004121840.2"></t>
+<t tx="ekr.20071005173455"></t>
+<t tx="ekr.20071006153053">True: add stuff consisting only of whitespace to the kill ring.</t>
+<t tx="ekr.20071006153725"></t>
+<t tx="ekr.20071009135515">import leoPlugins
+
+rst3 = leoPlugins.getPluginModule('rst3')
+
+if rst3:
+    controller = rst3.controllers.get(c)
+    if controller:
+        controller.processTopTree(p)
+else:
+    rst3 = leoPlugins.loadOnePlugin('rst3',verbose=True)
+    if rst3:
+        g.es('rst3 loaded')
+        rst3.onCreate('tag',{'c':c})
+    else:
+        # Ask to be removed.
+        g.app.scriptDict['removeMe'] = True</t>
+<t tx="ekr.20071010123015">文件</t>
+<t tx="ekr.20071010123015.1">新建</t>
+<t tx="ekr.20071010123223.1">打开</t>
+<t tx="ekr.20071024145953">False (legacy): Top pane contains outline and log panes.
+True: Top pane contains only outline.  Bottom pane contains body and log panes.</t>
+<t tx="ekr.20071025161551">True: a message will be printed if aspell fails to load.</t>
+<t tx="ekr.20071110153046">This option has effect only when importing so-called non-strict languages,
+for which leading whitespace is not terribly significant.
+
+True: @auto warns about mismatches that occur solely in leading whitespace.</t>
+<t tx="ekr.20071113084330"></t>
+<t tx="ekr.20071114072753">True: the vim plugin will open @url nodes when they are double clicked.</t>
+<t tx="ekr.20071114081712"></t>
+<t tx="ekr.20071114081712.3"></t>
+<t tx="ekr.20071114081712.4"></t>
+<t tx="ekr.20071114081712.5"></t>
+<t tx="ekr.20071114084709"></t>
+<t tx="ekr.20071114084709.1"></t>
+<t tx="ekr.20071213060239">@color</t>
+<t tx="ekr.20071213060239.1"></t>
+<t tx="ekr.20071213060239.2"></t>
+<t tx="ekr.20071213060514"></t>
+<t tx="ekr.20071213060514.1"></t>
+<t tx="ekr.20071213060514.2"># Formatting options that apply to both code and rst modes....</t>
+<t tx="ekr.20071213060607">rst3_code_prefix =             @rst-code     # Enter code mode.
+rst3_doc_only_prefix =         @rst-doc-only # Enter doc-only mode.
+rst3_rst_prefix =              @rst          # Enter rst mode.
+rst3_ignore_headline_prefix =  @rst-no-head
+rst3_ignore_headlines_prefix = @rst-no-headlines
+rst3_ignore_node_prefix =      @rst-ignore-node
+rst3_ignore_prefix =           @rst-ignore
+rst3_ignore_tree_prefix =      @rst-ignore-tree
+rst3_option_prefix =           @rst-option
+rst3_options_prefix =          @rst-options
+rst3_preformat_prefix =        @rst-preformat
+rst3_show_headline_prefix =    @rst-head</t>
+<t tx="ekr.20071213061454"></t>
+<t tx="ekr.20071213061454.1"></t>
+<t tx="ekr.20071213061454.2"></t>
+<t tx="ekr.20071213061454.3"></t>
+<t tx="ekr.20071213061504"></t>
+<t tx="ekr.20071213061504.1"></t>
+<t tx="ekr.20071213061504.2"></t>
+<t tx="ekr.20071213061504.3"></t>
+<t tx="ekr.20071213061811"></t>
+<t tx="ekr.20071213061811.1"></t>
+<t tx="ekr.20071213061811.2"></t>
+<t tx="ekr.20071213061811.3"># Used only if generate_rst is True.</t>
+<t tx="ekr.20071213061923"># True: generate rst markup from @code and @doc parts.</t>
+<t tx="ekr.20071213061923.1"># True: generate only from @doc parts.</t>
+<t tx="ekr.20071213061923.2"># True: generate rst markup. False: generate plain text.</t>
+<t tx="ekr.20071213061923.3"></t>
+<t tx="ekr.20071213061930.1"># Can be set by @rst-no-head headlines.</t>
+<t tx="ekr.20071213061930.2"></t>
+<t tx="ekr.20071213061930.3"></t>
+<t tx="ekr.20071213061930.4"></t>
+<t tx="ekr.20071213062019"></t>
+<t tx="ekr.20071213062019.1"></t>
+<t tx="ekr.20071213062019.2"></t>
+<t tx="ekr.20071213062019.3"></t>
+<t tx="ekr.20071213062019.4"># Enter code mode.</t>
+<t tx="ekr.20071213062019.5"># Enter doc-only mode.</t>
+<t tx="ekr.20071213062019.6"># Enter rst mode.</t>
+<t tx="ekr.20071213062019.7"></t>
+<t tx="ekr.20071213062019.8"></t>
+<t tx="ekr.20071213062019.9"></t>
+<t tx="ekr.20071213062019.10"></t>
+<t tx="ekr.20071213062019.11"></t>
+<t tx="ekr.20071213062019.12"></t>
+<t tx="ekr.20071213062019.13"></t>
+<t tx="ekr.20071213062019.14"></t>
+<t tx="ekr.20071213062019.15"></t>
+<t tx="ekr.20071213190345"></t>
+<t tx="ekr.20071213190345.1"></t>
+<t tx="ekr.20071214132254"></t>
+<t tx="ekr.20071214132254.1"># xml tags, one per line.
+
+html
+HTML
+body
+BODY
+head
+HEAD
+div
+DIV
+table
+TABLE
+</t>
+<t tx="ekr.20071217093419">The body text should contain the data, one string per line.
+Comments lines starting with '#' are ignored.</t>
+<t tx="ekr.20080204124255"># For testing only.
+
+start-ipython           = Alt-Shift-i
+push-to-ipython         = Alt-i
+</t>
+<t tx="ekr.20080212084020">The encoding used for files imported by @auto if no @encoding directive is in effect.
+Default is UTF-8 (case not important).</t>
+<t tx="ekr.20080312071248.19">The headline contains the button name, optionally followed by an @key=val field indicating a shortcut.
+
+The body text contains the script associated with the button.</t>
+<t tx="ekr.20080312071248.20">The headline contains the command name, optionally followed by an @key=val field indicating a shortcut.
+
+The body text contains the script associated with the command.</t>
+<t tx="ekr.20080312071248.25">Denotes the tree containing active @button nodes.
+@button nodes outside this tree are ignored.</t>
+<t tx="ekr.20080312071248.26">Denotes the tree containing active @command nodes.
+@command nodes outside this tree are ignored.</t>
+<t tx="ekr.20080312075451.1"></t>
+<t tx="ekr.20080312075451.2">@color
+
+# @command nodes outside this tree are ignored.</t>
+<t tx="ekr.20080315083057.7">True: (Recommended) The spell commands collapse all nodes that are not ancestors of the node containing the match.
+False: The spell commands do not collapse any nodes.</t>
+<t tx="ekr.20080324105006.6">True: allow linux-like pastes using a mouse's middle button.
+
+Important: this may cause crashes on some platforms.</t>
+<t tx="ekr.20080326060254.3">The default language if no @language or @comment is in effect.
+
+Valid values are (case is ignored):
+
+actionscript,c,csharp,css,cweb,elisp,html,java,latex,
+pascal,perl,perlpod,php,plain,plsql,python,rapidq,rebol,shell,tcltk.</t>
+<t tx="ekr.20080328105334.1"></t>
+<t tx="ekr.20080328105334.2">The colour used instead of green in progress bars</t>
+<t tx="ekr.20080328105334.3">The colour used instead of red in progress bars</t>
+<t tx="ekr.20080328105334.4"># list of @file node types to color.
+# Uncomment these to enable coloring for these kinds of nodes.
+# @asis
+# @file
+# @auto
+# @thin
+# @auto</t>
+<t tx="ekr.20080328105334.5">The base width of progress bars, in pixels.</t>
+<t tx="ekr.20080328105334.6">The default number of time units.</t>
+<t tx="ekr.20080328105334.7">0: no progress bars
+1: unscaled progress bars
+2: scaled progress bars</t>
+<t tx="ekr.20080328105334.8">pixels per time unit to add to width of scaled progress bars</t>
+<t tx="ekr.20080328105334.9">The name of time unit (e.g. days, weeks, hours)</t>
+<t tx="ekr.20080412115752.1"># Must be four entries: width,height,left,top.
+# Put this in myLeoSettings.leo, **not** in individual .leo files.
+
+1200
+800
+50
+50</t>
+<t tx="vivainio.20080307185812"></t>
+<t tx="vivainio.20080307190927"></t>
+</tnodes>
+</leo_file>