--- conflicted
+++ resolved
@@ -1,9 +1,4 @@
 {
-<<<<<<< HEAD
-    "asctime": "Thu Sep 18 16:02:00 CDT 2014",
-    "timestamp": "20140918160200"
-=======
-    "asctime": "Thu Sep 18 14:27:59 CDT 2014",
-    "timestamp": "20140918142759"
->>>>>>> 2137ba57
+    "asctime": "Thu Sep 18 16:03:55 CDT 2014",
+    "timestamp": "20140918160356"
 }