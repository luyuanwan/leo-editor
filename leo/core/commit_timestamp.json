--- conflicted
+++ resolved
@@ -1,9 +1,4 @@
 {
-<<<<<<< HEAD
-    "asctime": "Mon Apr 27 15:26:17 CDT 2015",
-    "timestamp": "20150427152618"
-=======
-    "asctime": "Mon Apr 27 09:22:50 CDT 2015",
-    "timestamp": "20150427092250"
->>>>>>> 4a5faaac
+    "asctime": "Mon Apr 27 15:27:16 CDT 2015",
+    "timestamp": "20150427152716"
 }