{
<<<<<<< HEAD
    "asctime": "Fri Sep 19 17:03:29 CDT 2014",
    "timestamp": "20140919170329"
=======
    "asctime": "Fri Sep 19 16:53:56 CDT 2014",
    "timestamp": "20140919165356"
>>>>>>> 9159e240
}<|MERGE_RESOLUTION|>--- conflicted
+++ resolved
@@ -1,9 +1,4 @@
 {
-<<<<<<< HEAD
-    "asctime": "Fri Sep 19 17:03:29 CDT 2014",
-    "timestamp": "20140919170329"
-=======
-    "asctime": "Fri Sep 19 16:53:56 CDT 2014",
-    "timestamp": "20140919165356"
->>>>>>> 9159e240
+    "asctime": "Fri Sep 19 17:04:59 CDT 2014",
+    "timestamp": "20140919170459"
 }