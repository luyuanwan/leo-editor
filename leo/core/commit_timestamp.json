--- conflicted
+++ resolved
@@ -1,9 +1,4 @@
 {
-<<<<<<< HEAD
-    "asctime": "Mon Apr 13 17:19:08 CDT 2015",
-    "timestamp": "20150413171908"
-=======
-    "asctime": "Sun Apr 12 15:40:39 CDT 2015",
-    "timestamp": "20150412154039"
->>>>>>> d0a77607
+    "asctime": "Mon Apr 13 17:33:12 CDT 2015",
+    "timestamp": "20150413173312"
 }