--- conflicted
+++ resolved
@@ -88,7 +88,8 @@
 
 # "compile-time" constants.
 # It makes absolutely no sense to change these after Leo loads.
-unified_nodes = False # True: (Not recommended) unify vnodes and tnodes into a single vnode.
+unified_nodes = False
+    # True: (Not recommended) unify vnodes and tnodes into a single vnode.
 
 #@+others
 #@+node:ekr.20050328133058:g.createStandAloneTkApp
@@ -415,6 +416,7 @@
 
     language = g.app.extension_dict.get(ext[1:])
     if ext:
+
         return g.set_delims_from_language(language)
     else:
         g.trace("unknown extension %s" % ext)
@@ -1348,7 +1350,7 @@
     #@-node:ekr.20031218072017.3123:<< test code >>
     #@nl
 #@-node:ekr.20031218072017.3121:redirecting stderr and stdout to Leo's log pane
-#@+node:ekr.20080712150045.4:g.getIvarsDict and checkUnchangedIvars
+#@+node:ekr.20080729142651.1:g.getIvarsDict and checkUnchangedIvars
 def getIvarsDict(obj):
 
     '''Return a dictionary of ivars:values for non-methods of obj.'''
@@ -1374,7 +1376,7 @@
                     key,repr(d.get(key)),repr(getattr(obj,key))))
                 ok = False
     return ok
-#@-node:ekr.20080712150045.4:g.getIvarsDict and checkUnchangedIvars
+#@-node:ekr.20080729142651.1:g.getIvarsDict and checkUnchangedIvars
 #@+node:ekr.20031218072017.3127:g.get_line & get_line__after
 # Very useful for tracing.
 
@@ -2239,7 +2241,7 @@
 
 shortFilename = shortFileName
 #@-node:ekr.20031218072017.3125:g.shortFileName & shortFilename
-#@+node:ekr.20050104135720:g.file utilities...
+#@+node:ekr.20050104135720:Used by tangle code & leoFileCommands
 #@+node:ekr.20031218072017.1241:g.update_file_if_changed
 # This is part of the tangle code.
 
@@ -2366,7 +2368,7 @@
 
     return mode
 #@-node:ekr.20050104123726.4:g.utils_stat
-#@-node:ekr.20050104135720:g.file utilities...
+#@-node:ekr.20050104135720:Used by tangle code & leoFileCommands
 #@-node:ekr.20031218072017.3116:Files & Directories...
 #@+node:ekr.20031218072017.1588:Garbage Collection
 # debugGC = False # Must be true to enable traces below.
@@ -2920,11 +2922,7 @@
     if g.app.gui and not g.app.gui.isNullGui and not g.unitTesting:
         g.es(s,*args,**keys)
 #@-node:ekr.20050707064040:es_print
-<<<<<<< HEAD
 #@+node:ekr.20080710101653.1:pr
-=======
-#@+node:ekr.20080711063656.5:pr
->>>>>>> e666551e
 # see: http://www.diveintopython.org/xml_processing/unicode.html
 
 def pr(s,*args,**keys):
@@ -2963,11 +2961,7 @@
         sys.stdout.write(s2 + '\n')
     else:
         sys.stdout.write(s2)
-<<<<<<< HEAD
 #@-node:ekr.20080710101653.1:pr
-=======
-#@-node:ekr.20080711063656.5:pr
->>>>>>> e666551e
 #@+node:ekr.20050707065530:es_trace
 def es_trace(s,*args,**keys):
 
@@ -3087,13 +3081,6 @@
 
     return os.path.exists(path)
 #@-node:ekr.20031218072017.2149:os_path_exists
-#@+node:ekr.20080712080505.4:os_path_getsize
-def os_path_getsize (path,encoding=None):
-
-    path = g.toUnicodeFileEncoding(path,encoding)
-
-    return os.path.getsize(path)
-#@-node:ekr.20080712080505.4:os_path_getsize
 #@+node:ekr.20031218072017.2150:os_path_getmtime
 def os_path_getmtime(path,encoding=None):
 
@@ -3103,6 +3090,13 @@
 
     return os.path.getmtime(path)
 #@-node:ekr.20031218072017.2150:os_path_getmtime
+#@+node:ekr.20080729142651.2:os_path_getsize
+def os_path_getsize (path,encoding=None):
+
+    path = g.toUnicodeFileEncoding(path,encoding)
+
+    return os.path.getsize(path)
+#@-node:ekr.20080729142651.2:os_path_getsize
 #@+node:ekr.20031218072017.2151:os_path_isabs
 def os_path_isabs(path,encoding=None):
 
@@ -4792,8 +4786,6 @@
     #@+node:ekr.20050404151753.6:write
     def write (self,s):
 
-        # g.trace(repr(s),g.callers())
-
         if s:
             self.list.append(s)
     #@-node:ekr.20050404151753.6:write
