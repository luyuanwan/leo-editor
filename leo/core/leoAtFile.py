# -*- coding: utf-8 -*-
#@+leo-ver=5-thin
#@+node:ekr.20041005105605.1: * @thin leoAtFile.py
#@@first
    # Needed because of unicode characters in tests.

"""Classes to read and write @file nodes."""

#@@language python
#@@tabwidth -4
#@@pagewidth 60

new_write = True
    # True: write simplified thin sentinels, except for private @shadow files.
    # False: write traditional thin sentinels.

#@+<< imports >>
#@+node:ekr.20041005105605.2: ** << imports >>
import leo.core.leoGlobals as g

if g.app and g.app.use_psyco:
    # print("enabled psyco classes",__file__)
    try: from psyco.classes import *
    except ImportError: pass

import leo.core.leoNodes as leoNodes

import os
import sys
import time

#@-<< imports >>

if False and new_write:
    fill = '=' * 10
    g.es_print('\n==== leoAtFile.py: new_write on ====\n',color='red')

class atFile:

    """The class implementing the atFile subcommander."""

    #@+<< define class constants >>
    #@+node:ekr.20041005105605.5: ** << define class constants >>
    # These constants must be global to this module
    # because they are shared by several classes.

    # The kind of at_directives.
    noDirective     =  1 # not an at-directive.
    allDirective    =  2 # at-all (4.2)
    docDirective    =  3 # @doc.
    atDirective     =  4 # @<space> or @<newline>
    codeDirective   =  5 # @code
    cDirective      =  6 # @c<space> or @c<newline>
    othersDirective =  7 # at-others
    miscDirective   =  8 # All other directives
    rawDirective    =  9 # @raw
    endRawDirective = 10 # @end_raw

    # The kind of sentinel line.
    noSentinel   = 20 # Not a sentinel
    endAt        = 21 # @-at
    endBody      = 22 # @-body
    # not used   = 23
    endDoc       = 24 # @-doc
    endLeo       = 25 # @-leo
    endNode      = 26 # @-node
    endOthers    = 27 # @-others

    # not used     = 40
    startAt        = 41 # @+at
    startBody      = 42 # @+body
    startDoc       = 43 # @+doc
    startLeo       = 44 # @+leo
    startNode      = 45 # @+node
    startOthers    = 46 # @+others

    startComment   = 60 # @comment
    startDelims    = 61 # @delims
    startDirective = 62 # @@
    startRef       = 63 # @< < ... > >
    startVerbatim  = 64 # @verbatim
    startVerbatimAfterRef = 65 # @verbatimAfterRef (3.0 only)

    # New in 4.x. Paired
    endAll         = 70 # at-all (4.2)
    endMiddle      = 71 # at-middle (4.2)
    startAll       = 72 # at+all (4.2)
    startMiddle    = 73 # at+middle (4.2)

    # New in 4.x.  Unpaired.
    startAfterRef  = 80 # @afterref (4.0)
    startClone     = 81 # @clone (4.2)
    startNl        = 82 # @nl (4.0)
    startNonl      = 83 # @nonl (4.0)

    # New in 4.8.
    endRef         = 84 # @-<<
    #@-<< define class constants >>
    #@+<< define sentinelDict >>
    #@+node:ekr.20041005105605.6: ** << define sentinelDict >>
    sentinelDict = {

        # Unpaired sentinels: 3.x and 4.x.
        "@comment" : startComment,
        "@delims" :  startDelims,
        "@verbatim": startVerbatim,

        # Unpaired sentinels: 3.x only.
        "@verbatimAfterRef": startVerbatimAfterRef,

        # Unpaired sentinels: 4.x only.
        "@afterref" : startAfterRef,
        "@clone"    : startClone,
        "@nl"       : startNl,
        "@nonl"     : startNonl,

        # Paired sentinels: 3.x only.
        "@+body":   startBody,   "@-body":   endBody,

        # Paired sentinels: 3.x and 4.x.
        "@+all":    startAll,    "@-all":    endAll,
        "@+at":     startAt,     "@-at":     endAt,
        "@+doc":    startDoc,    "@-doc":    endDoc,
        "@+leo":    startLeo,    "@-leo":    endLeo,
        "@+middle": startMiddle, "@-middle": endMiddle,
        "@+node":   startNode,   "@-node":   endNode,
        "@+others": startOthers, "@-others": endOthers,
    }
    #@-<< define sentinelDict >>

    #@+others
    #@+node:ekr.20041005105605.7: ** at.Birth & init
    #@+node:ekr.20041005105605.8: *3* atFile.__init__
    def __init__(self,c):

        # **Warning**: all these ivars must **also** be inited in initCommonIvars.
        self.c = c
        self.debug = False
        self.fileCommands = c.fileCommands
        self.testing = False # True: enable additional checks.
        self.errors = 0 # Make sure at.error() works even when not inited.

        # User options.
        self.checkPythonCodeOnWrite = c.config.getBool(
            'check-python-code-on-write',default=True)
        self.underindentEscapeString = c.config.getString(
            'underindent-escape-string') or '\\-'

        #@+<< define the dispatch dictionary used by scanText4 >>
        #@+node:ekr.20041005105605.9: *4* << define the dispatch dictionary used by scanText4 >>
        self.dispatch_dict = {
            # Plain line.
            self.noSentinel: self.readNormalLine,
            # Starting sentinels...
            self.startAll:    self.readStartAll,
            self.startAt:     self.readStartAt,
            self.startDoc:    self.readStartDoc,
            self.startLeo:    self.readStartLeo,
            self.startMiddle: self.readStartMiddle,
            self.startNode:   self.readStartNode,
            self.startOthers: self.readStartOthers,
            # Ending sentinels...
            self.endAll:    self.readEndAll,
            self.endAt:     self.readEndAt,
            self.endDoc:    self.readEndDoc,
            self.endLeo:    self.readEndLeo,
            self.endMiddle: self.readEndMiddle,
            self.endNode:   self.readEndNode,
            self.endOthers: self.readEndOthers,
            # Non-paired sentinels.
            self.startAfterRef:  self.readAfterRef,
            self.startClone:     self.readClone,
            self.startComment:   self.readComment,
            self.startDelims:    self.readDelims,
            self.startDirective: self.readDirective,
            self.startNl:        self.readNl,
            self.startNonl:      self.readNonl,
            self.startRef:       self.readRef,
            self.startVerbatim:  self.readVerbatim,
            # Ignored 3.x sentinels
            self.endBody:               self.ignoreOldSentinel,
            self.startBody:             self.ignoreOldSentinel,
            self.startVerbatimAfterRef: self.ignoreOldSentinel,
            # New 4.8 sentinels
            self.endRef: self.readEndRef,
        }
        #@-<< define the dispatch dictionary used by scanText4 >>
    #@+node:ekr.20041005105605.10: *3* initCommonIvars
    def initCommonIvars (self):

        """Init ivars common to both reading and writing.

        The defaults set here may be changed later."""

        c = self.c

        if self.testing:
            # Save "permanent" ivars
            fileCommands = self.fileCommands
            dispatch_dict = self.dispatch_dict
            # Clear all ivars.
            g.clearAllIvars(self)
            # Restore permanent ivars
            self.testing = True
            self.c = c
            self.fileCommands = fileCommands
            self.dispatch_dict = dispatch_dict

        #@+<< set defaults for arguments and options >>
        #@+node:ekr.20041005105605.11: *4* << set defaults for arguments and options >>
        # These may be changed in initReadIvars or initWriteIvars.

        # Support of output_newline option.
        self.output_newline = g.getOutputNewline(c=c)

        # Set by scanHeader when reading and scanAllDirectives when writing.
        self.at_auto_encoding = c.config.default_at_auto_file_encoding
        self.encoding = c.config.default_derived_file_encoding
        self.endSentinelComment = ""
        self.startSentinelComment = ""

        # Set by scanAllDirectives when writing.
        self.default_directory = None
        self.page_width = None
        self.tab_width  = None
        self.startSentinelComment = ""
        self.endSentinelComment = ""
        self.language = None
        #@-<< set defaults for arguments and options >>
        #@+<< init common ivars >>
        #@+node:ekr.20041005105605.12: *4* << init common ivars >>
        # These may be set by initReadIvars or initWriteIvars.

        self.errors = 0
        self.inCode = True
        self.indent = 0  # The unit of indentation is spaces, not tabs.
        self.pending = []
        self.raw = False # True: in @raw mode
        self.root = None # The root (a position) of tree being read or written.
        self.root_seen = False # True: root vnode has been handled in this file.
        self.toString = False # True: sring-oriented read or write.
        self.writing_to_shadow_directory = False
        #@-<< init common ivars >>
    #@+node:ekr.20041005105605.13: *3* initReadIvars
    def initReadIvars(self,root,fileName,
        importFileName=None,
        perfectImportRoot=None,
        atShadow=False,
    ):

        importing = importFileName is not None

        self.initCommonIvars()

        #@+<< init ivars for reading >>
        #@+node:ekr.20041005105605.14: *4* << init ivars for reading >>
        self.cloneSibCount = 0
            # n > 1: Make sure n cloned sibs exists at next @+node sentinel
        self.correctedLines = 0
        self.docOut = [] # The doc part being accumulated.
        self.done = False # True when @-leo seen.
        self.endSentinelIndentStack = []
            # Restored indentation for @-others and @-<< sentinels.
            # Used only when readVersion5.
        self.endSentinelStack = []
            # Contains entries for +node sentinels only when not readVersion5
        self.endSentinelLevelStack = []
            # The saved level, len(at.thinNodeStack), for @-others and @-<< sentinels.
            # Used only when readVersion5.
        self.endSentinelNodeStack = []
            # Used only when readVersion5.
        self.importing = False
        self.importRootSeen = False
        self.indentStack = []
        self.inputFile = None
        self.lastLines = [] # The lines after @-leo
        self.lastRefNode = None
            # The previous reference node, for at.readAfterRef.
            # No stack is needed because -<< sentinels restore at.v
            # to the node needed by at.readAfterRef.
        self.lastThinNode = None
            # The last thin node at this level.
            # Used by createThinChild4.
        self.leadingWs = ""
        self.lineNumber = 0 # New in Leo 4.4.8.
        self.out = None
        self.outStack = []
        self.readVersion = '' # New in Leo 4.8: "4" or "5" for new-style thin files.
        self.readVersion5 = False # synonym for at.readVersion >= '5' and not atShadow.
        self.rootSeen = False
        self.tnodeList = []
            # Needed until old-style @file nodes are no longer supported.
        self.tnodeListIndex = 0
        self.v = None
        self.vStack = [] # Stack of at.v values.
        self.thinNodeStack = [] # Entries are vnodes.
        self.updateWarningGiven = False
        #@-<< init ivars for reading >>

        self.scanDefaultDirectory(root,importing=importing)
        if self.errors: return

        # Init state from arguments.
        self.perfectImportRoot = perfectImportRoot
        self.importing = importing
        self.root = root
        self.targetFileName = fileName
        self.thinFile = False # 2010/01/22: was thinFile
        self.atShadow = atShadow
    #@+node:ekr.20041005105605.15: *3* initWriteIvars
    def initWriteIvars(self,root,targetFileName,
        atAuto=False,
        atEdit=False,
        atShadow=False,
        nosentinels=False,
        thinFile=False,
        scriptWrite=False,
        toString=False,
        forcePythonSentinels=None,
    ):

        self.initCommonIvars()
        #@+<< init ivars for writing >>
        #@+node:ekr.20041005105605.16: *4* << init ivars for writing >>>
        #@+at
        # When tangling, we first write to a temporary output file. After tangling is
        # temporary file. Otherwise we delete the old target file and rename the
        # temporary file to be the target file.
        #@@c

        self.docKind = None
        self.explicitLineEnding = False
            # True: an @lineending directive specifies the ending.
        self.fileChangedFlag = False # True: the file has actually been updated.
        self.atAuto = atAuto
        self.atEdit = atEdit
        self.atShadow = atShadow
        self.shortFileName = "" # short version of file name used for messages.
        self.thinFile = False
        self.writeVersion5 = new_write and not atShadow

        self.force_newlines_in_at_nosent_bodies = self.c.config.getBool(
            'force_newlines_in_at_nosent_bodies')

        if toString:
            self.outputFile = g.fileLikeObject()
            self.stringOutput = ""
            self.targetFileName = self.outputFileName = "<string-file>"
        else:
            self.outputFile = None # The temporary output file.
            self.stringOutput = None
            self.targetFileName = self.outputFileName = g.u('')
        #@-<< init ivars for writing >>

        if forcePythonSentinels is None:
            forcePythonSentinels = scriptWrite

        if root:
            self.scanAllDirectives(root,
                scripting=scriptWrite,
                forcePythonSentinels=forcePythonSentinels,
                issuePathWarning=True)

        # g.trace(forcePythonSentinels,
        #    self.startSentinelComment,self.endSentinelComment)

        if forcePythonSentinels:
            # Force Python comment delims for g.getScript.
            self.startSentinelComment = "#"
            self.endSentinelComment = None

        # Init state from arguments.
        self.targetFileName = targetFileName
        self.sentinels = not nosentinels
        self.thinFile = thinFile
        self.toString = toString
        self.root = root

        # Ignore config settings for unit testing.
        if toString and g.app.unitTesting: self.output_newline = '\n'

        # Init all other ivars even if there is an error.
        if not self.errors and self.root:
            if hasattr(self.root.v,'tnodeList'):
                delattr(self.root.v,'tnodeList')
            self.root.v._p_changed = True
    #@+node:ekr.20041005105605.17: ** at.Reading
    #@+<< about new sentinels >>
    #@+node:ekr.20100619222623.5918: *3* << about new sentinels >>
    #@@nocolor-node
    #@+at
    # 
    # Surprisingly, it's easier to read new sentinels than to read old sentinels:
    # 
    # - There must be closing sentinels for section references and the @all and
    #   @others directives, collectively known as **embedding constructs.** Indeed,
    #   these constructs do not terminate the node in which they appear, so without a
    #   closing sentinel there would be no way to know where the construct ended and
    #   the following lines of the enclosing node began.
    # 
    # - The read code "accumulates" body text of node v in v.tempBodyList, a list of
    #   lines. A post-pass assigns v.tempBodyString = ''.join(v.tempBodyList). This
    #   assignment **terminates** the node.
    # 
    # - The new read code *never* terminates the body text of a node until the
    #   post-pass. This is the crucial simplification that allows the read code not to
    #   need @-node sentinels.
    # 
    # - An older version of the body text exists for v iff v has the tempBodyString
    #   attribute. It is *essential* not to create this attribute until finalizing v.
    #   The read code warns (creates a "Recovered Nodes" node) if the previous value
    #   of v.tempBodyString does not match ''.join(tempBodyList) when v is terminated.
    # 
    # - The read code for new sentinels creates nodes using the node-level stars, by
    #   making the new node at level N a child of of the previous node at level N-1.
    # 
    # Other notes.
    # 
    # - Leo no longer maintains the "spelling" of whitespace before embedding constructs.
    #   This can never cause any harm.
    # 
    # - Leo does not write @nonl or @nl sentinels when writing new sentinels. In
    #   effect, this "regularizes" body text so that it always ends with at least one
    #   blank. Again, this can never cause any harm, because nodes must be terminated
    #   (in the external file), by a newline the precedes the next sentinel.
    #   Eliminating @nonl and @nl sentinels simplifies the appearance of the external
    #   file an reduces spurious sccs diffs.
    # 
    # - Leo always writes private @shadow files using old sentines. This guarantees
    #   permanent compatibility with older versions of Leo.
    #@-<< about new sentinels >>
    #@+node:ekr.20041005105605.18: *3* Reading (top level)
    #@+at All reading happens in the readOpenFile logic, so plugins
    # should need to override only this method.
    #@+node:ekr.20070919133659: *4* at.checkDerivedFile
    def checkDerivedFile (self, event=None):

        at = self ; c = at.c ; p = c.p

        if not p.isAtFileNode() and not p.isAtThinFileNode():
            return g.es('Please select an @thin or @file node',color='red')

        fn = p.anyAtFileNodeName()
        path = g.os_path_dirname(c.mFileName)
        fn = g.os_path_finalize_join(g.app.loadDir,path,fn)
        if not g.os_path_exists(fn):
            return g.es_print('file not found: %s' % (fn),color='red')

        s,e = g.readFileIntoString(fn)
        if s is None: return

        # Create a dummy, unconnected, vnode as the root.
        root_v = leoNodes.vnode(context=c)
        root = leoNodes.position(root_v)
        theFile = g.fileLikeObject(fromString=s)
        # 2010/01/22: readOpenFiles now determines whether a file is thin or not.
        at.initReadIvars(root,fn)
        if at.errors: return
        at.openFileForReading(fromString=s)
        if not at.inputFile: return
        at.readOpenFile(root,at.inputFile,fn)
        at.inputFile.close()
        if at.errors == 0:
            g.es_print('check-derived-file passed',color='blue')
    #@+node:ekr.20041005105605.19: *4* at.openFileForReading
    def openFileForReading(self,fromString=False):

        '''Open the file given by at.root.
        This will be the private file for @shadow nodes.'''

        trace = False and not g.app.unitTesting
        verbose = False
        at = self ; c = at.c

        if fromString:
            if at.atShadow:
                return at.error(
                    'can not call at.read from string for @shadow files')
            at.inputFile = g.fileLikeObject(fromString=fromString)
            fn = None
        else:
            fn = at.fullPath(self.root)
                # Returns full path, including file name.
            at.setPathUa(self.root,fn) # Remember the full path to this node.
            if trace: g.trace(fn)

            if at.atShadow:
                x = at.c.shadowController
                # readOneAtShadowNode should already have checked these.
                shadow_fn     = x.shadowPathName(fn)
                shadow_exists = g.os_path_exists(shadow_fn) and \
                    g.os_path_isfile(shadow_fn)
                if not shadow_exists:
                    g.trace('can not happen: no private file',
                        shadow_fn,g.callers())
                    return at.error(
                        'can not happen: private file does not exist: %s' % (
                            shadow_fn))
                # This method is the gateway to the shadow algorithm.
                x.updatePublicAndPrivateFiles(fn,shadow_fn)
                fn = shadow_fn

            try:
                # Open the file in binary mode to allow 0x1a in bodies & headlines.
                if trace and verbose and at.atShadow:
                    g.trace('opening %s file: %s' % (
                        g.choose(at.atShadow,'private','public'),fn))
                at.inputFile = open(fn,'rb')
                at.warnOnReadOnlyFile(fn)
            except IOError:
                at.error("can not open: '@file %s'" % (fn))
                at.inputFile = None
                fn = None

        return fn
    #@+node:ekr.20041005105605.21: *4* at.read & helpers
    def read(self,root,importFileName=None,
        fromString=None,atShadow=False,force=False
    ):

        """Read an @thin or @file tree."""

        trace = False and not g.unitTesting
        if trace: g.trace(root.h,len(root.b))
        at = self ; c = at.c
        fileName = at.initFileName(fromString,importFileName,root)
        if not fileName:
            at.error("Missing file name.  Restoring @file tree from .leo file.")
            return False
        at.initReadIvars(root,fileName,
            importFileName=importFileName,atShadow=atShadow)
        if at.errors:
            return False
        fileName = at.openFileForReading(fromString=fromString)
        if fileName and at.inputFile:
            c.setFileTimeStamp(fileName)
        else:
            return False
        root.v.at_read = True # Remember that we have read this file.

        # Get the file from the cache if possible.
        s,loaded,fileKey = c.cacher.readFile(fileName,root)
        # 2010/02/24: Never read an external file
        # with file-like sentinels from the cache.
        isFileLike = loaded and at.isFileLike(s)
        if not loaded or isFileLike:
            # if trace: g.trace('file-like file',fileName)
            force = True # Disable caching.
        if loaded and not force:
            if trace: g.trace('in cache',fileName)
            at.inputFile.close()
            root.clearDirty()
            return True
        if not g.unitTesting:
            g.es("reading:",root.h)
        if isFileLike:
            if g.unitTesting:
                if 0: print("converting @file format in",root.h)
                g.app.unitTestDict['read-convert']=True
            else:
                g.es("converting @file format in",root.h,color='red')
        root.clearVisitedInTree()
        d = at.scanAllDirectives(root,importing=at.importing,reading=True)
        thinFile = at.readOpenFile(root,at.inputFile,fileName,deleteNodes=True)
        at.inputFile.close()
        root.clearDirty() # May be set dirty below.
        if at.errors == 0:
            at.warnAboutUnvisitedNodes(root)
            at.deleteTnodeList(root)
        if at.errors == 0 and not at.importing:
            # Used by mod_labels plugin.
            self.copyAllTempBodyStringsToVnodes(root,thinFile)
        at.deleteAllTempBodyStrings()
        if isFileLike:
            # 2010/02/24: Make the root @file node dirty so it will
            # be written automatically when saving the file.
            root.setDirty()
            c.setChanged(True) # Essential, to keep dirty bit set.
        if at.errors == 0 and not isFileLike:
            c.cacher.writeFile(root,fileKey)

        if trace: g.trace('root.isDirty',root.isDirty())

        return at.errors == 0
    #@+node:ekr.20041005105605.25: *5* at.deleteAllTempBodyStrings
    def deleteAllTempBodyStrings(self):

        for v in self.c.all_unique_nodes():
            if hasattr(v,"tempBodyString"):
                delattr(v,"tempBodyString")
            if hasattr(v,"tempBodyList"):
                delattr(v,"tempBodyList")
    #@+node:ekr.20100122130101.6174: *5* at.deleteTnodeList
    def deleteTnodeList (self,p): # atFile method.

        '''Remove p's tnodeList.'''

        v = p.v

        if hasattr(v,"tnodeList"):

            if False: # Not an error, but a useful trace.
                s = "deleting tnodeList for " + repr(v)
                g.es_print(s,color="blue")

            delattr(v,"tnodeList")
            v._p_changed = True
    #@+node:ekr.20041005105605.22: *5* at.initFileName
    def initFileName (self,fromString,importFileName,root):

        if fromString:
            fileName = "<string-file>"
        elif importFileName:
            fileName = importFileName
        elif root.isAnyAtFileNode():
            fileName = root.anyAtFileNodeName()
        else:
            fileName = None

        return fileName
    #@+node:ekr.20100224050618.11547: *5* at.isFileLike
    def isFileLike (self,s):

        '''Return True if s has file-like sentinels.'''

        trace = False and not g.unitTesting
        at = self ; tag = "@+leo"
        s = g.toUnicode(s)
        i = s.find(tag)
        if i == -1:
            if trace: g.trace('found: False',repr(s))
            return True # Don't use the cashe.
        else:
            j,k = g.getLine(s,i)
            line = s[j:k]
            valid,new_df,start,end,isThin = \
                at.parseLeoSentinel(line)
            if trace: g.trace('found: True isThin:',
                isThin,repr(line))
            return not isThin
    #@+node:ekr.20071105164407: *5* at.warnAboutUnvisitedNodes
    def warnAboutUnvisitedNodes (self,root):

        resurrected = 0

        for p in root.self_and_subtree():
            if not p.v.isVisited():
                g.trace('**** not visited',p.v,p.h)
                g.es('resurrected node:',p.h,color='blue')
                g.es('in file:',root.h,color='blue')
                resurrected += 1

        if resurrected:
            g.es('you may want to delete ressurected nodes')
    #@+node:ekr.20041005105605.26: *4* at.readAll
    def readAll(self,root,partialFlag=False):

        """Scan vnodes, looking for @<file> nodes to read."""

        use_tracer = False
        if use_tracer: tt = g.startTracer()

        at = self ; c = at.c
        force = partialFlag
        if partialFlag:
            # Capture the current headline only if
            # we aren't doing the initial read.
            c.endEditing() 
        anyRead = False
        p = root.copy()

        scanned_tnodes = set()

        if partialFlag: after = p.nodeAfterTree()    
        else: after = c.nullPosition()

        while p and p != after:
            gnx = p.gnx
            #skip clones
            if gnx in scanned_tnodes:
                p.moveToNodeAfterTree()
                continue
            scanned_tnodes.add(gnx)

            if not p.h.startswith('@'):
                p.moveToThreadNext()
            elif p.isAtIgnoreNode():
                p.moveToNodeAfterTree()
            elif p.isAtThinFileNode():
                anyRead = True
                at.read(p,force=force)
                p.moveToNodeAfterTree()
            elif p.isAtAutoNode():
                fileName = p.atAutoNodeName()
                at.readOneAtAutoNode (fileName,p)
                p.moveToNodeAfterTree()
            elif p.isAtEditNode():
                fileName = p.atEditNodeName()
                at.readOneAtEditNode (fileName,p)
                p.moveToNodeAfterTree()
            elif p.isAtShadowFileNode():
                fileName = p.atShadowFileNodeName()
                at.readOneAtShadowNode (fileName,p)
                p.moveToNodeAfterTree()
            elif p.isAtFileNode():
                anyRead = True
                wasOrphan = p.isOrphan()
                ok = at.read(p,force=force)
                if wasOrphan and not partialFlag and not ok:
                    # Remind the user to fix the problem.
                    p.setDirty() # Expensive, but it can't be helped.
                    c.setChanged(True)
                p.moveToNodeAfterTree()
            else: p.moveToThreadNext()
        # Clear all orphan bits.
        for v in c.all_unique_nodes():
            v.clearOrphan()

        if partialFlag and not anyRead:
            g.es("no @<file> nodes in the selected tree")

        if use_tracer: tt.stop()
    #@+node:ekr.20080801071227.7: *4* at.readAtShadowNodes
    def readAtShadowNodes (self,p):

        '''Read all @shadow nodes in the p's tree.'''

        at = self ; after = p.nodeAfterTree()
        p = p.copy() # Don't change p in the caller.

        while p and p != after: # Don't use iterator.
            if p.isAtShadowFileNode():
                fileName = p.atShadowFileNodeName()
                at.readOneAtShadowNode (fileName,p)
                p.moveToNodeAfterTree()
            else:
                p.moveToThreadNext()
    #@+node:ekr.20070909100252: *4* at.readOneAtAutoNode
    def readOneAtAutoNode (self,fileName,p):

        at = self ; c = at.c ; ic = c.importCommands

        oldChanged = c.isChanged()
        at.scanDefaultDirectory(p,importing=True) # Set default_directory
        fileName = c.os_path_finalize_join(at.default_directory,fileName)

        # Remember that we have read this file.
        p.v.at_read = True # Create the attribute

        s,ok,fileKey = c.cacher.readFile(fileName,p)
        if ok: return

        if not g.unitTesting:
            g.es("reading:",p.h)

        ic.createOutline(fileName,parent=p.copy(),atAuto=True)

        if ic.errors:
            # Note: the file contains an @ignore,
            # so no unintended write can happen.
            g.es_print('errors inhibited read @auto',fileName,color='red')

        if ic.errors or not g.os_path_exists(fileName):
            p.clearDirty()
            c.setChanged(oldChanged)
        else:
            c.cacher.writeFile(p,fileKey)
            g.doHook('after-auto', p = p)  # call after-auto callbacks
    #@+node:ekr.20090225080846.3: *4* at.readOneAtEditNode
    def readOneAtEditNode (self,fn,p):

        at = self ; c = at.c ; ic = c.importCommands
        oldChanged = c.isChanged()
        at.scanDefaultDirectory(p,importing=True) # Set default_directory
        fn = c.os_path_finalize_join(at.default_directory,fn)
        junk,ext = g.os_path_splitext(fn)

        if not g.unitTesting:
            g.es("reading @edit:", g.shortFileName(fn))

        s,e = g.readFileIntoString(fn,kind='@edit')
        if s is None: return
        encoding = g.choose(e is None,'utf-8',e)

        # Delete all children.
        while p.hasChildren():
            p.firstChild().doDelete()

        changed = c.isChanged()
        head = ''
        ext = ext.lower()
        if ext in ('.html','.htm'):   head = '@language html\n'
        elif ext in ('.txt','.text'): head = '@nocolor\n'
        else:
            language = ic.languageForExtension(ext)
            if language and language != 'unknown_language':
                head = '@language %s\n' % language
            else:
                head = '@nocolor\n'

        p.b = g.u(head) + g.toUnicode(s,encoding=encoding,reportErrors='True')

        if not changed: c.setChanged(False)
        g.doHook('after-edit',p=p)
    #@+node:ekr.20080711093251.7: *4* at.readOneAtShadowNode & helper
    def readOneAtShadowNode (self,fn,p):

        at = self ; c = at.c ; x = c.shadowController

        if not fn == p.atShadowFileNodeName():
            return at.error('can not happen: fn: %s != atShadowNodeName: %s' % (
                fn, p.atShadowFileNodeName()))

        at.scanDefaultDirectory(p,importing=True) # Sets at.default_directory

        fn = c.os_path_finalize_join(at.default_directory,fn)
        shadow_fn     = x.shadowPathName(fn)
        shadow_exists = g.os_path_exists(shadow_fn) and g.os_path_isfile(shadow_fn)

        # Delete all children.
        while p.hasChildren():
            p.firstChild().doDelete()

        if shadow_exists:
            at.read(p,atShadow=True)
        else:
            if not g.unitTesting: g.es("reading:",p.h)
            ok = at.importAtShadowNode(fn,p)
            if ok:
                # Create the private file automatically.
                at.writeOneAtShadowNode(p,toString=False,force=True)
    #@+node:ekr.20080712080505.1: *5* at.importAtShadowNode
    def importAtShadowNode (self,fn,p):

        at = self ; c = at.c  ; ic = c.importCommands
        oldChanged = c.isChanged()

        # Delete all the child nodes.
        while p.hasChildren():
            p.firstChild().doDelete()

        # Import the outline, exactly as @auto does.
        ic.createOutline(fn,parent=p.copy(),atAuto=True,atShadow=True)

        if ic.errors:
            g.es_print('errors inhibited read @shadow',fn,color='red')

        if ic.errors or not g.os_path_exists(fn):
            p.clearDirty()
            c.setChanged(oldChanged)

        # else: g.doHook('after-shadow', p = p)

        return ic.errors == 0
    #@+node:ekr.20041005105605.27: *4* at.readOpenFile & helpers
    def readOpenFile(self,root,theFile,fileName,deleteNodes=False):

        '''Read an open derived file.

        Leo 4.5 and later can only read 4.x derived files.'''

        at = self

        firstLines,read_new,thinFile = at.scanHeader(theFile,fileName)
        at.thinFile = thinFile
            # 2010/01/22: use *only* the header to set self.thinFile.

        if deleteNodes and at.shouldDeleteChildren(root,thinFile):
            root.v.at_read = True # Create the attribute for all clones.
            while root.hasChildren():
                root.firstChild().doDelete()

        if read_new:
            lastLines = at.scanText4(theFile,fileName,root)
        else:
            firstLines = [] ; lastLines = []
            if at.atShadow:
                g.trace(g.callers())
                g.trace('invalid @shadow private file',fileName)
                at.error('invalid @shadow private file',fileName)
            else:
                at.error('can not read 3.x derived file',fileName)
                g.es('you may upgrade these file using Leo 4.0 through 4.4.x')
                g.trace('root',root and root.h,fileName)

        if root:
            root.v.setVisited() # Disable warning about set nodes.

        #@+<< handle first and last lines >>
        #@+node:ekr.20041005105605.28: *5* << handle first and last lines >> (at.readOpenFile)
        tempString = hasattr(at.v,'tempBodyString') and at.v.tempBodyString or ''
        tempList = hasattr(at.v,'tempBodyList') and ''.join(at.v.tempBodyList) or ''

        if at.readVersion5:
            # Terminate the previous body text if it exists.
            if hasattr(at.v,'tempBodyList'):
                body = tempList
                delattr(at.v,'tempBodyList') # So the change below "takes".
            elif hasattr(at.v,'tempBodyString'):
                body = tempString
                delattr(at.v,'tempBodyString')
            else:
                body = ''
        else:
            body = tempString

        lines = body.split('\n')

        at.completeFirstDirectives(lines,firstLines)
        at.completeLastDirectives(lines,lastLines)

        s = '\n'.join(lines).replace('\r', '')

        # *Always* put the temp body text into at.v.tempBodyString.
        root.v.tempBodyString = s
        #@-<< handle first and last lines >>

        return thinFile
    #@+node:ekr.20100122130101.6175: *5* at.shouldDeleteChildren
    def shouldDeleteChildren (self,root,thinFile):

        '''Return True if we should delete all children before a read.'''

        # Delete all children except for old-style @file nodes

        if root.isAtNoSentFileNode():
            return False
        elif root.isAtFileNode() and not thinFile:
            return False
        else:
            return True
    #@+node:ekr.20041005105605.117: *5* at.completeFirstDirective
    # 14-SEP-2002 DTHEIN: added for use by atFile.read()

    # this function scans the lines in the list 'out' for @first directives
    # and appends the corresponding line from 'firstLines' to each @first 
    # directive found.  NOTE: the @first directives must be the very first
    # lines in 'out'.
    def completeFirstDirectives(self,out,firstLines):

        tag = "@first"
        foundAtFirstYet = 0
        outRange = range(len(out))
        j = 0
        for k in outRange:
            # skip leading whitespace lines
            if (not foundAtFirstYet) and (len(out[k].strip()) == 0): continue
            # quit if something other than @first directive
            i = 0
            if not g.match(out[k],i,tag): break
            foundAtFirstYet = 1
            # quit if no leading lines to apply
            if j >= len(firstLines): break
            # make the new @first directive
            #18-SEP-2002 DTHEIN: remove trailing newlines because they are inserted later
            # 21-SEP-2002 DTHEIN: no trailing whitespace on empty @first directive
            leadingLine = " " + firstLines[j]
            out[k] = tag + leadingLine.rstrip() ; j += 1
    #@+node:ekr.20041005105605.118: *5* at.completeLastDirectives
    # 14-SEP-2002 DTHEIN: added for use by atFile.read()

    # this function scans the lines in the list 'out' for @last directives
    # and appends the corresponding line from 'lastLines' to each @last 
    # directive found.  NOTE: the @last directives must be the very last
    # lines in 'out'.
    def completeLastDirectives(self,out,lastLines):

        tag = "@last"
        foundAtLastYet = 0
        outRange = range(-1,-len(out),-1)
        j = -1
        for k in outRange:
            # skip trailing whitespace lines
            if (not foundAtLastYet) and (len(out[k].strip()) == 0): continue
            # quit if something other than @last directive
            i = 0
            if not g.match(out[k],i,tag): break
            foundAtLastYet = 1
            # quit if no trailing lines to apply
            if j < -len(lastLines): break
            # make the new @last directive
            #18-SEP-2002 DTHEIN: remove trailing newlines because they are inserted later
            # 21-SEP-2002 DTHEIN: no trailing whitespace on empty @last directive
            trailingLine = " " + lastLines[j]
            out[k] = tag + trailingLine.rstrip() ; j -= 1
    #@+node:ekr.20041005105605.71: *3* Reading (4.x)
    #@+node:ekr.20041005105605.72: *4* at.createThinChild4
    def createThinChild4 (self,gnxString,headline):

        """Find or create a new *vnode* whose parent (also a vnode)
        is at.lastThinNode. This is called only for @thin trees."""

        trace = False and not g.unitTesting
        verbose = False
        at = self ; c = at.c ; indices = g.app.nodeIndices
        parent = last = at.lastThinNode # A vnode.
        lastIndex = last.fileIndex
        gnx = indices.scanGnx(gnxString,0)

        if trace and verbose: g.trace("last %s, gnx %s %s" % (
            last,gnxString,headline))

        children = parent.children
        for child in children:
            if gnx == child.fileIndex:
                break
        else:
            child = None

        if at.cloneSibCount > 1:
            n = at.cloneSibCount ; at.cloneSibCount = 0
            if child: clonedSibs,junk = at.scanForClonedSibs(parent,child)
            else: clonedSibs = 0
            copies = n - clonedSibs
            if trace: g.trace(copies,headline)
        else:
            if gnx == lastIndex:
                last.setVisited()
                    # Supress warning/deletion of unvisited nodes.
                if trace:g.trace('found last',last)
                return last
            if child:
                child.setVisited()
                    # Supress warning/deletion of unvisited nodes.
                if trace: g.trace('found child',child)
                return child
            copies = 1 # Create exactly one copy.

        while copies > 0:
            copies -= 1
            # Create the vnode only if it does not already exist.
            gnxDict = c.fileCommands.gnxDict
            v = gnxDict.get(gnxString)
            if v:
                if gnx != v.fileIndex:
                    g.trace('can not happen: v.fileIndex: %s gnx: %s' % (
                        v.fileIndex,gnx))
            else:
                v = leoNodes.vnode(context=c)
                v._headString = headline # Allowed use of v._headString.
                v.fileIndex = gnx
                gnxDict[gnxString] = v

            child = v
            child._linkAsNthChild(parent,parent.numberOfChildren())

        if trace: g.trace('new node: %s' % child)
        child.setVisited() # Supress warning/deletion of unvisited nodes.
        return child
    #@+node:ekr.20041005105605.73: *4* at.findChild4
    def findChild4 (self,headline):

        """Return the next vnode in at.root.tnodeLisft.
        This is called only for @file nodes"""

        # tnodeLists are used *only* when reading @file (not @thin) nodes.
        # tnodeLists compensate for not having gnx's in derived files! 

        trace = False and not g.unitTesting
        at = self ; v = at.root.v

        # if not g.unitTesting:
            # if headline.startswith('@file'):
                # g.es_print('Warning: @file logic',headline)

        if trace: g.trace('%s %s %s' % (
            at.tnodeListIndex,
            v.tnodeList[at.tnodeListIndex],headline))

        if not hasattr(v,"tnodeList"):
            at.readError("no tnodeList for " + repr(v))
            g.es("write the @file node or use the Import Derived File command")
            g.trace("no tnodeList for ",v,g.callers())
            return None

        if at.tnodeListIndex >= len(v.tnodeList):
            at.readError("bad tnodeList index: %d, %s" % (
                at.tnodeListIndex,repr(v)))
            g.trace("bad tnodeList index",
                at.tnodeListIndex,len(v.tnodeList),v)
            return None

        v = v.tnodeList[at.tnodeListIndex]
        assert(v)
        at.tnodeListIndex += 1

        # Don't check the headline.  It simply causes problems.
        v.setVisited() # Supress warning/deletion of unvisited nodes.
        return v
    #@+node:ekr.20041005105605.74: *4* at.scanText4 & allies
    def scanText4 (self,theFile,fileName,p,verbose=False):

        """Scan a 4.x derived file non-recursively."""

        at = self
        trace = False and at.readVersion5 and not g.unitTesting
        verbose = False
        #@+<< init ivars for scanText4 >>
        #@+node:ekr.20041005105605.75: *5* << init ivars for scanText4 >>
        # Unstacked ivars...
        at.cloneSibCount = 0
        at.done = False
        at.inCode = True
        at.indent = 0 # Changed only for sentinels.
        at.lastLines = [] # The lines after @-leo
        at.leadingWs = ""
        at.lineNumber = 0
        at.root = p.copy() # Bug fix: 12/10/05
        at.rootSeen = False
        at.updateWarningGiven = False

        # Stacked ivars...
        at.endSentinelStack = [at.endLeo] # We have already handled the @+leo sentinel.
        at.endSentinelNodeStack = [None]
        at.out = [] ; at.outStack = []
        at.v = p.v
        at.vStack = []
        # New code: always identify root @thin node with self.root:
        at.lastThinNode = None
        at.thinNodeStack = []
        #@-<< init ivars for scanText4 >>
        if trace: g.trace('filename:',fileName)
        try:
            while at.errors == 0 and not at.done:
                s = at.readLine(theFile)
                if trace and verbose: g.trace(repr(s))
                at.lineNumber += 1
                if len(s) == 0:
                    # An error.  We expect readEndLeo to set at.done.
                    break
                kind = at.sentinelKind4(s)
                if kind == at.noSentinel:
                    i = 0
                else:
                    i = at.skipSentinelStart4(s,0)
                func = at.dispatch_dict[kind]
                if trace: g.trace('%15s %16s %s' % (
                    at.sentinelName(kind),func.__name__,repr(s)))
                func(s,i)
        except AssertionError:
            junk, message, junk = sys.exc_info()
            at.error('unexpected assertion failure in',fileName,'\n',message)
            if g.unitTesting:
                raise

        if at.errors == 0 and not at.done:
            #@+<< report unexpected end of text >>
            #@+node:ekr.20041005105605.76: *5* << report unexpected end of text >>
            assert at.endSentinelStack,'empty sentinel stack'

            at.readError(
                "Unexpected end of file. Expecting %s sentinel" %
                at.sentinelName(at.endSentinelStack[-1]))
            #@-<< report unexpected end of text >>

        return at.lastLines
    #@+node:ekr.20041005105605.77: *5* at.readNormalLine & appendToDocPart
    def readNormalLine (self,s,i=0): # i not used.

        at = self

        if at.inCode:
            if not at.raw:
                s = g.removeLeadingWhitespace(s,at.indent,at.tab_width)
            at.appendToOut(s)
        else:
            at.appendToDocPart(s)
    #@+node:ekr.20100624082003.5942: *6* at.appendToDocPart
    def appendToDocPart (self,s):

        at = self
        trace = False and at.readVersion5 and not g.unitTesting

        # Skip the leading stuff
        if len(at.endSentinelComment) == 0:
            # Skip the single comment delim and a blank.
            i = g.skip_ws(s,0)
            if g.match(s,i,at.startSentinelComment):
                i += len(at.startSentinelComment)
                if g.match(s,i," "): i += 1
        else:
            i = at.skipIndent(s,0,at.indent)

        if at.readVersion5:
            # Append the line to docOut.
            line = s[i:]
            at.docOut.append(line)
        else:
            # Append line to docOut, possibly stripping the newline.
            line = s[i:-1] # remove newline for rstrip.

            if line == line.rstrip():
                # no trailing whitespace: the newline is real.
                at.docOut.append(line + '\n')
            else:
                # trailing whitespace: the newline is fake.
                at.docOut.append(line)

        if trace: g.trace(repr(line))
    #@+node:ekr.20041005105605.80: *5* start sentinels
    #@+node:ekr.20041005105605.81: *6* at.readStartAll
    def readStartAll (self,s,i):

        """Read an @+all sentinel."""

        at = self
        j = g.skip_ws(s,i)
        leadingWs = s[i:j]

        if leadingWs:
            assert g.match(s,j,"@+all"),'missing @+all'
        else:
            assert g.match(s,j,"+all"),'missing +all'

        # Make sure that the generated at-all is properly indented.
        # New code (for both old and new sentinels).
        # Regularize the whitespace preceding the @all directive.
        junk_i,w = g.skip_leading_ws_with_indent(s,0,at.tab_width)
        lws2 = g.computeLeadingWhitespace(max(0,w-at.indent),at.tab_width)
        at.appendToOut(lws2 + "@all\n")

        at.endSentinelStack.append(at.endAll)
        if at.readVersion5:
            at.endSentinelNodeStack.append(at.v)
            at.endSentinelLevelStack.append(len(at.thinNodeStack))
    #@+node:ekr.20041005105605.85: *6* at.readStartNode & helpers
    def readStartNode (self,s,i,middle=False):

        """Read an @+node or @+middle sentinel."""

        at = self
        gnx,headline,i,level,ok = at.parseNodeSentinel(s,i,middle)
        # g.trace('%25s %s' % (gnx,repr(s[:40])))
        if not ok: return
        at.root_seen = True

        # Switch context.
        if at.readVersion5:
            # Terminate the *previous* doc part if it exists.
            if at.docOut:
                at.appendToOut(''.join(at.docOut))
                at.docOut = []
            # Important: with new sentinels we *never*
            # terminate nodes until the post-pass.
        else:
            assert not at.docOut # Cleared by @-node sentinel.
            at.outStack.append(at.out)
            at.out = []

        at.inCode = True
        at.raw = False # End raw mode.

        at.vStack.append(at.v)

        at.indentStack.append(at.indent)
        i,at.indent = g.skip_leading_ws_with_indent(s,0,at.tab_width)

        if at.importing:
            p = at.createImportedNode(at.root,headline)
            at.v = p.v
        elif at.thinFile:
            at.v = at.createNewThinNode(gnx,headline,level)
        else:
            at.v = at.findChild4(headline)

        at.v.setVisited()
            # Indicate that the vnode has been set in the external file.

        if not at.readVersion5:
            at.endSentinelStack.append(at.endNode)
    #@+node:ekr.20100630144047.5783: *7* at.changeLevel
    def changeLevel (self,oldLevel,newLevel):

        '''Update data structures when changing node level.'''

        at = self ; c = at.c

        # Crucial: we must be using new-style sentinels.
        assert at.readVersion5
        assert at.thinFile and not at.importing

        if newLevel > oldLevel:
            assert newLevel == oldLevel + 1
        else:
            while oldLevel > newLevel:
                oldLevel -= 1
                at.indentStack.pop()
                at.thinNodeStack.pop()
                at.vStack.pop()
            assert oldLevel == newLevel
            assert len(at.thinNodeStack) == newLevel

        # The last node is the node at the top of the stack.
        at.lastThinNode = at.thinNodeStack[-1]
    #@+node:ekr.20100625085138.5957: *7* at.createNewThinNode
    def createNewThinNode (self,gnx,headline,level):

        at = self
        trace = False and at.readVersion5 and not g.unitTesting

        if at.thinNodeStack:
            if at.readVersion5:
                oldLevel = len(at.thinNodeStack)
                newLevel = level - 1
                assert newLevel >= 0
                if trace: g.trace('old',oldLevel,'new',newLevel,headline)
                at.changeLevel(oldLevel,newLevel)
                v = at.createThinChild4(gnx,headline)
                at.thinNodeStack.append(v)
                # Terminate a previous clone if it exists.
                # Do not use the full terminateNode logic!
                if hasattr(v,'tempBodyList'):
                    v.tempBodyString = ''.join(v.tempBodyList)
                    delattr(v,'tempBodyList')
                else:
                    # Major bug fix: 2010/07/6:
                    # Do *not* create v.tempBodyString here!
                    # That would tell at.copyAllTempBodyStringsToVnodes
                    # that an older (empty) version exists!
                    pass
            else:
                at.thinNodeStack.append(at.lastThinNode)
                v = at.createThinChild4(gnx,headline)
        else:
            v = at.root.v
            at.thinNodeStack.append(v)

        at.lastThinNode = v
        return v
    #@+node:ekr.20100625184546.5979: *7* at.parseNodeSentinel & helpers
    def parseNodeSentinel (self,s,i,middle):

        at = self

        if middle:
            assert g.match(s,i,"+middle:"),'missing +middle'
            i += 8
        else:
            if not g.match(s,i,'+node:'): g.trace(repr(s[i:i+40]),g.callers(5))
            assert g.match(s,i,"+node:"),'missing +node:'
            i += 6

        # Get the gnx and the headline.
        if at.thinFile:
            gnx,i,level,ok = at.parseThinNodeSentinel(s,i)
            if not ok: None,None,None,False
<<<<<<< HEAD
=======
            # g.trace(repr(gnx))
>>>>>>> 79e63e20
        else:
            gnx,level = None,None

        headline = at.getNodeHeadline(s,i)
        return gnx,headline,i,level,True
    #@+node:ekr.20100625085138.5955: *8* at.getNodeHeadline
    def getNodeHeadline (self,s,i):

        '''Set headline to the rest of the line.
        Don't strip leading whitespace.'''

        at = self

        if len(at.endSentinelComment) == 0:
            h = s[i:-1].rstrip()
        else:
            k = s.rfind(at.endSentinelComment,i)
            h = s[i:k].rstrip() # works if k == -1

        # Undo the CWEB hack: undouble @ signs if\
        # the opening comment delim ends in '@'.
        if at.startSentinelComment[-1:] == '@':
            h = h.replace('@@','@')

        return h
    #@+node:ekr.20100625085138.5953: *8* at.parseThinNodeSentinel
    def parseThinNodeSentinel (self,s,i):

        at = self

        def oops(message):
            if g.unitTesting: g.trace(message,repr(s))
            else: at.readError(message)
            return None,None,None,False

        j = s.find(':',i)
        if j == -1:
            return oops('Expecting gnx in @+node sentinel')
        else:
            gnx = s[i:j]

        if at.readVersion5:
            if not g.match(s,j,': '):
                return oops('Expecting space after gnx')
            i = j + 2
            if not g.match(s,i,'*'):
                return oops('No level stars')
            i += 1
            if g.match(s,i,' '):
                level = 1 ; i += 1
            elif g.match(s,i,'* '):
                level = 2 ; i += 2
            else:
                # The level stars have the form *N*.
                level = 0  ; j = i
                while i < len(s) and s[i].isdigit():
                    i += 1
                if i > j:
                    level = int(s[j:i])
                else:
                    return oops('No level number')
                if g.match(s,i,'* '):
                    i += 2
                else:
                    return oops('No space after level stars')
        else: # not readVersion5.
            i = j + 1 # Skip the gnx.
            level = 0

        return gnx,i,level,True
    #@+node:ekr.20041005105605.111: *6* at.readRef (paired using new sentinels)
    #@+at The sentinel contains an @ followed by a section name in angle brackets.
    # This code is different from the code for the @@ sentinel: the expansion
    # of the reference does not include a trailing newline.
    #@@c

    def readRef (self,s,i):

        """Handle an @<< sentinel."""

        at = self

        if at.readVersion5:
            assert g.match(s,i,"+")
            i += 1 # Skip the new plus sign.

            # New in Leo 4.8: Ignore the spellling in leadingWs.
            # Instead, compute lws2, the regularized leading whitespace.
            junk_i,w = g.skip_leading_ws_with_indent(s,0,at.tab_width)
            lws2 = g.computeLeadingWhitespace(max(0,w-at.indent),at.tab_width)
        else:
            lws2 = ''

        j = g.skip_ws(s,i)
        assert g.match(s,j,"<<"),'missing @<< sentinel'

        if at.readVersion5:
            line = lws2 + s[j:]
        elif len(at.endSentinelComment) == 0:
            line = s[i:-1] # No trailing newline
        else:
            k = s.find(at.endSentinelComment,i)
            line = s[i:k] # No trailing newline, whatever k is.

        # Undo the cweb hack.
        start = at.startSentinelComment
        if start and len(start) > 0 and start[-1] == '@':
            line = line.replace('@@','@')

        at.appendToOut(line)

        if at.readVersion5:
            # g.trace(at.indent,repr(line))
            at.endSentinelLevelStack.append(len(at.thinNodeStack))
            at.endSentinelIndentStack.append(at.indent)
            at.endSentinelStack.append(at.endRef)
            at.endSentinelNodeStack.append(at.v)
        else:
            pass # There is no paired @-ref sentinel.
    #@+node:ekr.20041005105605.82: *6* at.readStartAt/Doc & helpers
    #@+node:ekr.20100624082003.5938: *7* readStartAt
    def readStartAt (self,s,i):

        """Read an @+at sentinel."""

        at = self
        assert g.match(s,i,"+at"),'missing +at'
        i += 3

        if at.readVersion5: # Append whatever follows the sentinel.
            j = at.skipToEndSentinel(s,i)
            follow = s[i:j]
            at.appendToOut('@' + follow + '\n')
            at.docOut = []
            at.inCode = False
        else:
            j = g.skip_ws(s,i)
            ws = s[i:j]
            at.docOut = ['@' + ws + '\n']
                # This newline may be removed by a following @nonl
            at.inCode = False
            at.endSentinelStack.append(at.endAt)
    #@+node:ekr.20100624082003.5939: *7* readStartDoc
    def readStartDoc (self,s,i):

        """Read an @+doc sentinel."""

        at = self
        assert g.match(s,i,"+doc"),'missing +doc'
        i += 4

        if at.readVersion5: # Append whatever follows the sentinel.
            j = at.skipToEndSentinel(s,i)
            follow = s[i:j]+'\n'
            at.appendToOut('@' + follow + '\n')
            at.docOut = []
            at.inCode = False
        else:
            j = g.skip_ws(s,i)
            ws = s[i:j]
            at.docOut = ["@doc" + ws + '\n']
                # This newline may be removed by a following @nonl
            at.inCode = False
            at.endSentinelStack.append(at.endDoc)
    #@+node:ekr.20100624082003.5940: *7* skipToEndSentinel
    def skipToEndSentinel(self,s,i):

        '''Skip to the end of the sentinel line.'''

        at = self
        end = at.endSentinelComment

        if end:
            j = s.find(end,i)
            if j == -1:
                return g.skip_to_end_of_line(s,i)
            else:
                return j
        else:
            return g.skip_to_end_of_line(s,i)
    #@+node:ekr.20041005105605.83: *6* at.readStartLeo
    def readStartLeo (self,s,i):

        """Read an unexpected @+leo sentinel."""

        at = self
        assert g.match(s,i,"+leo"),'missing +leo sentinel'
        at.readError("Ignoring unexpected @+leo sentinel")
    #@+node:ekr.20041005105605.84: *6* at.readStartMiddle
    def readStartMiddle (self,s,i):

        """Read an @+middle sentinel."""

        at = self

        at.readStartNode(s,i,middle=True)
    #@+node:ekr.20041005105605.89: *6* at.readStartOthers
    def readStartOthers (self,s,i):

        """Read an @+others sentinel."""

        at = self

        j = g.skip_ws(s,i)
        leadingWs = s[i:j]

        if leadingWs:
            assert g.match(s,j,"@+others"),'missing @+others'
        else:
            assert g.match(s,j,"+others"),'missing +others'

        # Make sure that the generated at-others is properly indented.
        # New code (for both old and new sentinels).
        # Regularize the whitespace preceding the @others directive.
        junk_i,w = g.skip_leading_ws_with_indent(s,0,at.tab_width)
        lws2 = g.computeLeadingWhitespace(max(0,w-at.indent),at.tab_width)
        at.appendToOut(lws2 + "@others\n")

        if at.readVersion5:
            at.endSentinelIndentStack.append(at.indent)
            at.endSentinelStack.append(at.endOthers)
            at.endSentinelNodeStack.append(at.v)
            at.endSentinelLevelStack.append(len(at.thinNodeStack))
        else:
            at.endSentinelStack.append(at.endOthers)
    #@+node:ekr.20041005105605.90: *5* end sentinels
    #@+node:ekr.20041005105605.91: *6* at.readEndAll
    def readEndAll (self,unused_s,unused_i):

        """Read an @-all sentinel."""

        at = self
        at.popSentinelStack(at.endAll)

        if at.readVersion5 and at.thinNodeStack:

            # Restore the node containing the @all directive.
            # *Never* terminate new-sentinel nodes until the post-pass.
            oldLevel = len(at.thinNodeStack)
            newLevel = at.endSentinelLevelStack.pop()
            at.changeLevel(oldLevel,newLevel)
    #@+node:ekr.20041005105605.92: *6* at.readEndAt & readEndDoc
    def readEndAt (self,unused_s,unused_i):

        """Read an @-at sentinel."""

        at = self
        at.readLastDocLine("@")
        at.popSentinelStack(at.endAt)
        at.inCode = True

    def readEndDoc (self,unused_s,unused_i):

        """Read an @-doc sentinel."""

        at = self
        at.readLastDocLine("@doc")
        at.popSentinelStack(at.endDoc)
        at.inCode = True
    #@+node:ekr.20041005105605.93: *6* at.readEndLeo
    def readEndLeo (self,unused_s,unused_i):

        """Read an @-leo sentinel."""

        at = self

        # Ignore everything after @-leo.
        # Such lines were presumably written by @last.
        while 1:
            s = at.readLine(at.inputFile)
            if len(s) == 0: break
            at.lastLines.append(s) # Capture all trailing lines, even if empty.

        at.done = True
    #@+node:ekr.20041005105605.94: *6* at.readEndMiddle
    def readEndMiddle (self,s,i):

        """Read an @-middle sentinel."""

        at = self

        at.readEndNode(s,i,middle=True)
    #@+node:ekr.20041005105605.95: *6* at.readEndNode
    def readEndNode (self,unused_s,unused_i,middle=False):

        """Handle @-node sentinels."""

        at = self ; c = at.c

        assert not at.readVersion5
            # Must not be called for new sentinels.

        at.raw = False # End raw mode.

        at.terminateNode(middle)
            # Set the body text and warn about changed text.
            # This must not be called when handling new sentinels!

        # End the previous node sentinel.
        at.indent = at.indentStack.pop()
        at.out = at.outStack.pop()
        at.docOut = []
        at.v = at.vStack.pop()

        if at.thinFile and not at.importing:
            at.lastThinNode = at.thinNodeStack.pop()

        at.popSentinelStack(at.endNode)
    #@+node:ekr.20041005105605.98: *6* at.readEndOthers
    def readEndOthers (self,unused_s,unused_i):

        """Read an @-others sentinel."""

        at = self

        at.popSentinelStack(at.endOthers)

        if at.readVersion5:
            # Terminate the *previous* doc part if it exists.
            if at.docOut:
                at.appendToOut(''.join(at.docOut))
                at.docOut = []
                at.inCode = True

            # Restore the node continain the @others directive.
            # *Never* terminate new-sentinel nodes until the post-pass.
            at.raw = False # End raw mode.
            at.v = at.endSentinelNodeStack.pop()
            at.indent = at.endSentinelIndentStack.pop()
            oldLevel = len(at.thinNodeStack)
            newLevel = at.endSentinelLevelStack.pop()
            at.changeLevel(oldLevel,newLevel)

    #@+node:ekr.20100625140824.5968: *6* at.readEndRef
    def readEndRef (self,unused_s,unused_i):

        """Read an @-<< sentinel."""

        at = self

        at.popSentinelStack(at.endRef)

        if at.readVersion5:
            # Terminate the *previous* doc part if it exists.
            if at.docOut:
                at.appendToOut(''.join(at.docOut))
                at.docOut = []
                at.inCode = True

            # Restore the node containing the section reference.
            # *Never* terminate new-sentinel nodes until the post-pass.
            at.raw = False # End raw mode.
            at.lastRefNode = at.v # A kludge for at.readAfterRef
            at.v = at.endSentinelNodeStack.pop()
            at.indent = at.endSentinelIndentStack.pop()
            oldLevel = len(at.thinNodeStack)
            newLevel = at.endSentinelLevelStack.pop()
            at.changeLevel(oldLevel,newLevel)
    #@+node:ekr.20041005105605.99: *6* at.readLastDocLine (old sentinels only)
    def readLastDocLine (self,tag):

        """Read the @c line that terminates the doc part.
        tag is @doc or @.

        Not used when reading new sentinels.
        """

        at = self
        end = at.endSentinelComment
        start = at.startSentinelComment
        s = ''.join(at.docOut)

        # Remove the @doc or @space.  We'll add it back at the end.
        if g.match(s,0,tag):
            s = s[len(tag):]
        else:
            at.readError("Missing start of doc part")
            return

        # Bug fix: Append any whitespace following the tag to tag.
        while s and s[0] in (' ','\t'):
            tag = tag + s[0] ; s = s[1:]

        if end:
            # Remove leading newline.
            if s[0] == '\n': s = s[1:]
            # Remove opening block delim.
            if g.match(s,0,start):
                s = s[len(start):]
            else:
                at.readError("Missing open block comment")
                g.trace('tag',repr(tag),'start',repr(start),'s',repr(s))
                return
            # Remove trailing newline.
            if s[-1] == '\n': s = s[:-1]
            # Remove closing block delim.
            if s[-len(end):] == end:
                s = s[:-len(end)]
            else:
                at.readError("Missing close block comment")
                g.trace(s)
                g.trace(end)
                g.trace(start)
                return

        at.appendToOut(tag + s)
        at.docOut = []
    #@+node:ekr.20041005105605.100: *5* Unpaired sentinels
    # Ooops: shadow files are cleared if there is a read error!!
    #@+node:ekr.20041005105605.101: *6* at.ignoreOldSentinel
    def  ignoreOldSentinel (self,s,unused_i):

        """Ignore an 3.x sentinel."""

        g.es("ignoring 3.x sentinel:",s.strip(),color="blue")
    #@+node:ekr.20041005105605.102: *6* at.readAfterRef
    def  readAfterRef (self,s,i):

        """Read an @afterref sentinel."""

        at = self
        trace = False and not g.unitTesting
        assert g.match(s,i,"afterref"),'missing afterref'

        # Append the next line to the text.
        s = at.readLine(at.inputFile)

        v = at.lastRefNode
        hasList = hasattr(v,'tempBodyList')
        hasString = hasattr(v,'tempBodyString')
        # g.trace('hasList',hasList,'hasString',hasString,'v',v and v.h)

        if at.readVersion5:
            if hasList and at.v.tempBodyList:
                # Remove the trailing newline.
                s2 = at.v.tempBodyList[-1]
                if s2.endswith('\n'): s2 = s2[:-1]
                at.v.tempBodyList[-1] = s2
                if trace: g.trace('v: %30s %s' % (at.v.h,repr(s2+s)))

        at.appendToOut(s)
    #@+node:ekr.20041005105605.103: *6* at.readClone
    def readClone (self,s,i):

        at = self ; tag = "clone"

        assert g.match(s,i,tag),'missing clone sentinel'

        # Skip the tag and whitespace.
        i = g.skip_ws(s,i+len(tag))

        # Get the clone count.
        junk,val = g.skip_long(s,i)

        if val == None:
            at.readError("Invalid count in @clone sentinel")
        else:
            at.cloneSibCount = val
    #@+node:ekr.20041005105605.104: *6* at.readComment
    def readComment (self,s,i):

        """Read an @comment sentinel."""

        assert g.match(s,i,"comment"),'missing comment sentinel'

        # Just ignore the comment line!
    #@+node:ekr.20041005105605.105: *6* at.readDelims
    def readDelims (self,s,i):

        """Read an @delims sentinel."""

        at = self
        assert g.match(s,i-1,"@delims"),'missing @delims'

        # Skip the keyword and whitespace.
        i0 = i-1
        i = g.skip_ws(s,i-1+7)

        # Get the first delim.
        j = i
        while i < len(s) and not g.is_ws(s[i]) and not g.is_nl(s,i):
            i += 1

        if j < i:
            at.startSentinelComment = s[j:i]

            # Get the optional second delim.
            j = i = g.skip_ws(s,i)
            while i < len(s) and not g.is_ws(s[i]) and not g.is_nl(s,i):
                i += 1
            end = g.choose(j<i,s[j:i],"")
            i2 = g.skip_ws(s,i)
            if end == at.endSentinelComment and (i2 >= len(s) or g.is_nl(s,i2)):
                at.endSentinelComment = "" # Not really two params.
                line = s[i0:j]
                line = line.rstrip()
                at.appendToOut(line+'\n')
            else:
                at.endSentinelComment = end
                line = s[i0:i]
                line = line.rstrip()
                at.appendToOut(line+'\n')
        else:
            at.readError("Bad @delims")
            at.appendToOut("@delims")
    #@+node:ekr.20041005105605.106: *6* at.readDirective (@@)
    def readDirective (self,s,i):

        """Read an @@sentinel."""

        trace = False and not g.unitTesting
        at = self
        assert g.match(s,i,"@"),'missing @@ sentinel'
            # The first '@' has already been eaten.

        if trace: g.trace(repr(s[i:]))
            # g.trace(g.get_line(s,i))

        if g.match_word(s,i,"@raw"):
            at.raw = True
        elif g.match_word(s,i,"@end_raw"):
            at.raw = False

        e = at.endSentinelComment
        s2 = s[i:]
        if len(e) > 0:
            k = s.rfind(e,i)
            if k != -1:
                s2 = s[i:k] + '\n'

        start = at.startSentinelComment
        if start and len(start) > 0 and start[-1] == '@':
            s2 = s2.replace('@@','@')

        if 0: # New in 4.2.1: never change comment delims here...
            if g.match_word(s,i,"@language"):
                #@+<< handle @language >>
                #@+node:ekr.20041005105605.107: *7* << handle @language >>
                # Skip the keyword and whitespace.
                i += len("@language")
                i = g.skip_ws(s,i)
                j = g.skip_c_id(s,i)
                language = s[i:j]

                delim1,delim2,delim3 = g.set_delims_from_language(language)

                if trace:
                    g.trace(g.get_line(s,i))
                    g.trace(delim1,delim2,delim3)

                # Returns a tuple (single,start,end) of comment delims
                if delim1:
                    at.startSentinelComment = delim1
                    at.endSentinelComment = "" # Must not be None.
                elif delim2 and delim3:
                    at.startSentinelComment = delim2
                    at.endSentinelComment = delim3
                else:
                    line = g.get_line(s,i)
                    g.es("ignoring bad @language sentinel:",line,color="red")
                #@-<< handle @language >>
            elif g.match_word(s,i,"@comment"):
                #@+<< handle @comment >>
                #@+node:ekr.20041005105605.108: *7* << handle @comment >>
                j = g.skip_line(s,i)
                line = s[i:j]
                delim1,delim2,delim3 = g.set_delims_from_string(line)

                #g.trace(g.get_line(s,i))
                #g.trace(delim1,delim2,delim3)

                # Returns a tuple (single,start,end) of comment delims
                if delim1:
                    self.startSentinelComment = delim1
                    self.endSentinelComment = "" # Must not be None.
                elif delim2 and delim3:
                    self.startSentinelComment = delim2
                    self.endSentinelComment = delim3
                else:
                    line = g.get_line(s,i)
                    g.es("ignoring bad @comment sentinel:",line,color="red")
                #@-<< handle @comment >>

        # An @c ends the doc part when using new sentinels.
        if at.readVersion5 and s2 in ('@c','@c\n'):
            if at.docOut:
                at.appendToOut(''.join(at.docOut))
                at.docOut = []
            at.inCode = True # End the doc part.

        at.appendToOut(s2)
    #@+node:ekr.20041005105605.109: *6* at.readNl
    def readNl (self,s,i):

        """Handle an @nonl sentinel."""

        at = self
        assert g.match(s,i,"nl"),'missing nl sentinel'

        if at.inCode:
            at.appendToOut('\n')
        else:
            at.docOut.append('\n')
    #@+node:ekr.20041005105605.110: *6* at.readNonl
    def readNonl (self,s,i):

        """Handle an @nonl sentinel."""

        at = self
        assert g.match(s,i,"nonl"),'missing nonl sentinel'

        if at.inCode:
            s = ''.join(at.out)
            # 2010/01/07: protect against a mostly-harmless read error.
            if s:
                if s[-1] == '\n':
                    at.out = [s[:-1]] # Do not use at.appendToOut here!
                else:
                    g.trace("out:",s)
                    at.readError("unexpected @nonl directive in code part")
        else:
            s = ''.join(at.pending)
            if s:
                if s[-1] == '\n':
                    at.pending = [s[:-1]]
                else:
                    g.trace("docOut:",s)
                    at.readError("unexpected @nonl directive in pending doc part")
            else:
                s = ''.join(at.docOut)
                if s and s[-1] == '\n':
                    at.docOut = [s[:-1]]
                else:
                    g.trace("docOut:",s)
                    at.readError("unexpected @nonl directive in doc part")
    #@+node:ekr.20041005105605.112: *6* at.readVerbatim
    def readVerbatim (self,s,i):

        """Read an @verbatim sentinel."""

        at = self
        assert g.match(s,i,"verbatim"),'missing verbatim sentinel'

        # Append the next line to the text.
        s = at.readLine(at.inputFile) 
        i = at.skipIndent(s,0,at.indent)
        # Do **not** insert the verbatim line itself!
            # at.appendToOut("@verbatim\n")
        at.appendToOut(s[i:])
    #@+node:ekr.20041005105605.113: *5* at.badEndSentinel, popSentinelStack
    def badEndSentinel (self,expectedKind):

        """Handle a mismatched ending sentinel."""

        at = self
        assert at.endSentinelStack,'empty sentinel stack'
        s = "(badEndSentinel) Ignoring %s sentinel.  Expecting %s" % (
            at.sentinelName(at.endSentinelStack[-1]),
            at.sentinelName(expectedKind))
        at.readError(s)

    def popSentinelStack (self,expectedKind):

        """Pop an entry from endSentinelStack and check it."""

        at = self
        if at.endSentinelStack and at.endSentinelStack[-1] == expectedKind:
            at.endSentinelStack.pop()
        else:
            if 1: g.trace('%s\n%s' % (
                [at.sentinelName(z) for z in at.endSentinelStack],
                g.callers(4)))
            at.badEndSentinel(expectedKind)
    #@+node:ekr.20041005105605.114: *4* at.sentinelKind4 & helper (read logic)
    def sentinelKind4(self,s):

        """Return the kind of sentinel at s."""

        trace = False and not g.unitTesting
        at = self

        val = at.sentinelKind4_helper(s)

        if trace and (verbose or val != at.noSentinel):
            g.trace('%-20s %s' % (
                at.sentinelName(val),s.rstrip()))

        return val
    #@+node:ekr.20100518083515.5896: *5* sentinelKind4_helper
    def sentinelKind4_helper(self,s):

        at = self
        i = g.skip_ws(s,0)
        if g.match(s,i,at.startSentinelComment): 
            i += len(at.startSentinelComment)
        else:
            return at.noSentinel

        # Locally undo cweb hack here
        start = at.startSentinelComment
        if start and len(start) > 0 and start[-1] == '@':
            s = s[:i] + s[i:].replace('@@','@')

        # New sentinels.
        if g.match(s,i,"@+"):
            if g.match(s,i+2,"others"):
                return at.startOthers
            elif g.match(s,i+2,"<<"):
                return at.startRef
            else:
                j = g.skip_ws(s,i+2)
                if g.match(s,j,"<<"):
                    return at.startRef
        elif g.match(s,i,"@-"):
            if g.match(s,i+2,"others"):
                return at.endOthers
            elif g.match(s,i+2,"<<"):
                return at.endRef
            else:
                j = g.skip_ws(s,i+2)
                if g.match(s,j,"<<"):
                    return at.endRef
        # Old sentinels.
        elif g.match(s,i,"@"):
            j = g.skip_ws(s,i+1)
            if j > i+1:
                if g.match(s,j,"@+others"):
                    return at.startOthers
                elif g.match(s,j,"@-others"):
                    return at.endOthers
                elif g.match(s,j,"<<"):
                    return at.startRef
                else:
                    # No other sentinels allow whitespace following the '@'
                    return at.noSentinel

        # Do not skip whitespace here!
        if g.match(s,i,"@<<"): return at.startRef
        if g.match(s,i,"@@"):   return at.startDirective
        if not g.match(s,i,'@'): return at.noSentinel
        j = i # start of lookup
        i += 1 # skip the at sign.
        if g.match(s,i,'+') or g.match(s,i,'-'):
            i += 1
        i = g.skip_c_id(s,i)
        key = s[j:i]
        if len(key) > 0 and key in at.sentinelDict:
            return at.sentinelDict[key]
        else:
            return at.noSentinel
    #@+node:ekr.20041005105605.115: *4* at.skipSentinelStart4
    def skipSentinelStart4(self,s,i):

        """Skip the start of a sentinel."""

        start = self.startSentinelComment
        assert(start and len(start)>0)

        i = g.skip_ws(s,i)
        assert(g.match(s,i,start))
        i += len(start)

        # 7/8/02: Support for REM hack
        i = g.skip_ws(s,i)
        assert(i < len(s) and s[i] == '@')
        return i + 1
    #@+node:ekr.20041005105605.116: *3* Reading utils...
    #@+node:ekr.20100625092449.5963: *4* at.appendToOut
    def appendToOut (self,s):

        '''Append s to at.out (old sentinels) or
           at.v.tempBodyList (new sentinels).'''

        at = self
        trace = False and at.readVersion5 and not g.unitTesting

        if at.readVersion5:
            if not at.v: at.v = at.root.v
            if hasattr(at.v,"tempBodyList"):
                at.v.tempBodyList.append(s)
            else:
                at.v.tempBodyList = [s]
        else:
            at.out.append(s)

        if trace:
            g.trace('%4s %25s %s' % (
                g.choose(at.inCode,'code','doc'),at.v.h,repr(s)))
            # g.trace(g.listToString(at.out))
    #@+node:ekr.20050301105854: *4* at.copyAllTempBodyStringsToVnodes
    def copyAllTempBodyStringsToVnodes (self,root,thinFile):

        trace = False and not g.unitTesting
        if trace: g.trace('*****',root.h,g.callers(4))
        at = self ; c = at.c
        for p in root.self_and_subtree():
            hasList = hasattr(p.v,'tempBodyList')
            hasString = hasattr(p.v,'tempBodyString')
            if not hasString and not hasList:
                continue # Bug fix 2010/07/06: do nothing!
            # Terminate the node if v.tempBodyList exists.
            if hasList:
                at.terminateNode(v=p.v)
                    # Sets v.tempBodyString and clears v.tempBodyList.
                assert not hasattr(p.v,'tempBodyList')
                assert hasattr(p.v,'tempBodyString')
            s = p.v.tempBodyString
            delattr(p.v,'tempBodyString') # essential.
            old_body = p.b
            if s != old_body:
                if thinFile:
                    p.v.setBodyString(s)
                    if p.v.isDirty():
                        p.setAllAncestorAtFileNodesDirty()
                else:
                    c.setBodyString(p,s) # Sets c and p dirty.

                if p.v.isDirty():
                    # New in Leo 4.3: support for mod_labels plugin:
                    try:
                        c.mod_label_controller.add_label(p,"before change:",old_body)
                    except Exception:
                        pass
                    # This warning is given elsewhere.
                    # g.es("changed:",p.h,color="blue")
    #@+node:ekr.20041005105605.119: *4* at.createImportedNode
    def createImportedNode (self,root,headline):

        at = self

        if at.importRootSeen:
            p = root.insertAsLastChild()
            p.initHeadString(headline)
        else:
            # Put the text into the already-existing root node.
            p = root
            at.importRootSeen = True

        p.v.setVisited() # Suppress warning about unvisited node.
        return p
    #@+node:ekr.20041005105605.120: *4* at.parseLeoSentinel
    def parseLeoSentinel (self,s):

        trace = False and not g.unitTesting
        at = self ; c = at.c
        new_df = False ; valid = True ; n = len(s)
        start = '' ; end = '' ; isThinDerivedFile = False
        encoding_tag = "-encoding="
        version_tag = "-ver="
        tag = "@+leo"
        thin_tag = "-thin"
        #@+<< set the opening comment delim >>
        #@+node:ekr.20041005105605.121: *5* << set the opening comment delim >>
        # s contains the tag
        i = j = g.skip_ws(s,0)

        # The opening comment delim is the initial non-tag
        while i < n and not g.match(s,i,tag) and not g.is_nl(s,i):
            i += 1

        if j < i:
            start = s[j:i]
        else:
            valid = False

        #@-<< set the opening comment delim >>
        #@+<< make sure we have @+leo >>
        #@+node:ekr.20041005105605.122: *5* << make sure we have @+leo >>
        #@+at
        # REM hack: leading whitespace is significant before the
        # @+leo. We do this so that sentinelKind need not skip
        # whitespace following self.startSentinelComment. This is
        # correct: we want to be as restrictive as possible about what
        # is recognized as a sentinel. This minimizes false matches.
        #@@c

        if 0: # Make leading whitespace significant.
            i = g.skip_ws(s,i)

        if g.match(s,i,tag):
            i += len(tag)
        else: valid = False
        #@-<< make sure we have @+leo >>
        #@+<< read optional version param >>
        #@+node:ekr.20041005105605.123: *5* << read optional version param >>
        new_df = g.match(s,i,version_tag)

        if new_df:
            # Pre Leo 4.4.1: Skip to the next minus sign or end-of-line.
            # Leo 4.4.1 +:   Skip to next minus sign, end-of-line,
            #                or non numeric character.
            # This is required to handle trailing comment delims properly.
            i += len(version_tag)
            j = i
            while i < len(s) and (s[i] == '.' or s[i].isdigit()):
                i += 1
            at.readVersion = s[j:i] # 2010/05/18.
            at.readVersion5 = at.readVersion >= '5'

            if j < i:
                pass
            else:
                valid = False
        #@-<< read optional version param >>
        #@+<< read optional thin param >>
        #@+node:ekr.20041005105605.124: *5* << read optional thin param >>
        if g.match(s,i,thin_tag):
            i += len(tag)
            isThinDerivedFile = True
        #@-<< read optional thin param >>
        #@+<< read optional encoding param >>
        #@+node:ekr.20041005105605.125: *5* << read optional encoding param >>
        # Set the default encoding
        at.encoding = c.config.default_derived_file_encoding

        if g.match(s,i,encoding_tag):
            # Read optional encoding param, e.g., -encoding=utf-8,
            i += len(encoding_tag)
            # Skip to the next end of the field.
            j = s.find(",.",i)
            if j > -1:
                # The encoding field was written by 4.2 or after:
                encoding = s[i:j]
                i = j + 2 # 6/8/04, 1/11/05 (was i = j + 1)
            else:
                # The encoding field was written before 4.2.
                j = s.find('.',i)
                if j > -1:
                    encoding = s[i:j]
                    i = j + 1 # 6/8/04
                else:
                    encoding = None
            # g.trace("encoding:",encoding)
            if encoding:
                if g.isValidEncoding(encoding):
                    at.encoding = encoding
                else:
                    g.es_print("bad encoding in derived file:",encoding)
            else:
                valid = False
        #@-<< read optional encoding param >>
        #@+<< set the closing comment delim >>
        #@+node:ekr.20041005105605.126: *5* << set the closing comment delim >>
        # The closing comment delim is the trailing non-whitespace.
        i = j = g.skip_ws(s,i)
        while i < n and not g.is_ws(s[i]) and not g.is_nl(s,i):
            i += 1
        end = s[j:i]
        #@-<< set the closing comment delim >>
        if trace and not new_df:
            g.trace('not new_df(!)',repr(s))
        if trace: g.trace('valid',valid,'isThin',isThinDerivedFile)
        return valid,new_df,start,end,isThinDerivedFile
    #@+node:ekr.20041005105605.127: *4* at.readError
    def readError(self,message):

        # This is useful now that we don't print the actual messages.
        if self.errors == 0:
            self.printError("----- read error. line: %s, file: %s" % (
                self.lineNumber,self.targetFileName,))

        # g.trace(self.root,g.callers())
        self.error(message)

        # Delete all of root's tree.
        self.root.v.children = []
        self.root.setOrphan()
        self.root.setDirty()
    #@+node:ekr.20041005105605.128: *4* at.readLine
    def readLine (self,theFile):

        """Reads one line from file using the present encoding"""

        s = g.readlineForceUnixNewline(theFile) # calls theFile.readline
        # g.trace(repr(s),g.callers(4))
        u = g.toUnicode(s,self.encoding)
        return u
    #@+node:ekr.20041005105605.129: *4* at.scanHeader
    def scanHeader(self,theFile,fileName):

        """Scan the @+leo sentinel.

        Sets self.encoding, and self.start/endSentinelComment.

        Returns (firstLines,new_df,isThinDerivedFile) where:
        firstLines        contains all @first lines,
        new_df            is True if we are reading a new-format derived file.
        isThinDerivedFile is True if the file is an @thin file."""

        trace = False and not g.unitTesting
        at = self
        firstLines = [] # The lines before @+leo.
        tag = "@+leo"
        valid = True ; new_df = False ; isThinDerivedFile = False
        #@+<< skip any non @+leo lines >>
        #@+node:ekr.20041005105605.130: *5* << skip any non @+leo lines >>
        #@+at Queue up the lines before the @+leo.
        # 
        # These will be used to add as parameters to the @first directives, if any.
        # Empty lines are ignored (because empty @first directives are ignored).
        # NOTE: the function now returns a list of the lines before @+leo.
        # 
        # We can not call sentinelKind here because that depends on
        # the comment delimiters we set here.
        # 
        # at-first lines are written "verbatim", so nothing more needs to be done!
        #@@c

        s = at.readLine(theFile)
        if trace: g.trace('first line',repr(s))
        while len(s) > 0:
            j = s.find(tag)
            if j != -1: break
            firstLines.append(s) # Queue the line
            s = at.readLine(theFile)

        n = len(s)
        valid = n > 0
        #@-<< skip any non @+leo lines >>
        if valid:
            valid,new_df,start,end,isThinDerivedFile = at.parseLeoSentinel(s)
        if valid:
            at.startSentinelComment = start
            at.endSentinelComment = end
            # g.trace('start',repr(start),'end',repr(end))
        else:
            at.error("No @+leo sentinel in: %s" % fileName)
        # g.trace("start,end",repr(at.startSentinelComment),repr(at.endSentinelComment))
        # g.trace(fileName,firstLines)
        return firstLines,new_df,isThinDerivedFile
    #@+node:ekr.20050103163224: *4* at.scanHeaderForThin (used by import code)
    # Note: Import code uses this.

    def scanHeaderForThin (self,theFile,fileName):

        '''Scan the header of a derived file and return True if it is a thin file.

        N.B. We are not interested in @first lines, so any encoding will do.'''

        at = self

        # The encoding doesn't matter.  No error messages are given.
        at.encoding = at.c.config.default_derived_file_encoding

        junk,junk,isThin = at.scanHeader(theFile,fileName)

        return isThin
    #@+node:ekr.20041005105605.131: *4* at.skipIndent
    # Skip past whitespace equivalent to width spaces.

    def skipIndent(self,s,i,width):

        ws = 0 ; n = len(s)
        while i < n and ws < width:
            if   s[i] == '\t': ws += (abs(self.tab_width) - (ws % abs(self.tab_width)))
            elif s[i] == ' ':  ws += 1
            else: break
            i += 1
        return i
    #@+node:ekr.20100628072537.5814: *4* at.terminateNode & helpers
    def terminateNode (self,middle=False,v=None):

        '''Set the body text of at.v, and issue warning if it has changed.

        This is called as follows:

        old sentinels: when handling a @-node sentinel.
        new sentinels: from the post-pass when v.tempBodyList exists.'''

        at = self
        trace = False and at.readVersion5 and not g.unitTesting
        postPass = v is not None
            # A little kludge: v is given only when this is called
            # from copyAllTempBodyStringsToVnodes.
        if not v: v = at.v

        if at.readVersion5:
            # A vital assertion.
            # We must *never* terminate a node before the post pass.
            assert postPass

        # Get the temp attributes.
        hasString  = hasattr(v,'tempBodyString')
        hasList    = hasattr(v,'tempBodyList')
        tempString = hasString and v.tempBodyString or ''
        tempList   = hasList and ''.join(v.tempBodyList) or ''

        # Compute the new text.
        new = g.choose(at.readVersion5,tempList,''.join(at.out))
        new = g.toUnicode(new)
        if trace:
            # g.trace('%28s %s' % (v.h,g.callers(5)))
            g.trace('%28s %s' % (v.h,repr(new)))

        if at.importing:
            v._bodyString = new # Allowed use of _bodyString.
        elif middle: 
            pass # Middle sentinels never alter text.
        else:
            at.terminateBody(v,postPass)

        # *Always delete tempBodyList.  Do not leave this lying around!
        if hasattr(v,'tempBodyList'): delattr(v,'tempBodyList')
    #@+node:ekr.20100628124907.5816: *5* at.indicateNodeChanged
    def indicateNodeChanged (self,old,new,postPass,v):

        at = self ; c = at.c

        if at.perfectImportRoot:
            if not postPass:
                at.correctedLines += 1
                at.reportCorrection(old,new,v)
                v._bodyString = new # Allowed use of _bodyString.
                    # Just setting v.tempBodyString won't work here.
                v.setDirty()
                    # Mark the node dirty. Ancestors will be marked dirty later.
                c.setChanged(True)
        else:
            # Do nothing if only trailing whitespace is involved.
            if new.endswith('\n') and old == new[:-1]: return
            if old.endswith('\n') and new == old[:-1]: return
            # if old == new.rstrip(): return
            # if new == old.rstrip(): return

            c.nodeConflictList.append(g.bunch(
                tag='(uncached)',
                gnx=v.gnx,
                fileName = at.root.h,
                b_old=old,
                b_new=new,
                h_old=v._headString,
                h_new=v._headString,
            ))

            if not g.unitTesting:
                g.es_print("uncached read node changed",v.h,color="red")

            v.setDirty()
                # Just set the dirty bit. Ancestors will be marked dirty later.
            c.changed = True
                # Important: the dirty bits won't stick unless we set c.changed here.
                # Do *not* call c.setChanged(True) here: that would be too slow.
    #@+node:ekr.20100628124907.5818: *5* at.reportCorrection
    def reportCorrection (self,old,new,v):

        at = self
        found = False
        for p in at.perfectImportRoot.self_and_subtree():
            if p.v == v:
                found = True ; break

        if found:
            if 0: # For debugging.
                g.pr('\n','-' * 40)
                g.pr("old",len(old))
                for line in g.splitLines(old):
                    #line = line.replace(' ','< >').replace('\t','<TAB>')
                    g.pr(repr(str(line)))
                g.pr('\n','-' * 40)
                g.pr("new",len(new))
                for line in g.splitLines(new):
                    #line = line.replace(' ','< >').replace('\t','<TAB>')
                    g.pr(repr(str(line)))
                g.pr('\n','-' * 40)
        else:
            # This should never happen.
            g.es("correcting hidden node: v=",repr(v),color="red")
    #@+node:ekr.20100702062857.5824: *5* at.terminateBody
    def terminateBody (self,v,postPass=False):

        '''Terminate the scanning of body text for node v.'''

        trace = False and not g.unitTesting
        at = self

        hasString  = hasattr(v,'tempBodyString')
        hasList    = hasattr(v,'tempBodyList')
        tempString = hasString and v.tempBodyString or ''
        tempList   = hasList and ''.join(v.tempBodyList) or ''

        # The old temp text is *always* in tempBodyString.
        new = g.choose(at.readVersion5,tempList,''.join(at.out))
        new = g.toUnicode(new)
        old = tempString or v.getBody()
            # v.getBody returns v._bodyString.

        # Warn if the body text has changed.
        # Don't warn about the root node.
        if v != at.root.v and old != new:
            if postPass:
                warn = old # The previous text must exist.
            else:
                warn = old and new # Both must exit.
            if warn:
                at.indicateNodeChanged(old,new,postPass,v)

        # *Always* put the new text into tempBodyString.
        v.tempBodyString = new

        if trace: g.trace(
            v.gnx,
            'tempString %3s getBody %3s old %3s new %3s' % (
                len(tempString),len(v.getBody()),len(old),len(new)),
            v.h,at.root.h)
            # '\n* callers',g.callers(4))

        # *Always delete tempBodyList.  Do not leave this lying around!
        if hasList: delattr(v,'tempBodyList')
    #@+node:ekr.20041005105605.132: ** at.Writing
    #@+node:ekr.20041005105605.133: *3* Writing (top level)
    #@+node:ekr.20041005105605.154: *4* at.asisWrite
    def asisWrite(self,root,toString=False):

        at = self ; c = at.c
        c.endEditing() # Capture the current headline.

        try:
            # Note: @asis always writes all nodes,
            # so there can be no orphan or ignored nodes.
            targetFileName = root.atAsisFileNodeName()
            at.initWriteIvars(root,targetFileName,toString=toString)
            if at.errors: return
            if not at.openFileForWriting(root,targetFileName,toString):
                # openFileForWriting calls root.setDirty() if there are errors.
                return
            for p in root.self_and_subtree():
                #@+<< Write p's headline if it starts with @@ >>
                #@+node:ekr.20041005105605.155: *5* << Write p's headline if it starts with @@ >>
                s = p.h

                if g.match(s,0,"@@"):
                    s = s[2:]
                    if s and len(s) > 0:
                        s = g.toEncodedString(s,at.encoding,reportErrors=True) # 3/7/03
                        at.outputFile.write(s)
                #@-<< Write p's headline if it starts with @@ >>
                #@+<< Write p's body >>
                #@+node:ekr.20041005105605.156: *5* << Write p's body >>
                s = p.b

                if s:
                    s = g.toEncodedString(s,at.encoding,reportErrors=True) # 3/7/03
                    at.outputStringWithLineEndings(s)
                #@-<< Write p's body >>
            at.closeWriteFile()
            at.replaceTargetFileIfDifferent(root) # Sets/clears dirty and orphan bits.
        except Exception:
            at.writeException(root) # Sets dirty and orphan bits.

    silentWrite = asisWrite # Compatibility with old scripts.
    #@+node:ekr.20041005105605.142: *4* at.openFileForWriting & helper
    def openFileForWriting (self,root,fileName,toString):

        at = self
        at.outputFile = None

        if toString:
            at.shortFileName = g.shortFileName(fileName)
            at.outputFileName = "<string: %s>" % at.shortFileName
            at.outputFile = g.fileLikeObject()
        else:
            ok = at.openFileForWritingHelper(fileName)

            # New in Leo 4.4.8: set dirty bit if there are errors.
            if not ok: at.outputFile = None

        # New in 4.3 b2: root may be none when writing from a string.
        if root:
            if at.outputFile:
                root.clearOrphan()
            else:
                root.setOrphan()
                root.setDirty()

        return at.outputFile is not None
    #@+node:ekr.20041005105605.143: *5* at.openFileForWritingHelper & helper
    def openFileForWritingHelper (self,fileName):

        '''Open the file and return True if all went well.'''

        at = self ; c = at.c

        try:
            at.shortFileName = g.shortFileName(fileName)
            at.targetFileName = c.os_path_finalize_join(at.default_directory,fileName)
            path = g.os_path_dirname(at.targetFileName)
            if not path or not g.os_path_exists(path):
                if path:
                    path = g.makeAllNonExistentDirectories(path,c=c)
                if not path or not g.os_path_exists(path):
                    path = g.os_path_dirname(at.targetFileName)
                    at.writeError("path does not exist: " + path)
                    return False
        except Exception:
            at.exception("exception creating path: %s" % repr(path))
            g.es_exception()
            return False

        if g.os_path_exists(at.targetFileName):
            try:
                if not os.access(at.targetFileName,os.W_OK):
                    at.writeError("can not open: read only: " + at.targetFileName)
                    return False
            except AttributeError:
                pass # os.access() may not exist on all platforms.

        try:
            at.outputFileName = at.targetFileName + ".tmp"
            kind,at.outputFile = self.openForWrite(at.outputFileName,'wb')
            if not at.outputFile:
                kind = g.choose(kind=='check',
                    'did not overwrite','can not create')
                at.writeError("%s %s" % (kind,at.outputFileName))
                return False
        except Exception:
            at.exception("exception creating:" + at.outputFileName)
            return False

        return True
    #@+node:bwmulder.20050101094804: *6* at.openForWrite
    def openForWrite (self, filename, wb='wb'):

        '''Open a file for writes, handling shadow files.'''

        trace = False and not g.unitTesting
        at = self ; c = at.c ; x = c.shadowController

        try:
            shadow_filename = x.shadowPathName(filename)
            self.writing_to_shadow_directory = os.path.exists(shadow_filename)
            open_file_name       = g.choose(self.writing_to_shadow_directory,shadow_filename,filename)
            self.shadow_filename = g.choose(self.writing_to_shadow_directory,shadow_filename,None)

            if self.writing_to_shadow_directory:
                if trace: g.trace(filename,shadow_filename)
                x.message('writing %s' % shadow_filename)
                return 'shadow',open(open_file_name,wb)
            else:
                ok = c.checkFileTimeStamp(at.targetFileName)
                return 'check',ok and open(open_file_name,wb)

        except IOError:
            if not g.app.unitTesting:
                g.es_print('openForWrite: exception opening file: %s' % (open_file_name),color='red')
                g.es_exception()
            return 'error',None
    #@+node:ekr.20041005105605.144: *4* at.write & helper
    def write (self,root,
        kind = '@unknown', # Should not happen.
        nosentinels = False,
        thinFile = False,
        scriptWrite = False,
        toString = False,
    ):
        """Write a 4.x derived file.
        root is the position of an @<file> node"""

        at = self ; c = at.c
        c.endEditing() # Capture the current headline.

        #@+<< set at.targetFileName >>
        #@+node:ekr.20041005105605.145: *5* << set at.targetFileName >>
        if toString:
            at.targetFileName = "<string-file>"
        elif nosentinels:
            at.targetFileName = root.atNoSentFileNodeName()
        elif thinFile:
            at.targetFileName = root.atThinFileNodeName()
            if not at.targetFileName:
                # We have an @file node.
                at.targetFileName = root.atFileNodeName()
        else:
            at.targetFileName = root.atFileNodeName()
        #@-<< set at.targetFileName >>
        at.initWriteIvars(root,at.targetFileName,
            nosentinels = nosentinels, thinFile = thinFile,
            scriptWrite = scriptWrite, toString = toString)

        # "look ahead" computation of eventual fileName.
        eventualFileName = c.os_path_finalize_join(
            at.default_directory,at.targetFileName)
        exists = g.os_path_exists(eventualFileName)
        # g.trace('eventualFileName',eventualFileName,
            # 'at.targetFileName',at.targetFileName)

        if not scriptWrite and not toString:
            if nosentinels:
                if not self.shouldWriteAtNosentNode(root,exists):
                    return
            elif not hasattr(root.v,'at_read') and exists:
                # Prompt if writing a new @file or @thin node would
                # overwrite an existing file.
                ok = self.promptForDangerousWrite(eventualFileName,kind)
                if ok:
                    root.v.at_read = True # Create the attribute for all clones.
                else:
                    g.es("not written:",eventualFileName)
                    return

        if not at.openFileForWriting(root,at.targetFileName,toString):
            # openFileForWriting calls root.setDirty() if there are errors.
            return

        try:
            at.writeOpenFile(root,nosentinels=nosentinels,toString=toString)
            assert root==at.root
            if toString:
                at.closeWriteFile() # sets self.stringOutput
                # Major bug: failure to clear this wipes out headlines!
                # Minor bug: sometimes this causes slight problems...
                if hasattr(self.root.v,'tnodeList'):
                    delattr(self.root.v,'tnodeList')
                root.v._p_changed = True
            else:
                at.closeWriteFile()
                if at.errors > 0 or root.isOrphan():
                    #@+<< set dirty and orphan bits >>
                    #@+node:ekr.20041005105605.146: *5* << set dirty and orphan bits >>
                    # Setting the orphan and dirty flags tells Leo to write the tree..
                    root.setOrphan()
                    root.setDirty()
                    # Delete the temp file.
                    self.remove(at.outputFileName) 

                    #@-<< set dirty and orphan bits >>
                    g.es("not written:",at.outputFileName)
                else:
                    at.replaceTargetFileIfDifferent(root)
                        # Sets/clears dirty and orphan bits.

        except Exception:
            if hasattr(self.root.v,'tnodeList'):
                delattr(self.root.v,'tnodeList')
            if toString:
                at.exception("exception preprocessing script")
                root.v._p_changed = True
            else:
                at.writeException() # Sets dirty and orphan bits.
    #@+node:ekr.20080620095343.1: *5* at.shouldWriteAtNosentNode
    #@+at Much thought went into this decision tree:
    # 
    # - We do not want decisions to depend on past history.That ' s too confusing.
    # - We must ensure that the file will be written if the user does significant work.
    # - We must ensure that the user can create an @auto x node at any time
    #   without risk of of replacing x with empty or insignificant information.
    # - We want the user to be able to create an @auto node which will be populated the next time the.leo file is opened.
    # - We don't want minor import imperfections to be written to the @auto file.
    # - The explicit commands that read and write @auto trees must always be honored.
    #@@c

    def shouldWriteAtNosentNode (self,p,exists):

        '''Return True if we should write the @auto node at p.'''

        if not exists: # We can write a non-existent file without danger.
            return True
        elif self.isSignificantTree(p):
            return True # Assume the tree contains what should be written.
        else:
            g.es_print(p.h,'not written:',color='red')
            g.es_print('no children and less than 10 characters (excluding directives)',color='blue')
            return False
    #@+node:ekr.20041005105605.147: *4* at.writeAll & helper
    def writeAll(self,
        writeAtFileNodesFlag=False,
        writeDirtyAtFileNodesFlag=False,
        toString=False
    ):

        """Write @file nodes in all or part of the outline"""

        trace = False and not g.unitTesting
        at = self ; c = at.c
        if trace: scanAtPathDirectivesCount = c.scanAtPathDirectivesCount
        writtenFiles = [] # Files that might be written again.
        force = writeAtFileNodesFlag

        if writeAtFileNodesFlag:
            # The Write @<file> Nodes command.
            # Write all nodes in the selected tree.
            p = c.p
            after = p.nodeAfterTree()
        else:
            # Write dirty nodes in the entire outline.
            p =  c.rootPosition()
            after = c.nullPosition()

        #@+<< Clear all orphan bits >>
        #@+node:ekr.20041005105605.148: *5* << Clear all orphan bits >>
        #@+at We must clear these bits because they may have been set on a previous write.
        # Calls to atFile::write may set the orphan bits in @file nodes.
        # If so, write_Leo_file will write the entire @file tree.
        #@@c

        for v2 in p.self_and_subtree():
            v2.clearOrphan()
        #@-<< Clear all orphan bits >>
        while p and p != after:
            if p.isAnyAtFileNode() or p.isAtIgnoreNode():
                self.writeAllHelper(p,force,toString,writeAtFileNodesFlag,writtenFiles)
                p.moveToNodeAfterTree()
            else:
                p.moveToThreadNext()

        #@+<< say the command is finished >>
        #@+node:ekr.20041005105605.150: *5* << say the command is finished >>
        if writeAtFileNodesFlag or writeDirtyAtFileNodesFlag:
            if len(writtenFiles) > 0:
                g.es("finished")
            elif writeAtFileNodesFlag:
                g.es("no @<file> nodes in the selected tree")
            else:
                g.es("no dirty @<file> nodes")
        #@-<< say the command is finished >>
        if trace: g.trace('%s calls to c.scanAtPathDirectives()' % (
            c.scanAtPathDirectivesCount-scanAtPathDirectivesCount))

    #@+node:ekr.20041005105605.149: *5* at.writeAllHelper
    def writeAllHelper (self,p,
        force,toString,writeAtFileNodesFlag,writtenFiles
    ):

        trace = False and not g.unitTesting
        at = self ; c = at.c

        if p.isAtIgnoreNode() and not p.isAtAsisFileNode():
            pathChanged = False
        else:
            oldPath = at.getPathUa(p).lower()
            newPath = at.fullPath(p).lower()
            pathChanged = oldPath and oldPath != newPath
            # 2010/01/27: suppress this message during save-as and save-to commands.
            if pathChanged and not c.ignoreChangedPaths:
                at.setPathUa(p,newPath) # Remember that we have changed paths.
                g.es_print('path changed for',p.h,color='blue')
                if trace: g.trace('p %s\noldPath %s\nnewPath %s' % (
                    p.h,repr(oldPath),repr(newPath)))

        if p.v.isDirty() or pathChanged or writeAtFileNodesFlag or p.v in writtenFiles:

            # Tricky: @ignore not recognised in @asis nodes.
            if p.isAtAsisFileNode():
                at.asisWrite(p,toString=toString)
                writtenFiles.append(p.v)
            elif p.isAtIgnoreNode():
                pass
            elif p.isAtAutoNode():
                at.writeOneAtAutoNode(p,toString=toString,force=force)
                writtenFiles.append(p.v)
            elif p.isAtEditNode():
                at.writeOneAtEditNode(p,toString=toString)
                writtenFiles.append(p.v)
            elif p.isAtNoSentFileNode():
                at.write(p,kind='@nosent',nosentinels=True,toString=toString)
                writtenFiles.append(p.v)
            elif p.isAtShadowFileNode():
                at.writeOneAtShadowNode(p,toString=toString,force=force or pathChanged)
                writtenFiles.append(p.v)
            elif p.isAtThinFileNode():
                at.write(p,kind='@thin',thinFile=True,toString=toString)
                writtenFiles.append(p.v)
            elif p.isAtFileNode():
                # Write old @file nodes using @thin format.
                at.write(p,kind='@file',thinFile=True,toString=toString)
                writtenFiles.append(p.v)
    #@+node:ekr.20070806105859: *4* at.writeAtAutoNodes & writeDirtyAtAutoNodes & helpers
    def writeAtAutoNodes (self,event=None):

        '''Write all @auto nodes in the selected outline.'''

        at = self
        at.writeAtAutoNodesHelper(writeDirtyOnly=False)

    def writeDirtyAtAutoNodes (self,event=None):

        '''Write all dirty @auto nodes in the selected outline.'''

        at = self
        at.writeAtAutoNodesHelper(writeDirtyOnly=True)
    #@+node:ekr.20070806140208: *5* at.writeAtAutoNodesHelper
    def writeAtAutoNodesHelper(self,toString=False,writeDirtyOnly=True):

        """Write @auto nodes in the selected outline"""

        at = self ; c = at.c
        p = c.p ; after = p.nodeAfterTree()
        found = False

        while p and p != after:
            if p.isAtAutoNode() and not p.isAtIgnoreNode() and (p.isDirty() or not writeDirtyOnly):
                ok = at.writeOneAtAutoNode(p,toString=toString,force=True)
                if ok:
                    found = True
                    p.moveToNodeAfterTree()
                else:
                    p.moveToThreadNext()
            else:
                p.moveToThreadNext()

        if found:
            g.es("finished")
        elif writeDirtyOnly:
            g.es("no dirty @auto nodes in the selected tree")
        else:
            g.es("no @auto nodes in the selected tree")
    #@+node:ekr.20070806141607: *5* at.writeOneAtAutoNode & helpers
    def writeOneAtAutoNode(self,p,toString,force):

        '''Write p, an @auto node.

        File indices *must* have already been assigned.'''

        at = self ; c = at.c ; root = p.copy()

        fileName = p.atAutoNodeName()
        if not fileName and not toString: return False

        at.scanDefaultDirectory(p,importing=True) # Set default_directory
        fileName = c.os_path_finalize_join(at.default_directory,fileName)
        exists = g.os_path_exists(fileName)

        if not toString and not self.shouldWriteAtAutoNode(p,exists,force):
            return False

        # Prompt if writing a new @auto node would overwrite an existing file.
        if (not toString and not hasattr(p.v,'at_read') and
            g.os_path_exists(fileName)
        ):
            ok = self.promptForDangerousWrite(fileName,kind='@auto')
            if ok:
                p.v.at_read = True # Create the attribute
            else:
                g.es("not written:",fileName)
                return False

        # This code is similar to code in at.write.
        c.endEditing() # Capture the current headline.
        at.targetFileName = g.choose(toString,"<string-file>",fileName)
        at.initWriteIvars(root,at.targetFileName,
            atAuto=True,
            nosentinels=True,thinFile=False,scriptWrite=False,
            toString=toString)

        ok = at.openFileForWriting (root,fileName=fileName,toString=toString)
        isAtAutoRst = root.isAtAutoRstNode()
        if ok:
            if isAtAutoRst:
                ok2 = c.rstCommands.writeAtAutoFile(root,fileName,self.outputFile)
                if not ok2: at.errors += 1
            else:
                at.writeOpenFile(root,nosentinels=True,toString=toString)
            at.closeWriteFile() # Sets stringOutput if toString is True.
            # g.trace('at.errors',at.errors)
            if at.errors == 0:
                # g.trace('toString',toString,'force',force,'isAtAutoRst',isAtAutoRst)
                at.replaceTargetFileIfDifferent(root,ignoreBlankLines=isAtAutoRst)
                    # Sets/clears dirty and orphan bits.
            else:
                g.es("not written:",at.outputFileName)
                root.setDirty() # New in Leo 4.4.8.

        elif not toString:
            root.setDirty() # Make _sure_ we try to rewrite this file.
            g.es("not written:",at.outputFileName)

        return ok
    #@+node:ekr.20071019141745: *6* at.shouldWriteAtAutoNode
    #@+at Much thought went into this decision tree:
    # 
    # - We do not want decisions to depend on past history.  That's too confusing.
    # - We must ensure that the file will be written if the user does significant work.
    # - We must ensure that the user can create an @auto x node at any time
    #   without risk of of replacing x with empty or insignificant information.
    # - We want the user to be able to create an @auto node which will be populated the next time the .leo file is opened.
    # - We don't want minor import imperfections to be written to the @auto file.
    # - The explicit commands that read and write @auto trees must always be honored.
    #@@c

    def shouldWriteAtAutoNode (self,p,exists,force):

        '''Return True if we should write the @auto node at p.'''

        if force: # We are executing write-at-auto-node or write-dirty-at-auto-nodes.
            return True
        elif not exists: # We can write a non-existent file without danger.
            return True
        elif not p.isDirty(): # There is nothing new to write.
            return False
        elif not self.isSignificantTree(p): # There is noting of value to write.
            g.es_print(p.h,'not written:',color='red')
            g.es_print('no children and less than 10 characters (excluding directives)',color='red')
            return False
        else: # The @auto tree is dirty and contains significant info.
            return True
    #@+node:ekr.20080711093251.3: *4* at.writeAtShadowdNodes & writeDirtyAtShadowNodes & helpers
    def writeAtShadowNodes (self,event=None):

        '''Write all @shadow nodes in the selected outline.'''

        at = self
        return at.writeAtShadowNodesHelper(writeDirtyOnly=False)

    def writeDirtyAtShadowNodes (self,event=None):

        '''Write all dirty @shadow nodes in the selected outline.'''

        at = self
        return at.writeAtShadowNodesHelper(writeDirtyOnly=True)
    #@+node:ekr.20080711093251.4: *5* at.writeAtShadowNodesHelper
    def writeAtShadowNodesHelper(self,toString=False,writeDirtyOnly=True):

        """Write @shadow nodes in the selected outline"""

        at = self ; c = at.c
        p = c.p ; after = p.nodeAfterTree()
        found = False

        while p and p != after:
            if p.atShadowFileNodeName() and not p.isAtIgnoreNode() and (p.isDirty() or not writeDirtyOnly):
                ok = at.writeOneAtShadowNode(p,toString=toString,force=True)
                if ok:
                    found = True
                    g.es('wrote %s' % p.atShadowFileNodeName(),color='blue')
                    p.moveToNodeAfterTree()
                else:
                    p.moveToThreadNext()
            else:
                p.moveToThreadNext()

        if found:
            g.es("finished")
        elif writeDirtyOnly:
            g.es("no dirty @shadow nodes in the selected tree")
        else:
            g.es("no @shadow nodes in the selected tree")

        return found
    #@+node:ekr.20080711093251.5: *5* at.writeOneAtShadowNode & helpers
    def writeOneAtShadowNode(self,p,toString,force):

        '''Write p, an @shadow node.

        File indices *must* have already been assigned.'''

        trace = False and not g.unitTesting
        at = self ; c = at.c ; root = p.copy() ; x = c.shadowController

        fn = p.atShadowFileNodeName()
        if trace: g.trace(p.h,fn)
        if not fn:
            g.es_print('can not happen: not an @shadow node',p.h,color='red')
            return False

        # A hack to support unknown extensions.
        self.adjustTargetLanguage(fn) # May set c.target_language.

        fn = at.fullPath(p)
        at.default_directory = g.os_path_dirname(fn)
        exists = g.os_path_exists(fn)
        if trace: g.trace('exists %s fn %s' % (exists,fn))

        # Bug fix 2010/01/18: Make sure we can compute the shadow directory.
        private_fn = x.shadowPathName(fn)
        if not private_fn:
            return False

        if not toString and not self.shouldWriteAtShadowNode(p,exists,force,fn):
            if trace: g.trace('ignoring',fn)
            return False

        c.endEditing() # Capture the current headline.
        at.initWriteIvars(root,targetFileName=None, # Not used.
            atShadow=True,
            nosentinels=None, # set below.  Affects only error messages (sometimes).
            thinFile=True, # New in Leo 4.5 b2: private files are thin files.
            scriptWrite=False,
            toString=False, # True: create a fileLikeObject.  This is done below.
            forcePythonSentinels=True) # A hack to suppress an error message.
                # The actual sentinels will be set below.

        # Bug fix: Leo 4.5.1: use x.markerFromFileName to force the delim to match
        #                     what is used in x.propegate changes.
        marker = x.markerFromFileName(fn)
        at.startSentinelComment,at.endSentinelComment=marker.getDelims()

        if g.app.unitTesting: ivars_dict = g.getIvarsDict(at)

        # Write the public and private files to public_s and private_s strings.
        data = []
        for sentinels in (False,True):
            theFile = at.openStringFile(fn)
            at.sentinels = sentinels
            at.writeOpenFile(root,
                nosentinels=not sentinels,toString=False)
                # nosentinels only affects error messages, and then only if atAuto is True.
            s = at.closeStringFile(theFile)
            data.append(s)

        # Set these new ivars for unit tests.
        at.public_s, at.private_s = data

        if g.app.unitTesting:
            exceptions = ('public_s','private_s','sentinels','stringOutput')
            assert g.checkUnchangedIvars(at,ivars_dict,exceptions)

        if at.errors == 0 and not toString:
            # Write the public and private files.
            if trace: g.trace('writing',fn)
            x.makeShadowDirectory(fn) # makeShadowDirectory takes a *public* file name.
            at.replaceFileWithString(private_fn,at.private_s)
            at.replaceFileWithString(fn,at.public_s)

        self.checkPythonCode(root,s=at.private_s,targetFn=fn)

        if at.errors == 0:
            root.clearOrphan()
            root.clearDirty()
        else:
            g.es("not written:",at.outputFileName,color='red')
            root.setDirty() # New in Leo 4.4.8.

        return at.errors == 0
    #@+node:ekr.20080711093251.6: *6* shouldWriteAtShadowNode
    #@+at Much thought went into this decision tree:
    # 
    # - We do not want decisions to depend on past history.  That's too confusing.
    # - We must ensure that the file will be written if the user does significant work.
    # - We must ensure that the user can create an @shadow x node at any time
    #   without risk of of replacing x with empty or insignificant information.
    # - We want the user to be able to create an @shadow node which will be populated the next time the .leo file is opened.
    # - We don't want minor import imperfections to be written to the @shadow file.
    # - The explicit commands that read and write @shadow trees must always be honored.
    #@@c

    def shouldWriteAtShadowNode (self,p,exists,force,fn):

        '''Return True if we should write the @shadow node at p.'''

        at = self ; x = at.c.shadowController

        if force: # We are executing write-at-shadow-node or write-dirty-at-shadow-nodes.
            return True
        elif not exists: # We can write a non-existent file without danger.
            return True
        elif not p.isDirty(): # There is nothing new to write.
            return False
        elif not self.isSignificantTree(p): # There is noting of value to write.
            g.es_print(p.h,'not written:',color='red')
            g.es_print('no children and less than 10 characters (excluding directives)',color='red')
            return False
        else: # The @shadow tree is dirty and contains significant info.
            return True
    #@+node:ekr.20080819075811.13: *6* adjustTargetLanguage
    def adjustTargetLanguage (self,fn):

        """Use the language implied by fn's extension if
        there is a conflict between it and c.target_language."""

        at = self ; c = at.c

        if c.target_language:
            junk,target_ext = g.os_path_splitext(fn)  
        else:
            target_ext = ''

        junk,ext = g.os_path_splitext(fn)

        if ext:
            if ext.startswith('.'): ext = ext[1:]

            language = g.app.extension_dict.get(ext)
            if language:
                c.target_language = language
            else:
                # An unknown language.
                pass # Use the default language, **not** 'unknown_language'
    #@+node:ekr.20050506084734: *4* at.writeFromString
    # This is at.write specialized for scripting.

    def writeFromString(self,root,s,forcePythonSentinels=True,useSentinels=True):

        """Write a 4.x derived file from a string.

        This is used by the scripting logic."""

        at = self ; c = at.c
        c.endEditing() # Capture the current headline, but don't change the focus!

        at.initWriteIvars(root,"<string-file>",
            nosentinels=not useSentinels,thinFile=False,scriptWrite=True,toString=True,
            forcePythonSentinels=forcePythonSentinels)

        try:
            ok = at.openFileForWriting(root,at.targetFileName,toString=True)
            if g.app.unitTesting: assert ok # string writes never fail.
            # Simulate writing the entire file so error recovery works.
            at.writeOpenFile(root,nosentinels=not useSentinels,toString=True,fromString=s)
            at.closeWriteFile()
            # Major bug: failure to clear this wipes out headlines!
            # Minor bug: sometimes this causes slight problems...
            if root:
                if hasattr(self.root.v,'tnodeList'):
                    delattr(self.root.v,'tnodeList')
                root.v._p_changed = True
        except Exception:
            at.exception("exception preprocessing script")

        return at.stringOutput
    #@+node:ekr.20041005105605.151: *4* at.writeMissing
    def writeMissing(self,p,toString=False):

        at = self ; c = at.c
        writtenFiles = False

        p = p.copy()
        after = p.nodeAfterTree()
        while p and p != after: # Don't use iterator.
            if p.isAtAsisFileNode() or (p.isAnyAtFileNode() and not p.isAtIgnoreNode()):
                at.targetFileName = p.anyAtFileNodeName()
                if at.targetFileName:
                    at.targetFileName = c.os_path_finalize_join(
                        self.default_directory,at.targetFileName)
                    if not g.os_path_exists(at.targetFileName):
                        ok = at.openFileForWriting(p,at.targetFileName,toString)
                        # openFileForWriting calls p.setDirty() if there are errors.
                        if ok:
                            #@+<< write the @file node >>
                            #@+node:ekr.20041005105605.152: *5* << write the @file node >> (writeMissing)
                            if p.isAtAsisFileNode():
                                at.asisWrite(p)
                            elif p.isAtNoSentFileNode():
                                at.write(p,kind='@nosent',nosentinels=True)
                            elif p.isAtFileNode():
                                at.write(p,kind='@file')
                            else: assert(0)

                            writtenFiles = True
                            #@-<< write the @file node >>
                            at.closeWriteFile()
                p.moveToNodeAfterTree()
            elif p.isAtIgnoreNode():
                p.moveToNodeAfterTree()
            else:
                p.moveToThreadNext()

        if writtenFiles > 0:
            g.es("finished")
        else:
            g.es("no @file node in the selected tree")
    #@+node:ekr.20090225080846.5: *4* at.writeOneAtEditNode
    # Similar to writeOneAtAutoNode.

    def writeOneAtEditNode(self,p,toString,force=False):

        '''Write p, an @edit node.

        File indices *must* have already been assigned.'''

        at = self ; c = at.c ; root = p.copy()

        fn = p.atEditNodeName()

        if fn:
            at.scanDefaultDirectory(p,importing=True) # Set default_directory
            fn = c.os_path_finalize_join(at.default_directory,fn)
            exists = g.os_path_exists(fn)
            if not self.shouldWriteAtEditNode(p,exists,force):
                return False
        elif not toString:
            return False

        # This code is similar to code in at.write.
        c.endEditing() # Capture the current headline.
        at.targetFileName = g.choose(toString,"<string-file>",fn)
        at.initWriteIvars(root,at.targetFileName,
            atAuto=True,
            atEdit=True,
            nosentinels=True,thinFile=False,scriptWrite=False,
            toString=toString)

        ok = at.openFileForWriting(root,fileName=fn,toString=toString)
        if ok:
            at.writeOpenFile(root,nosentinels=True,toString=toString)
            at.closeWriteFile() # Sets stringOutput if toString is True.
            if at.errors == 0:
                at.replaceTargetFileIfDifferent(root) # Sets/clears dirty and orphan bits.
            else:
                g.es("not written:",at.outputFileName)
                root.setDirty()

        elif not toString:
            root.setDirty() # Make _sure_ we try to rewrite this file.
            g.es("not written:",at.outputFileName)

        return ok
    #@+node:ekr.20090225080846.6: *5* at.shouldWriteAtEditNode
    #@+at Much thought went into this decision tree:
    # 
    # - We do not want decisions to depend on past history.  That's too confusing.
    # - We must ensure that the file will be written if the user does significant work.
    # - We must ensure that the user can create an @edit x node at any time
    #   without risk of of replacing x with empty or insignificant information.
    # - We want the user to be able to create an @edit node which will be read
    #   the next time the .leo file is opened.
    # - We don't want minor import imperfections to be written to the @edit file.
    # - The explicit commands that read and write @edit trees must always be honored.
    #@@c

    def shouldWriteAtEditNode (self,p,exists,force):

        '''Return True if we should write the @auto node at p.'''

        if force: # We are executing write-at-auto-node or write-dirty-at-auto-nodes.
            return True
        elif not exists: # We can write a non-existent file without danger.
            return True
        elif not p.isDirty(): # There is nothing new to write.
            return False
        elif not self.isSignificantTree(p): # There is noting of value to write.
            g.es_print(p.h,'not written:',color='red')
            g.es_print('no children and less than 10 characters (excluding directives)',color='red')
            return False
        else: # The @auto tree is dirty and contains significant info.
            return True
    #@+node:ekr.20041005105605.157: *4* at.writeOpenFile
    # New in 4.3: must be inited before calling this method.
    # New in 4.3 b2: support for writing from a string.

    def writeOpenFile(self,root,
        nosentinels=False,toString=False,fromString=''):

        """Do all writes except asis writes."""

        at = self
        s = g.choose(fromString,fromString,root.v.b)
        root.clearAllVisitedInTree()
        at.putAtFirstLines(s)
        at.putOpenLeoSentinel("@+leo-ver=%s" % (
            g.choose(at.writeVersion5,5,4)))
        at.putInitialComment()
        at.putOpenNodeSentinel(root)
        at.putBody(root,fromString=fromString)
        at.putCloseNodeSentinel(root)
        # The -leo sentinel is required to handle @last.
        at.putSentinel("@-leo")
        root.setVisited()
        at.putAtLastLines(s)
        if not toString:
            at.warnAboutOrphandAndIgnoredNodes()
    #@+node:ekr.20041005105605.160: *3* Writing 4.x
    #@+node:ekr.20041005105605.161: *4* at.putBody
    # oneNodeOnly is no longer used, but it might be used in the future?

    def putBody(self,p,oneNodeOnly=False,fromString=''):

        """ Generate the body enclosed in sentinel lines."""

        trace = False and not g.unitTesting
        at = self

        # New in 4.3 b2: get s from fromString if possible.
        s = g.choose(fromString,fromString,p.b)

        p.v.setVisited()
        if trace: g.trace('visit',p.h)
            # Make sure v is never expanded again.
            # Suppress orphans check.
        if not at.thinFile:
            p.v.setWriteBit() # Mark the vnode to be written.
        if not at.thinFile and not s: return

        inCode = True
        #@+<< Make sure all lines end in a newline >>
        #@+node:ekr.20041005105605.162: *5* << Make sure all lines end in a newline >>
        #@+at If we add a trailing newline, we'll generate an @nonl sentinel below.
        # 
        # - We always ensure a newline in @file and @thin trees.
        # - This code is not used used in @asis trees.
        # - New in Leo 4.4.3 b1: We add a newline in @nosent trees unless
        #   @bool force_newlines_in_at_nosent_bodies = False
        #@@c

        if s:
            trailingNewlineFlag = s[-1] == '\n'
            if not trailingNewlineFlag:
                if (at.sentinels or 
                    (not at.atAuto and at.force_newlines_in_at_nosent_bodies)
                ):
                    # g.trace('Added newline',repr(s))
                    s = s + '\n'
        else:
            trailingNewlineFlag = True # don't need to generate an @nonl
        #@-<< Make sure all lines end in a newline >>
        at.raw = False # 2007/07/04: Bug fix exposed by new sentinels.
        s = self.cleanLines(p,s)
        i = 0
        while i < len(s):
            next_i = g.skip_line(s,i)
            assert(next_i > i)
            kind = at.directiveKind4(s,i)
            #@+<< handle line at s[i] >>
            #@+node:ekr.20041005105605.163: *5* << handle line at s[i] >> (putBody)
            if trace: g.trace(kind,repr(s[i:next_i]))

            if kind == at.noDirective:
                if not oneNodeOnly:
                    if inCode:
                        hasRef,n1,n2 = at.findSectionName(s,i)
                        if hasRef and not at.raw:
                            at.putRefLine(s,i,n1,n2,p)
                        else:
                            at.putCodeLine(s,i)
                    else:
                        at.putDocLine(s,i)
            elif kind in (at.docDirective,at.atDirective):
                assert(not at.pending)
                if not inCode: # Bug fix 12/31/04: handle adjacent doc parts.
                    at.putEndDocLine() 
                at.putStartDocLine(s,i,kind)
                inCode = False
            elif kind in (at.cDirective,at.codeDirective):
                # Only @c and @code end a doc part.
                if not inCode:
                    at.putEndDocLine() 
                at.putDirective(s,i)
                inCode = True
            elif kind == at.allDirective:
                if not oneNodeOnly:
                    if inCode: at.putAtAllLine(s,i,p)
                    else: at.putDocLine(s,i)
            elif kind == at.othersDirective:
                if not oneNodeOnly:
                    if inCode: at.putAtOthersLine(s,i,p)
                    else: at.putDocLine(s,i)
            elif kind == at.rawDirective:
                at.raw = True
                at.putSentinel("@@raw")
            elif kind == at.endRawDirective:
                at.raw = False
                at.putSentinel("@@end_raw")
                i = g.skip_line(s,i)
            elif kind == at.startVerbatim:
                at.putSentinel("@verbatim")
                at.putIndent(at.indent)
                i = next_i
                next_i = g.skip_line(s,i)
                at.os(s[i:next_i])
            elif kind == at.miscDirective:
                # g.trace('miscDirective')
                at.putDirective(s,i)
            else:
                assert(0) # Unknown directive.
            #@-<< handle line at s[i] >>
            i = next_i
        if not inCode:
            at.putEndDocLine()
        if at.writeVersion5:
            pass # Never write @nonl sentinels.
        elif not trailingNewlineFlag:
            if at.sentinels:
                at.putSentinel("@nonl")
            elif at.atAuto and not at.atEdit:
                # New in Leo 4.6 rc1: ensure all @auto nodes end in a newline!
                at.onl()
    #@+node:ekr.20041005105605.164: *4* writing code lines...
    #@+node:ekr.20041005105605.165: *5* @all
    #@+node:ekr.20041005105605.166: *6* putAtAllLine
    def putAtAllLine (self,s,i,p):

        """Put the expansion of @all."""

        at = self
        j,delta = g.skip_leading_ws_with_indent(s,i,at.tab_width)
        at.putLeadInSentinel(s,i,j,delta)

        at.indent += delta
        lws = at.leadingWs or ''

        if at.writeVersion5 or not lws:
            at.putSentinel("@+all")
        else:
            at.putSentinel("@" + at.leadingWs + "@+all") 

        for child in p.children():
            at.putAtAllChild(child)

        at.putSentinel("@-all")
        at.indent -= delta
    #@+node:ekr.20041005105605.167: *6* putatAllBody
    def putAtAllBody(self,p):

        """ Generate the body enclosed in sentinel lines."""

        at = self ; s = p.b

        p.v.setVisited()
        # g.trace('visit',p.h)
            # Make sure v is never expanded again.
            # Suppress orphans check.

        if not at.thinFile and not s: return
        inCode = True
        #@+<< Make sure all lines end in a newline >>
        #@+node:ekr.20041005105605.168: *7* << Make sure all lines end in a newline >>
        # 11/20/03: except in nosentinel mode.
        # 1/30/04: and especially in scripting mode.
        # If we add a trailing newline, we'll generate an @nonl sentinel below.

        if s:
            trailingNewlineFlag = s and s[-1] == '\n'
            if at.sentinels and not trailingNewlineFlag:
                s = s + '\n'
        else:
            trailingNewlineFlag = True # don't need to generate an @nonl
        #@-<< Make sure all lines end in a newline >>
        i = 0
        while i < len(s):
            next_i = g.skip_line(s,i)
            assert(next_i > i)
            if inCode:
                # Use verbatim sentinels to write all directives.
                at.putCodeLine(s,i)
            else:
                at.putDocLine(s,i)
            i = next_i

        if not inCode:
            at.putEndDocLine()
        if at.sentinels and not trailingNewlineFlag and not at.writeVersion5:
            at.putSentinel("@nonl")
    #@+node:ekr.20041005105605.169: *6* putAtAllChild
    #@+at This code puts only the first of two or more cloned siblings, preceding the
    # clone with an @clone n sentinel.
    # 
    # This is a debatable choice: the cloned tree appears only once in the external
    # file. This should be benign; the text created by @all is likely to be used only
    # for recreating the outline in Leo. The representation in the derived file
    # doesn't matter much.
    #@@c

    def putAtAllChild(self,p):

        at = self

        parent_v = p._parentVnode()

        if False: # 2010/01/23: This generates atFile errors about orphan nodes.
            clonedSibs,thisClonedSibIndex = at.scanForClonedSibs(parent_v,p.v)
            if clonedSibs > 1:
                at.putSentinel("@clone %d" % (clonedSibs))
            else:
                g.trace('**** ignoring',p.h)
                p.v.setVisited() # 2010/01/23
                return # Don't write second or greater trees.

        at.putOpenNodeSentinel(p,inAtAll=True) # Suppress warnings about @file nodes.
        at.putAtAllBody(p) 

        for child in p.children():
            at.putAtAllChild(child)

        at.putCloseNodeSentinel(p)
    #@+node:ekr.20041005105605.170: *5* @others
    #@+node:ekr.20041005105605.171: *6* inAtOthers
    def inAtOthers(self,p):

        """Returns True if p should be included in the expansion of the at-others directive

        in the body text of p's parent."""

        # Return False if this has been expanded previously.
        if  p.v.isVisited():
            # g.trace("previously visited",p.v)
            return False

        # Return False if this is a definition node.
        h = p.h ; i = g.skip_ws(h,0)
        isSection,junk = self.isSectionName(h,i)
        if isSection:
            # g.trace("is section",p)
            return False

        # Return False if p's body contains an @ignore directive.
        if p.isAtIgnoreNode():
            # g.trace("is @ignore",p)
            return False
        else:
            # g.trace("ok",p)
            return True
    #@+node:ekr.20041005105605.172: *6* putAtOthersChild
    def putAtOthersChild(self,p):

        at = self

        parent_v = p._parentVnode()
        clonedSibs,thisClonedSibIndex = at.scanForClonedSibs(parent_v,p.v)
        if clonedSibs > 1 and thisClonedSibIndex == 1:
            at.writeError("Cloned siblings are not valid in @thin trees")
            g.es_print(p.h,color='red')

        at.putOpenNodeSentinel(p)
        at.putBody(p) 

        # Insert expansions of all children.
        for child in p.children():
            if at.inAtOthers(child):
                at.putAtOthersChild(child)

        at.putCloseNodeSentinel(p)
    #@+node:ekr.20041005105605.173: *6* putAtOthersLine
    def putAtOthersLine (self,s,i,p):

        """Put the expansion of @others."""

        at = self
        j,delta = g.skip_leading_ws_with_indent(s,i,at.tab_width)
        at.putLeadInSentinel(s,i,j,delta)

        at.indent += delta

        lws = at.leadingWs or ''

        if at.writeVersion5 or not lws:
            # Never write lws in new sentinels.
            at.putSentinel("@+others")
        else:
            # Use the old (bizarre) convention when writing old sentinels.
            # Note: there are *two* at signs here.
            at.putSentinel("@" + lws + "@+others")

        for child in p.children():
            if at.inAtOthers(child):
                at.putAtOthersChild(child)

        # This is the same in both old and new sentinels.
        at.putSentinel("@-others")

        at.indent -= delta
    #@+node:ekr.20041005105605.174: *5* putCodeLine (leoAtFile)
    def putCodeLine (self,s,i):

        '''Put a normal code line.'''

        trace = False and not g.unitTesting
        at = self

        # Put @verbatim sentinel if required.
        k = g.skip_ws(s,i)
        if g.match(s,k,self.startSentinelComment + '@'):
            self.putSentinel('@verbatim')

        j = g.skip_line(s,i)
        line = s[i:j]

        if trace: g.trace(self.atShadow,repr(line))

        # Don't put any whitespace in otherwise blank lines.
        if line.strip(): # The line has non-empty content.
            if not at.raw:
                at.putIndent(at.indent,line)

            if line[-1:]=='\n':
                at.os(line[:-1])
                at.onl()
            else:
                at.os(line)
        elif line and line[-1] == '\n':
            at.onl()
        else:
            g.trace('Can not happen: completely empty line')

    #@+node:ekr.20041005105605.175: *5* putRefLine & allies
    #@+node:ekr.20041005105605.176: *6* putRefLine
    def putRefLine(self,s,i,n1,n2,p):

        """Put a line containing one or more references."""

        at = self

        # Compute delta only once.
        delta = self.putRefAt(s,i,n1,n2,p,delta=None)
        if delta is None: return # 11/23/03

        while 1:
            i = n2 + 2
            hasRef,n1,n2 = at.findSectionName(s,i)
            if hasRef:
                self.putAfterMiddleRef(s,i,n1,delta)
                self.putRefAt(s,n1,n1,n2,p,delta)
            else:
                break

        self.putAfterLastRef(s,i,delta)
    #@+node:ekr.20041005105605.177: *6* putRefAt
    def putRefAt (self,s,i,n1,n2,p,delta):

        """Put a reference at s[n1:n2+2] from p."""

        at = self ; c = at.c ; name = s[n1:n2+2]

        ref = g.findReference(c,name,p)
        if not ref:
            if not g.unitTesting:
                at.writeError(
                    "undefined section: %s\n\treferenced from: %s" %
                        ( name,p.h))
            return None

        # Expand the ref.
        if not delta:
            junk,delta = g.skip_leading_ws_with_indent(s,i,at.tab_width)

        at.putLeadInSentinel(s,i,n1,delta)

        inBetween = []
        if at.thinFile: # @+-middle used only in thin files.
            parent = ref.parent()
            while parent != p:
                inBetween.append(parent)
                parent = parent.parent()

        at.indent += delta

        lws = at.leadingWs or ''
        if at.writeVersion5:
            at.putSentinel("@+" + name)
        else:
            at.putSentinel("@" + lws + name)

        if inBetween:
            # Bug fix: reverse the +middle sentinels, not the -middle sentinels.
            inBetween.reverse()
            for p2 in inBetween:
                at.putOpenNodeSentinel(p2,middle=True)

        at.putOpenNodeSentinel(ref)
        at.putBody(ref)
        at.putCloseNodeSentinel(ref)

        if inBetween:
            inBetween.reverse()
            for p2 in inBetween:
                at.putCloseNodeSentinel(p2,middle=True)

        if at.writeVersion5:
            at.putSentinel("@-" + name)

        at.indent -= delta

        return delta
    #@+node:ekr.20041005105605.178: *6* putAfterLastRef
    def putAfterLastRef (self,s,start,delta):

        """Handle whatever follows the last ref of a line."""

        at = self

        j = g.skip_ws(s,start)

        if j < len(s) and s[j] != '\n':
            end = g.skip_line(s,start)
            after = s[start:end] # Ends with a newline only if the line did.
            # Temporarily readjust delta to make @afterref look better.
            at.indent += delta
            at.putSentinel("@afterref")
            at.os(after)
            if at.sentinels and after and after[-1] != '\n':
                at.onl() # Add a newline if the line didn't end with one.
            at.indent -= delta
        else:
            if at.writeVersion5:
                pass # Never write @nl sentinels.
            else:
                # Temporarily readjust delta to make @nl look better.
                at.indent += delta
                at.putSentinel("@nl")
                at.indent -= delta
    #@+node:ekr.20041005105605.179: *6* putAfterMiddleRef
    def putAfterMiddleRef (self,s,start,end,delta):

        """Handle whatever follows a ref that is not the last ref of a line."""

        at = self

        if start < end:
            after = s[start:end]
            at.indent += delta
            at.putSentinel("@afterref")
            at.os(after) ; at.onl_sent() # Not a real newline.
            if at.writeVersion5:
                pass # Never write @nonl sentinels.
            else:
                at.putSentinel("@nonl")
            at.indent -= delta
    #@+node:ekr.20041005105605.180: *4* writing doc lines...
    #@+node:ekr.20041005105605.181: *5* putBlankDocLine
    def putBlankDocLine (self):

        at = self

        at.putPending(split=False)

        if not at.endSentinelComment:
            at.putIndent(at.indent)
            at.os(at.startSentinelComment) ; at.oblank()

        at.onl()
    #@+node:ekr.20041005105605.183: *5* putDocLine
    def putDocLine (self,s,i):

        """Handle one line of a doc part.

        Output complete lines and split long lines and queue pending lines.
        Inserted newlines are always preceded by whitespace."""

        at = self
        j = g.skip_line(s,i)
        s = s[i:j]

        if at.endSentinelComment:
            leading = at.indent
        else:
            leading = at.indent + len(at.startSentinelComment) + 1

        if not s or s[0] == '\n':
            # A blank line.
            at.putBlankDocLine()
        elif at.writeVersion5:
            #@+<< write the line as is >>
            #@+node:ekr.20100629190353.5831: *6* << write the line as is >>
            at.putIndent(at.indent)

            if not at.endSentinelComment:
                at.os(at.startSentinelComment) ; at.oblank()

            at.os(s)
            if not s.endswith('\n'): at.onl()
            #@-<< write the line as is >>
        else:
            #@+<< append words to pending line, splitting the line if needed >>
            #@+node:ekr.20041005105605.184: *6* << append words to pending line, splitting the line if needed >>
            #@+at All inserted newlines are preceeded by whitespace:
            # we remove trailing whitespace from lines that have not been split.
            #@@c

            i = 0
            while i < len(s):

                # Scan to the next word.
                word1 = i # Start of the current word.
                word2 = i = g.skip_ws(s,i)
                while i < len(s) and s[i] not in (' ','\t'):
                    i += 1
                word3 = i = g.skip_ws(s,i)
                # g.trace(s[word1:i])

                if leading + word3 - word1 + len(''.join(at.pending)) >= at.page_width:
                    if at.pending:
                        # g.trace("splitting long line.")
                        # Ouput the pending line, and start a new line.
                        at.putPending(split=True)
                        at.pending = [s[word2:word3]]
                    else:
                        # Output a long word on a line by itself.
                        # g.trace("long word:",s[word2:word3])
                        at.pending = [s[word2:word3]]
                        at.putPending(split=True)
                else:
                    # Append the entire word to the pending line.
                    # g.trace("appending",s[word1:word3])
                    at.pending.append(s[word1:word3])

            # Output the remaining line: no more is left.
            at.putPending(split=False)
            #@-<< append words to pending line, splitting the line if needed >>
    #@+node:ekr.20041005105605.185: *5* putEndDocLine
    def putEndDocLine (self):

        """Write the conclusion of a doc part."""

        at = self

        at.putPending(split=False)

        # Put the closing delimiter if we are using block comments.
        if at.endSentinelComment:
            at.putIndent(at.indent)
            at.os(at.endSentinelComment)
            at.onl() # Note: no trailing whitespace.

        if at.writeVersion5:
            pass # Never write @-doc or @-at sentinels.
        else:
            sentinel = g.choose(at.docKind == at.docDirective,"@-doc","@-at")
            at.putSentinel(sentinel)
    #@+node:ekr.20041005105605.186: *5* putPending (old only)
    def putPending (self,split):

        """Write the pending part of a doc part.

        We retain trailing whitespace iff the split flag is True."""

        at = self ; s = ''.join(at.pending) ; at.pending = []

        # g.trace("split",s)

        # Remove trailing newline temporarily.  We'll add it back later.
        if s and s[-1] == '\n':
            s = s[:-1]

        if not split:
            s = s.rstrip()
            if not s:
                return

        at.putIndent(at.indent)

        if not at.endSentinelComment:
            at.os(at.startSentinelComment) ; at.oblank()

        at.os(s) ; at.onl()
    #@+node:ekr.20041005105605.182: *5* putStartDocLine
    def putStartDocLine (self,s,i,kind):

        """Write the start of a doc part."""

        at = self ; at.docKind = kind

        sentinel = g.choose(kind == at.docDirective,"@+doc","@+at")
        directive = g.choose(kind == at.docDirective,"@doc","@")

        if at.writeVersion5: # Put whatever follows the directive in the sentinel
            # Skip past the directive.
            i += len(directive)
            j = g.skip_to_end_of_line(s,i)
            follow = s[i:j]

            # Put the opening @+doc or @-doc sentinel, including whatever follows the directive.
            at.putSentinel(sentinel + follow)

            # Put the opening comment if we are using block comments.
            if at.endSentinelComment:
                at.putIndent(at.indent)
                at.os(at.startSentinelComment) ; at.onl()
        else: # old code.
            # Skip past the directive.
            i += len(directive)

            # Get the trailing whitespace.
            j = g.skip_ws(s,i)
            ws = s[i:j]

            # Put the opening @+doc or @-doc sentinel, including trailing whitespace.
            at.putSentinel(sentinel + ws)

            # Put the opening comment.
            if at.endSentinelComment:
                at.putIndent(at.indent)
                at.os(at.startSentinelComment) ; at.onl()

            # Put an @nonl sentinel if there is significant text following @doc or @.
            if not g.is_nl(s,j):
                # Doesn't work if we are using block comments.
                at.putSentinel("@nonl")
                at.putDocLine(s,j)
    #@+node:ekr.20041005105605.187: *3* Writing 4,x sentinels...
    #@+node:ekr.20041005105605.188: *4* nodeSentinelText 4.x
    def nodeSentinelText(self,p):

        """Return the text of a @+node or @-node sentinel for p."""

        at = self ; h = p.h
        #@+<< remove comment delims from h if necessary >>
        #@+node:ekr.20041005105605.189: *5* << remove comment delims from h if necessary >>
        #@+at Bug fix 1/24/03:
        # 
        # If the present @language/@comment settings do not specify a single-line comment
        # we remove all block comment delims from h. This prevents headline text from
        # interfering with the parsing of node sentinels.
        #@@c

        start = at.startSentinelComment
        end = at.endSentinelComment

        if end and len(end) > 0:
            h = h.replace(start,"")
            h = h.replace(end,"")
        #@-<< remove comment delims from h if necessary >>

        if at.thinFile:
            gnx = g.app.nodeIndices.toString(p.v.fileIndex)
            if at.writeVersion5:
                level = 1 + p.level() - self.root.level()
                stars = '*' * level
                if 1: # Put the gnx in the traditional place.
                    if level > 2:
                        return "%s: *%s* %s" % (gnx,level,h)
                    else:
                        return "%s: %s %s" % (gnx,stars,h)
                else: # Hide the gnx to the right.
                    pad = max(1,100-len(stars)-len(h)) * ' '
                    return '%s %s%s::%s' % (stars,h,pad,gnx)
            else:
                return "%s:%s" % (gnx,h)
        else:
            return h
    #@+node:ekr.20041005105605.190: *4* putLeadInSentinel 4.x
    def putLeadInSentinel (self,s,i,j,delta):

        """Generate @nonl sentinels as needed to ensure a newline before a group of sentinels.

        Set at.leadingWs as needed for @+others and @+<< sentinels.

        i points at the start of a line.
        j points at @others or a section reference.
        delta is the change in at.indent that is about to happen and hasn't happened yet."""

        at = self
        at.leadingWs = "" # Set the default.
        if i == j:
            return # The @others or ref starts a line.

        k = g.skip_ws(s,i)
        if j == k:
            # Only whitespace before the @others or ref.
            at.leadingWs = s[i:j] # Remember the leading whitespace, including its spelling.
        else:
            # g.trace("indent",self.indent)
            self.putIndent(at.indent) # 1/29/04: fix bug reported by Dan Winkler.
            at.os(s[i:j]) ; at.onl_sent() # 10/21/03
            if at.writeVersion5:
                pass # Never write @nonl sentinels.
            else:
                at.indent += delta # Align the @nonl with the following line.
                at.putSentinel("@nonl")
                at.indent -= delta # Let the caller set at.indent permanently.
    #@+node:ekr.20041005105605.191: *4* putCloseNodeSentinel 4.x
    def putCloseNodeSentinel(self,p,middle=False):

        at = self

        if at.writeVersion5:
            at.raw = False # Bug fix: 2010/07/04
            return # Never write @-node or @-middle sentinels.

        s = self.nodeSentinelText(p)

        if middle:
            at.putSentinel("@-middle:" + s)
        else:
            at.putSentinel("@-node:" + s)
    #@+node:ekr.20041005105605.192: *4* putOpenLeoSentinel 4.x
    def putOpenLeoSentinel(self,s):

        """Write @+leo sentinel."""

        at = self

        if not at.sentinels:
            return # Handle @nosentinelsfile.

        if at.thinFile:
            s = s + "-thin"

        encoding = at.encoding.lower()
        if encoding != "utf-8":
            # New in 4.2: encoding fields end in ",."
            s = s + "-encoding=%s,." % (encoding)

        at.putSentinel(s)
    #@+node:ekr.20041005105605.193: *4* putOpenNodeSentinel
    def putOpenNodeSentinel(self,p,inAtAll=False,middle=False):

        """Write @+node sentinel for p."""

        at = self

        if not inAtAll and p.isAtFileNode() and p != at.root:
            at.writeError("@file not valid in: " + p.h)
            return

        # g.trace(at.thinFile,p)

        s = at.nodeSentinelText(p)

        if middle:
            at.putSentinel("@+middle:" + s)
        else:
            at.putSentinel("@+node:" + s)

        # Leo 4.7 b2: we never write tnodeLists.
    #@+node:ekr.20041005105605.194: *4* putSentinel (applies cweb hack) 4.x
    # This method outputs all sentinels.

    def putSentinel(self,s):

        "Write a sentinel whose text is s, applying the CWEB hack if needed."

        at = self

        if not at.sentinels:
            return # Handle @file-nosent

        at.putIndent(at.indent)
        at.os(at.startSentinelComment)
        #@+<< apply the cweb hack to s >>
        #@+node:ekr.20041005105605.195: *5* << apply the cweb hack to s >>
        #@+at The cweb hack:
        # 
        # If the opening comment delim ends in '@', double all '@' signs except the first,
        # which is "doubled" by the trailing '@' in the opening comment delimiter.
        #@@c

        start = at.startSentinelComment
        if start and start[-1] == '@':
            assert(s and s[0]=='@')
            s = s.replace('@','@@')[1:]
        #@-<< apply the cweb hack to s >>
        at.os(s)
        if at.endSentinelComment:
            at.os(at.endSentinelComment)
        at.onl()
    #@+node:ekr.20041005105605.196: *3* Writing 4.x utils...
    #@+node:ekr.20090514111518.5661: *4* checkPythonCode (leoAtFile) & helpers
    def checkPythonCode (self,root,s=None,targetFn=None):

        c = self.c

        if not targetFn: targetFn = self.targetFileName

        if targetFn and targetFn.endswith('.py') and self.checkPythonCodeOnWrite:

            if not s:
                s,e = g.readFileIntoString(self.outputFileName)
                if s is None: return

            # It's too slow to check each node separately.
            ok = self.checkPythonSyntax(root,s)

            # Syntax checking catches most indentation problems.
            if False and ok: self.tabNannyNode(root,s)
    #@+node:ekr.20090514111518.5663: *5* checkPythonSyntax (leoAtFile)
    def checkPythonSyntax (self,p,body,supress=False):

        try:
            ok = True
            if not g.isPython3:
                body = g.toEncodedString(body)
            body = body.replace('\r','')
            fn = '<node: %s>' % p.h
            compile(body + '\n',fn,'exec')
        except SyntaxError:
            if not supress:
                self.syntaxError(p,body)
            ok = False
        except Exception:
            g.trace("unexpected exception")
            g.es_exception()
            ok = False
        return ok
    #@+node:ekr.20090514111518.5666: *6* syntaxError (leoAtFile)
    def syntaxError(self,p,body):

        g.es_print("Syntax error in: %s" % (p.h),color="red")
        typ,val,tb = sys.exc_info()
        message = hasattr(val,'message') and val.message
        if message: g.es_print(message)
        if val is None: return
        lines = g.splitLines(body)
        n = val.lineno
        offset = val.offset or 0
        if n is None:return
        i = val.lineno-1
        for j in range(max(0,i-3),min(i+3,len(lines)-1)):
            g.es_print('%5s:%s %s' % (
                j,g.choose(j==i,'*',' '),lines[j].rstrip()))
            if j == i:
                g.es_print(' '*(7+offset)+'^')
    #@+node:ekr.20090514111518.5665: *5* tabNannyNode (leoAtFile)
    def tabNannyNode (self,p,body,suppress=False):

        import parser,tabnanny,tokenize

        try:
            readline = g.readLinesClass(body).next
            tabnanny.process_tokens(tokenize.generate_tokens(readline))
        except parser.ParserError:
            junk, msg, junk = sys.exc_info()
            if suppress:
                raise
            else:
                g.es("ParserError in",p.h,color="red")
                g.es('',str(msg))
        except IndentationError:
            junk, msg, junk = sys.exc_info()
            if suppress:
                raise
            else:
                g.es("IndentationError in",p.h,color="red")
                g.es('',str(msg))
        except tokenize.TokenError:
            junk, msg, junk = sys.exc_info()
            if suppress:
                raise
            else:
                g.es("TokenError in",p.h,color="red")
                g.es('',str(msg))
        except tabnanny.NannyNag:
            junk, nag, junk = sys.exc_info()
            if suppress:
                raise
            else:
                badline = nag.get_lineno()
                line    = nag.get_line()
                message = nag.get_msg()
                g.es("indentation error in",p.h,"line",badline,color="red")
                g.es(message)
                line2 = repr(str(line))[1:-1]
                g.es("offending line:\n",line2)
        except Exception:
            g.trace("unexpected exception")
            g.es_exception()
            if suppress: raise
    #@+node:ekr.20080712150045.3: *4* closeStringFile
    def closeStringFile (self,theFile):

        at = self

        if theFile:
            theFile.flush()
            s = at.stringOutput = theFile.get()
            theFile.close()
            at.outputFile = None

            # at.outputFileName = u''
            if g.isPython3:
                at.outputFileName = ''
            else:
                at.outputFileName = unicode('')

            at.shortFileName = ''
            at.targetFileName = None
            return s
        else:
            return None
    #@+node:ekr.20041005105605.135: *4* closeWriteFile
    # 4.0: Don't use newline-pending logic.

    def closeWriteFile (self):

        at = self

        if at.outputFile:
            # g.trace('**closing',at.outputFileName,at.outputFile)
            at.outputFile.flush()
            if at.toString:
                at.stringOutput = self.outputFile.get()
            at.outputFile.close()
            at.outputFile = None
            return at.stringOutput
        else:
            return None
    #@+node:ekr.20041005105605.197: *4* compareFiles
    def compareFiles (self,path1,path2,ignoreLineEndings,ignoreBlankLines=False):

        """Compare two text files."""
        at = self

        # We can't use 'U' mode because of encoding issues (Python 2.x only).
        s1,e = g.readFileIntoString(path1,mode='rb',raw=True)
        if s1 is None:
            g.internalError('empty compare file: %s' % path1)
            return False
        s2,e = g.readFileIntoString(path2,mode='rb',raw=True)
        if s2 is None:
            g.internalError('empty compare file: %s' % path2)
            return False
        equal = s1 == s2

        # 2010/03/29: Make sure both strings are unicode.
        # This is requred to handle binary files in Python 3.x.
        s1 = g.toUnicode(s1,encoding=at.encoding)
        s2 = g.toUnicode(s2,encoding=at.encoding)

        if ignoreBlankLines and not equal:
            s1 = g.removeBlankLines(s1)
            s2 = g.removeBlankLines(s2)
            equal = s1 == s2

        if ignoreLineEndings and not equal:
            # Wrong: equivalent to ignoreBlankLines!
                # s1 = s1.replace('\n','').replace('\r','')
                # s2 = s2.replace('\n','').replace('\r','')
            s1 = s1.replace('\r','')
            s2 = s2.replace('\r','')
            equal = s1 == s2
        # g.trace('equal',equal,'ignoreLineEndings',ignoreLineEndings,'encoding',at.encoding)
        return equal
    #@+node:ekr.20041005105605.198: *4* directiveKind4 (write logic)
    def directiveKind4(self,s,i):

        """Return the kind of at-directive or noDirective."""

        trace = False and not g.unitTesting
        at = self
        n = len(s)

        if trace and s.startswith('@'): g.trace(s.rstrip())

        if i >= n or s[i] != '@':
            j = g.skip_ws(s,i)
            if g.match_word(s,j,"@others"):
                return at.othersDirective
            elif g.match_word(s,j,"@all"):
                return at.allDirective
            else:
                return at.noDirective

        table = (
            ("@all",at.allDirective),
            ("@c",at.cDirective),
            ("@code",at.codeDirective),
            ("@doc",at.docDirective),
            ("@end_raw",at.endRawDirective),
            ("@others",at.othersDirective),
            ("@raw",at.rawDirective),
            ("@verbatim",at.startVerbatim))

        # Rewritten 6/8/2005.
        if i+1 >= n or s[i+1] in (' ','\t','\n'):
            # Bare '@' not recognized in cweb mode.
            return g.choose(at.language=="cweb",at.noDirective,at.atDirective)
        if not s[i+1].isalpha():
            return at.noDirective # Bug fix: do NOT return miscDirective here!
        if at.language=="cweb" and g.match_word(s,i,'@c'):
            return at.noDirective

        for name,directive in table:
            if g.match_word(s,i,name):
                return directive

        # New in Leo 4.4.3: add support for add_directives plugin.
        for name in g.globalDirectiveList:
            if g.match_word(s,i+1,name):
                return at.miscDirective

        return at.noDirective
    #@+node:ekr.20041005105605.199: *4* hasSectionName
    def findSectionName(self,s,i):

        end = s.find('\n',i)
        if end == -1:
            n1 = s.find("<<",i)
            n2 = s.find(">>",i)
        else:
            n1 = s.find("<<",i,end)
            n2 = s.find(">>",i,end)

        ok = -1 < n1 < n2

        # New in Leo 4.4.3: warn on extra brackets.
        if ok:
            for ch,j in (('<',n1+2),('>',n2+2)):
                if g.match(s,j,ch):
                    line = g.get_line(s,i)
                    g.es('dubious brackets in',line)
                    break

        return ok, n1, n2
    #@+node:ekr.20041005105605.200: *4* isSectionName
    # returns (flag, end). end is the index of the character after the section name.

    def isSectionName(self,s,i):

        if not g.match(s,i,"<<"):
            return False, -1
        i = g.find_on_line(s,i,">>")
        if i > -1:
            return True, i + 2
        else:
            return False, -1
    #@+node:ekr.20070909103844: *4* isSignificantTree
    def isSignificantTree (self,p):

        '''Return True if p's tree has a significant amount of information.'''

        trace = False and not g.unitTesting
        s = p.b

        # Remove all blank lines and all Leo directives.
        lines = []
        for line in g.splitLines(s):
            if not line.strip():
                pass
            elif line.startswith('@'):
                i = 1 ; j = g.skip_id(line,i,chars='-')
                word = s[i:j]
                if not (word and word in g.globalDirectiveList):
                    lines.append(line)
            else:
                lines.append(line)

        s2 = ''.join(lines)
        val = p.hasChildren() or len(s2.strip()) >= 10
        if trace: g.trace(val,p.h)
        return val
    #@+node:ekr.20080712150045.2: *4* openStringFile
    def openStringFile (self,fn):

        at = self

        at.shortFileName = g.shortFileName(fn)
        at.outputFileName = "<string: %s>" % at.shortFileName
        at.outputFile = g.fileLikeObject()
        at.targetFileName = "<string-file>"

        return at.outputFile
    #@+node:ekr.20041005105605.201: *4* os and allies
    # Note:  self.outputFile may be either a fileLikeObject or a real file.
    #@+node:ekr.20041005105605.202: *5* oblank, oblanks & otabs
    def oblank(self):
        self.os(' ')

    def oblanks (self,n):
        self.os(' ' * abs(n))

    def otabs(self,n):
        self.os('\t' * abs(n))
    #@+node:ekr.20041005105605.203: *5* onl & onl_sent
    def onl(self):

        """Write a newline to the output stream."""

        self.os(self.output_newline)

    def onl_sent(self):

        """Write a newline to the output stream, provided we are outputting sentinels."""

        if self.sentinels:
            self.onl()
    #@+node:ekr.20041005105605.204: *5* os
    def os (self,s):

        """Write a string to the output stream.

        All output produced by leoAtFile module goes here."""

        trace = False and not g.unitTesting
        at = self ; tag = self.underindentEscapeString
        f = at.outputFile

        if s and f:
            try:
                if s.startswith(tag):
                    junk,s = self.parseUnderindentTag(s)
                # Bug fix: this must be done last.
                s = g.toEncodedString(s,at.encoding,reportErrors=True)
                if trace: g.trace(repr(s),g.callers(5))
                f.write(s)
            except Exception:
                at.exception("exception writing:" + s)
    #@+node:ekr.20041005105605.205: *4* outputStringWithLineEndings
    # Write the string s as-is except that we replace '\n' with the proper line ending.

    def outputStringWithLineEndings (self,s):
        at = self

        # Calling self.onl() runs afoul of queued newlines.
        if g.isPython3:
            s = g.ue(s,at.encoding)

        s = s.replace('\n',at.output_newline)
        self.os(s)

    #@+node:ekr.20050506090446.1: *4* putAtFirstLines
    def putAtFirstLines (self,s):

        '''Write any @firstlines from string s.
        These lines are converted to @verbatim lines,
        so the read logic simply ignores lines preceding the @+leo sentinel.'''

        at = self ; tag = "@first"

        i = 0
        while g.match(s,i,tag):
            i += len(tag)
            i = g.skip_ws(s,i)
            j = i
            i = g.skip_to_end_of_line(s,i)
            # Write @first line, whether empty or not
            line = s[j:i]
            at.os(line) ; at.onl()
            i = g.skip_nl(s,i)
    #@+node:ekr.20050506090955: *4* putAtLastLines
    def putAtLastLines (self,s):

        '''Write any @last lines from string s.
        These lines are converted to @verbatim lines,
        so the read logic simply ignores lines following the @-leo sentinel.'''

        at = self ; tag = "@last"

        # Use g.splitLines to preserve trailing newlines.
        lines = g.splitLines(s)
        n = len(lines) ; j = k = n - 1

        # Scan backwards for @last directives.
        while j >= 0:
            line = lines[j]
            if g.match(line,0,tag): j -= 1
            elif not line.strip():
                j -= 1
            else: break

        # Write the @last lines.
        for line in lines[j+1:k+1]:
            if g.match(line,0,tag):
                i = len(tag) ; i = g.skip_ws(line,i)
                at.os(line[i:])
    #@+node:ekr.20071117152308: *4* putBuffered
    def putBuffered (self,s):

        '''Put s, converting all tabs to blanks as necessary.'''

        if not s: return

        w = self.tab_width
        if w < 0:
            result = []
            lines = s.split('\n')
            for line in lines:
                line2 = [] ; j = 0
                for ch in line:
                    j += 1
                    if ch == '\t':
                        w2 = g.computeWidth(s[:j],w)
                        w3 = (abs(w) - (w2 % abs(w)))
                        line2.append(' ' * w3)
                    else:
                        line2.append(ch)
                result.append(''.join(line2))
            s = '\n'.join(result)

        self.os(s)
    #@+node:ekr.20041005105605.206: *4* putDirective  (handles @delims,@comment,@language) 4.x
    #@+at It is important for PHP and other situations that \@first
    # and \@last directives get translated to verbatim lines that
    # do _not_ include what follows the @first & @last directives.
    #@@c

    def putDirective(self,s,i):

        """Output a sentinel a directive or reference s."""

        tag = "@delims"
        assert(i < len(s) and s[i] == '@')
        k = i
        j = g.skip_to_end_of_line(s,i)
        directive = s[i:j]

        if g.match_word(s,k,"@delims"):
            #@+<< handle @delims >>
            #@+node:ekr.20041005105605.207: *5* << handle @delims >>
            # Put a space to protect the last delim.
            self.putSentinel(directive + " ") # 10/23/02: put @delims, not @@delims

            # Skip the keyword and whitespace.
            j = i = g.skip_ws(s,k+len(tag))

            # Get the first delim.
            while i < len(s) and not g.is_ws(s[i]) and not g.is_nl(s,i):
                i += 1
            if j < i:
                self.startSentinelComment = s[j:i]
                # Get the optional second delim.
                j = i = g.skip_ws(s,i)
                while i < len(s) and not g.is_ws(s[i]) and not g.is_nl(s,i):
                    i += 1
                self.endSentinelComment = g.choose(j<i, s[j:i], "")
            else:
                self.writeError("Bad @delims directive")
            #@-<< handle @delims >>
        elif g.match_word(s,k,"@language"):
            #@+<< handle @language >>
            #@+node:ekr.20041005105605.208: *5* << handle @language >>
            self.putSentinel("@" + directive)

            if 0: # Bug fix: Leo 4.4.1
                # Do not scan the @language directive here!
                # These ivars have already been scanned by the init code.

                # Skip the keyword and whitespace.
                i = k + len("@language")
                i = g.skip_ws(s,i)
                j = g.skip_c_id(s,i)
                language = s[i:j]

                delim1,delim2,delim3 = g.set_delims_from_language(language)

                # g.trace(delim1,delim2,delim3)

                # Returns a tuple (single,start,end) of comment delims
                if delim1:
                    self.startSentinelComment = delim1
                    self.endSentinelComment = ""
                elif delim2 and delim3:
                    self.startSentinelComment = delim2
                    self.endSentinelComment = delim3
                else:
                    line = g.get_line(s,i)
                    g.es("ignoring bad @language directive:",line,color="blue")
            #@-<< handle @language >>
        elif g.match_word(s,k,"@comment"):
            #@+<< handle @comment >>
            #@+node:ekr.20041005105605.209: *5* << handle @comment >>
            self.putSentinel("@" + directive)

            if 0: # Bug fix: Leo 4.4.1
                # Do not scan the @comment directive here!
                # These ivars have already been scanned by the init code.

                # g.trace(delim1,delim2,delim3)

                j = g.skip_line(s,i)
                line = s[i:j]
                delim1,delim2,delim3 = g.set_delims_from_string(line)

                # Returns a tuple (single,start,end) of comment delims
                if delim1:
                    self.startSentinelComment = delim1
                    self.endSentinelComment = None
                elif delim2 and delim3:
                    self.startSentinelComment = delim2
                    self.endSentinelComment = delim3
                else:
                    g.es("ignoring bad @comment directive:",line,color="blue")
            #@-<< handle @comment >>
        elif g.match_word(s,k,"@last"):
            self.putSentinel("@@last") # 10/27/03: Convert to an verbatim line _without_ anything else.
        elif g.match_word(s,k,"@first"):
            self.putSentinel("@@first") # 10/27/03: Convert to an verbatim line _without_ anything else.
        else:
            self.putSentinel("@" + directive)

        i = g.skip_line(s,k)
        return i
    #@+node:ekr.20041005105605.210: *4* putIndent
    def putIndent(self,n,s=''):

        """Put tabs and spaces corresponding to n spaces,
        assuming that we are at the start of a line.

        Remove extra blanks if the line starts with the underindentEscapeString"""

        # g.trace(repr(s))
        tag = self.underindentEscapeString

        if s.startswith(tag):
            n2,s2 = self.parseUnderindentTag(s)
            if n2 >= n: return
            elif n > 0: n -= n2
            else:       n += n2

        if n != 0:
            w = self.tab_width
            if w > 1:
                q,r = divmod(n,w) 
                self.otabs(q) 
                self.oblanks(r)
            else:
                self.oblanks(n)
    #@+node:ekr.20041005105605.211: *4* putInitialComment
    def putInitialComment (self):

        c = self.c
        s2 = c.config.output_initial_comment
        if s2:
            lines = s2.split("\\n")
            for line in lines:
                line = line.replace("@date",time.asctime())
                if len(line)> 0:
                    self.putSentinel("@comment " + line)
    #@+node:ekr.20080712150045.1: *4* replaceFileWithString (atFile)
    def replaceFileWithString (self,fn,s):

        '''Replace the file with s if s is different from theFile's contents.

        Return True if theFile was changed.
        '''

        at = self ; testing = g.app.unitTesting

        # g.trace('fn',fn,'s','\n',s)
        # g.trace(g.callers())

        exists = g.os_path_exists(fn)

        if exists: # Read the file.  Return if it is the same.
            s2,e = g.readFileIntoString(fn)
            if s is None:
                return False
            if s == s2:
                if not testing: g.es('unchanged:',fn)
                return False

        # Issue warning if directory does not exist.
        theDir = g.os_path_dirname(fn)
        if theDir and not g.os_path_exists(theDir):
            if not g.unitTesting:
                g.es('not written: %s directory not found' % fn,color='red')
            return False

        # Replace
        try:
            f = open(fn,'wb')
            if g.isPython3:
                s = g.toEncodedString(s,encoding=self.encoding)
            f.write(s)
            f.close()
            if not testing:
                if exists:
                    g.es('wrote:    ',fn)
                else:
                    # g.trace('created:',fn,g.callers())
                    g.es('created:',fn)
            return True
        except IOError:
            at.error('unexpected exception writing file: %s' % (fn))
            g.es_exception()
            return False
    #@+node:ekr.20041005105605.212: *4* replaceTargetFileIfDifferent (atFile)
    def replaceTargetFileIfDifferent (self,root,ignoreBlankLines=False):

        '''Create target file as follows:
        1. If target file does not exist, rename output file to target file.
        2. If target file is identical to output file, remove the output file.
        3. If target file is different from output file,
           remove target file, then rename output file to be target file.

        Return True if the original file was changed.
        '''

        trace = False and not g.unitTesting
        c = self.c

        assert(self.outputFile is None)

        if self.toString:
            # Do *not* change the actual file or set any dirty flag.
            self.fileChangedFlag = False
            return False

        if root:
            # The default: may be changed later.
            root.clearOrphan()
            root.clearDirty()

        if trace: g.trace(
            'ignoreBlankLines',ignoreBlankLines,
            'target exists',g.os_path_exists(self.targetFileName),
            self.outputFileName,self.targetFileName)

        if g.os_path_exists(self.targetFileName):
            if self.compareFiles(
                self.outputFileName,
                self.targetFileName,
                ignoreLineEndings=not self.explicitLineEnding,
                ignoreBlankLines=ignoreBlankLines):
                # Files are identical.
                ok = self.remove(self.outputFileName)
                if trace: g.trace('files are identical')
                if ok:
                    g.es('unchanged:',self.shortFileName)
                else:
                    g.es('error writing',self.shortFileName,color='red')
                    g.es('not written:',self.shortFileName)
                    if root: root.setDirty() # New in 4.4.8.
                self.fileChangedFlag = False
                return False
            else:
                # A mismatch.
                self.checkPythonCode(root)
                #@+<< report if the files differ only in line endings >>
                #@+node:ekr.20041019090322: *5* << report if the files differ only in line endings >>
                if (
                    self.explicitLineEnding and
                    self.compareFiles(
                        self.outputFileName,
                        self.targetFileName,
                        ignoreLineEndings=True)):

                    g.es("correcting line endings in:",self.targetFileName,color="blue")
                #@-<< report if the files differ only in line endings >>
                mode = self.stat(self.targetFileName)
                ok = self.rename(self.outputFileName,self.targetFileName,mode)
                if ok:
                    c.setFileTimeStamp(self.targetFileName)
                    g.es('wrote:',self.shortFileName)
                else:
                    g.es('error writing',self.shortFileName,color='red')
                    g.es('not written:',self.shortFileName)
                    if root: root.setDirty() # New in 4.4.8.

                self.fileChangedFlag = ok
                return ok
        else:
            # Rename the output file.
            ok = self.rename(self.outputFileName,self.targetFileName)
            if ok:
                c.setFileTimeStamp(self.targetFileName)
                g.es('created:',self.targetFileName)
            else:
                # self.rename gives the error.
                if root: root.setDirty() # New in 4.4.8.

            # No original file to change. Return value tested by a unit test.
            self.fileChangedFlag = False 
            return False
    #@+node:ekr.20041005105605.216: *4* warnAboutOrpanAndIgnoredNodes
    # Called from writeOpenFile.

    def warnAboutOrphandAndIgnoredNodes (self):

        # Always warn, even when language=="cweb"
        at = self ; root = at.root

        for p in root.self_and_subtree():
            if not p.v.isVisited():
                at.writeError("Orphan node:  " + p.h)
                if p.hasParent():
                    g.es("parent node:",p.parent().h,color="blue")
                if not at.thinFile and p.isAtIgnoreNode():
                    at.writeError("@ignore node: " + p.h)

        if at.thinFile:
            p = root.copy() ; after = p.nodeAfterTree()
            while p and p != after:
                if p.isAtAllNode():
                    p.moveToNodeAfterTree()
                else:
                    if p.isAtIgnoreNode():
                        at.writeError("@ignore node: " + p.h)
                    p.moveToThreadNext()
    #@+node:ekr.20041005105605.217: *4* writeError
    def writeError(self,message=None):

        if self.errors == 0:
            g.es_error("errors writing: " + self.targetFileName)
            g.trace(g.callers(5))

        self.error(message)
        self.root.setOrphan()
        self.root.setDirty()
    #@+node:ekr.20041005105605.218: *4* writeException
    def writeException (self,root=None): # changed 11.

        g.es("exception writing:",self.targetFileName,color="red")
        g.es_exception()

        if self.outputFile:
            self.outputFile.flush()
            self.outputFile.close()
            self.outputFile = None

        if self.outputFileName:
            self.remove(self.outputFileName)

        if root:
            # Make sure we try to rewrite this file.
            root.setOrphan()
            root.setDirty()
    #@+node:ekr.20041005105605.219: ** at.Utilites
    #@+node:ekr.20041005105605.220: *3* atFile.error & printError
    def error(self,*args):

        at = self
        if True: # args:
            at.printError(*args)
        at.errors += 1

    def printError (self,*args):

        '''Print an error message that may contain non-ascii characters.'''

        at = self
        keys = {'color': g.choose(at.errors,'blue','red')}
        g.es_print_error(*args,**keys)
    #@+node:ekr.20080923070954.4: *3* atFile.scanAllDirectives
    def scanAllDirectives(self,p,
        scripting=False,importing=False,
        reading=False,forcePythonSentinels=False,
        createPath=True,
        issuePathWarning=False,
    ):

        '''Scan p and p's ancestors looking for directives,
        setting corresponding atFile ivars.'''

        trace = False and not g.unitTesting
        at = self ; c = self.c
        g.app.atPathInBodyWarning = None
        #@+<< set ivars >>
        #@+node:ekr.20080923070954.14: *4* << Set ivars >>
        self.page_width = self.c.page_width
        self.tab_width  = self.c.tab_width

        self.default_directory = None # 8/2: will be set later.

        # g.trace(c.target_language)

        if c.target_language:
            c.target_language = c.target_language.lower()

        delims = g.set_delims_from_language(c.target_language)
        at.language = c.target_language

        at.encoding = c.config.default_derived_file_encoding
        at.output_newline = g.getOutputNewline(c=self.c) # Init from config settings.
        #@-<< set ivars >>
        lang_dict = {'language':at.language,'delims':delims,}
        table = (
            ('encoding',    at.encoding,    g.scanAtEncodingDirectives),
            ('lang-dict',   lang_dict,      g.scanAtCommentAndAtLanguageDirectives),
            ('lineending',  None,           g.scanAtLineendingDirectives),
            ('pagewidth',   c.page_width,   g.scanAtPagewidthDirectives),
            ('path',        None,           c.scanAtPathDirectives),
            ('tabwidth',    c.tab_width,    g.scanAtTabwidthDirectives),
        )

        # Set d by scanning all directives.
        aList = g.get_directives_dict_list(p)
        d = {}
        for key,default,func in table:
            val = func(aList)
            d[key] = g.choose(val is None,default,val)

        if issuePathWarning and g.app.atPathInBodyWarning:
            g.es('warning: ignoring @path directive in',
                g.app.atPathInBodyWarning,color='red')

        # Post process.
        lang_dict       = d.get('lang-dict')
        delims          = lang_dict.get('delims')
        lineending      = d.get('lineending')
        if lineending:
            at.explicitLineEnding = True
            at.output_newline = lineending
        else:
            at.output_newline = g.getOutputNewline(c=c) # Init from config settings.

        at.encoding             = d.get('encoding')
        at.language             = lang_dict.get('language')
        at.page_width           = d.get('pagewidth')
        at.default_directory    = d.get('path')
        at.tab_width            = d.get('tabwidth')

        if not importing and not reading:
            # Don't override comment delims when reading!
            #@+<< set comment strings from delims >>
            #@+node:ekr.20080923070954.13: *4* << Set comment strings from delims >>
            if forcePythonSentinels:
                # Force Python language.
                delim1,delim2,delim3 = g.set_delims_from_language("python")
                self.language = "python"
            else:
                delim1,delim2,delim3 = delims

            # Use single-line comments if we have a choice.
            # delim1,delim2,delim3 now correspond to line,start,end
            if delim1:
                at.startSentinelComment = delim1
                at.endSentinelComment = "" # Must not be None.
            elif delim2 and delim3:
                at.startSentinelComment = delim2
                at.endSentinelComment = delim3
            else: # Emergency!
                # assert(0)
                if not g.app.unitTesting:
                    g.es_print("unknown language: using Python comment delimiters")
                    g.es_print("c.target_language:",c.target_language)
                    g.es_print('','delim1,delim2,delim3:','',delim1,'',delim2,'',delim3)
                at.startSentinelComment = "#" # This should never happen!
                at.endSentinelComment = ""

            # g.trace(repr(self.startSentinelComment),repr(self.endSentinelComment))
            #@-<< set comment strings from delims >>

        # For unit testing.
        d = {
            "all"       : all,
            "encoding"  : at.encoding,
            "language"  : at.language,
            "lineending": at.output_newline,
            "pagewidth" : at.page_width,
            "path"      : at.default_directory,
            "tabwidth"  : at.tab_width,
        }
        if trace: g.trace(d)
        return d
    #@+node:ekr.20070529083836: *3* cleanLines
    def cleanLines (self,p,s):

        '''Return a copy of s, with all trailing whitespace removed.
        If a change was made, update p's body text and set c dirty.'''

        c = self.c ; cleanLines = [] ; changed = False
        lines = g.splitLines(s)
        for line in lines:
            if line.strip():
                cleanLines.append(line)
            elif line.endswith('\n'):
                cleanLines.append('\n')
                if line != '\n': changed = True
            else:
                cleanLines.append('')
                if line != '': changed = True
        s = g.joinLines(cleanLines)

        if changed and not g.app.unitTesting:
            p.setBodyString(s)
            c.setChanged(True)

        return s
    #@+node:ekr.20041005105605.221: *3* exception
    def exception (self,message):

        self.error(message)
        g.es_exception()
    #@+node:ekr.20050104131929: *3* file operations...
    #@+at The difference, if any, between these methods and the corresponding g.utils_x
    # functions is that these methods may call self.error.
    #@+node:ekr.20050104131820: *4* chmod
    def chmod (self,fileName,mode):

        # Do _not_ call self.error here.
        return g.utils_chmod(fileName,mode)
    #@+node:ekr.20050104131929.1: *4* atFile.rename
    #@+<< about os.rename >>
    #@+node:ekr.20050104131929.2: *5* << about os.rename >>
    #@+at Here is the Python 2.4 documentation for rename (same as Python 2.3)
    # 
    # Rename the file or directory src to dst.  If dst is a directory, OSError will be raised.
    # 
    # On Unix, if dst exists and is a file, it will be removed silently if the user
    # has permission. The operation may fail on some Unix flavors if src and dst are
    # on different filesystems. If successful, the renaming will be an atomic
    # operation (this is a POSIX requirement).
    # 
    # On Windows, if dst already exists, OSError will be raised even if it is a file;
    # there may be no way to implement an atomic rename when dst names an existing
    # file.
    #@-<< about os.rename >>

    def rename (self,src,dst,mode=None,verbose=True):

        '''remove dst if it exists, then rename src to dst.

        Change the mode of the renamed file if mode is given.

        Return True if all went well.'''

        c = self.c
        head,junk=g.os_path_split(dst)
        if head and len(head) > 0:
            g.makeAllNonExistentDirectories(head,c=c)

        if g.os_path_exists(dst):
            if not self.remove(dst,verbose=verbose):
                return False

        try:
            os.rename(src,dst)
            if mode != None:
                self.chmod(dst,mode)
            return True
        except Exception:
            if verbose:
                self.error("exception renaming: %s to: %s" % (
                    self.outputFileName,self.targetFileName))
                g.es_exception()
            return False
    #@+node:ekr.20050104132018: *4* atFile.remove
    def remove (self,fileName,verbose=True):

        try:
            os.remove(fileName)
            return True
        except Exception:
            if verbose:
                self.error("exception removing: %s" % fileName)
                g.es_exception()
                g.trace(g.callers(5))
            return False
    #@+node:ekr.20050104132026: *4* stat
    def stat (self,fileName):

        '''Return the access mode of named file, removing any setuid, setgid, and sticky bits.'''

        # Do _not_ call self.error here.
        return g.utils_stat(fileName)
    #@+node:ekr.20090530055015.6050: *3* fullPath (leoAtFile)
    def fullPath (self,p,simulate=False):

        '''Return the full path (including fileName) in effect at p.

        Neither the path nor the fileName will be created if it does not exist.
        '''

        at = self ; c = at.c
        aList = g.get_directives_dict_list(p)
        path = c.scanAtPathDirectives(aList,createPath=False)
        if simulate: # for unit tests.
            fn = p.h
        else:
            fn = p.anyAtFileNodeName()
        if fn:
            path = g.os_path_finalize_join(path,fn)
        else:
            g.trace('can not happen: not an @<file> node:',g.callers(4))
            for p2 in p.self_and_parents():
                g.trace(p2.h)
            path = ''

        # g.trace(p.h,repr(path))
        return path
    #@+node:ekr.20090530055015.6023: *3* get/setPathUa (leoAtFile)
    def getPathUa (self,p):

        if hasattr(p.v,'tempAttributes'):
            d = p.v.tempAttributes.get('read-path',{})
            return d.get('path')
        else:
            return ''

    def setPathUa (self,p,path):

        if not hasattr(p.v,'tempAttributes'):
            p.v.tempAttributes = {}

        d = p.v.tempAttributes.get('read-path',{})
        d['path'] = path
        p.v.tempAttributes ['read-path'] = d
    #@+node:ekr.20081216090156.4: *3* parseUnderindentTag
    def parseUnderindentTag (self,s):

        tag = self.underindentEscapeString
        s2 = s[len(tag):]

        # To be valid, the escape must be followed by at least one digit.
        i = 0
        while i < len(s2) and s2[i].isdigit():
            i += 1

        if i > 0:
            n = int(s2[:i])
            return n,s2[i:]
        else:
            return 0,s
    #@+node:ekr.20090712050729.6017: *3* promptForDangerousWrite
    def promptForDangerousWrite (self,fileName,kind):

        c = self.c

        if g.app.unitTesting:
            val = g.app.unitTestDict.get('promptForDangerousWrite')
            return val in (None,True)

        # g.trace(timeStamp, timeStamp2)
        message = '%s %s\n%s\n%s' % (
            kind, fileName,
            g.tr('already exists.'),
            g.tr('Overwrite this file?'))

        ok = g.app.gui.runAskYesNoCancelDialog(c,
            title = 'Overwrite existing file?',
            message = message)

        return ok == 'yes'
    #@+node:ekr.20041005105605.236: *3* scanDefaultDirectory (leoAtFile)
    def scanDefaultDirectory(self,p,importing=False):

        """Set the default_directory ivar by looking for @path directives."""

        at = self ; c = at.c

        at.default_directory,error = g.setDefaultDirectory(c,p,importing)

        if error: at.error(error)
    #@+node:ekr.20041005105605.242: *3* scanForClonedSibs (reading & writing)
    def scanForClonedSibs (self,parent_v,v):

        """Scan the siblings of vnode v looking for clones of v.
        Return the number of cloned sibs and n where p is the n'th cloned sibling."""

        clonedSibs = 0 # The number of cloned siblings of p, including p.
        thisClonedSibIndex = 0 # Position of p in list of cloned siblings.

        if v and v.isCloned():
            for sib in parent_v.children:
                if sib == v:
                    clonedSibs += 1
                    if sib == v:
                        thisClonedSibIndex = clonedSibs

        return clonedSibs,thisClonedSibIndex
    #@+node:ekr.20041005105605.243: *3* sentinelName
    # Returns the name of the sentinel for warnings.

    def sentinelName(self, kind):

        at = self

        sentinelNameDict = {
            at.endAll:        "@-all", # 4.x
            at.endAt:         "@-at",
            at.endBody:       "@-body", # 3.x only.
            at.endDoc:        "@-doc",
            at.endLeo:        "@-leo",
            at.endMiddle:     "@-middle", # 4.x
            at.endNode:       "@-node",
            at.endOthers:     "@-others",
            at.endRef:        "@-<<", # 4.8
            at.noSentinel:    "<no sentinel>",
            at.startAt:       "@+at",
            at.startBody:     "@+body",
            at.startDoc:      "@+doc",
            at.startLeo:      "@+leo",
            at.startNode:     "@+node",
            at.startOthers:   "@+others",
            at.startAll:      "@+all",    
            at.startMiddle:   "@+middle", 
            at.startAfterRef: "@afterref", # 4.x
            at.startComment:  "@comment",
            at.startDelims:   "@delims",
            at.startDirective:"@@",
            at.startNl:       "@nl",   # 4.x
            at.startNonl:     "@nonl", # 4.x
            at.startClone:    "@clone", # 4.2
            at.startRef:      "@<<",
            at.startVerbatim: "@verbatim",
            at.startVerbatimAfterRef: "@verbatimAfterRef", # 3.x only.
        } 

        return sentinelNameDict.get(kind,"<unknown sentinel: %s>" % kind)
    #@+node:ekr.20041005105605.20: *3* warnOnReadOnlyFile
    def warnOnReadOnlyFile (self,fn):

        # os.access() may not exist on all platforms.
        try:
            read_only = not os.access(fn,os.W_OK)
        except AttributeError:
            read_only = False 

        if read_only:
            g.es("read only:",fn,color="red")
    #@-others
#@-leo<|MERGE_RESOLUTION|>--- conflicted
+++ resolved
@@ -1344,10 +1344,6 @@
         if at.thinFile:
             gnx,i,level,ok = at.parseThinNodeSentinel(s,i)
             if not ok: None,None,None,False
-<<<<<<< HEAD
-=======
-            # g.trace(repr(gnx))
->>>>>>> 79e63e20
         else:
             gnx,level = None,None
 
