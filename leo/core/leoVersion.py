#@+leo-ver=4-thin
#@+node:ekr.20090717092906.12765:@thin leoVersion.py
'''A module holding version-related info.'''

# Leo 4.5.1 final: September 14, 2008
# Leo 4.6.1 final: July 30, 2009.

#@@language python
#@@tabwidth -4

<<<<<<< HEAD
build = 2269
date = "July 30, 2009"
version = "4.7 devel"
=======
build = 2276
date = "August 3, 2009"
version = "4.6.2 final"
>>>>>>> 9039ec77
#@-node:ekr.20090717092906.12765:@thin leoVersion.py
#@-leo<|MERGE_RESOLUTION|>--- conflicted
+++ resolved
@@ -8,14 +8,8 @@
 #@@language python
 #@@tabwidth -4
 
-<<<<<<< HEAD
-build = 2269
-date = "July 30, 2009"
+build = 2277
+date = "August 3, 2009"
 version = "4.7 devel"
-=======
-build = 2276
-date = "August 3, 2009"
-version = "4.6.2 final"
->>>>>>> 9039ec77
 #@-node:ekr.20090717092906.12765:@thin leoVersion.py
 #@-leo