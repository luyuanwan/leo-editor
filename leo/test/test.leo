<?xml version="1.0" encoding="utf-8"?>
<?xml-stylesheet ekr_test?>
<leo_file>
<leo_header file_format="2" tnodes="0" max_tnode_index="0" clone_windows="0"/>
<globals body_outline_ratio="0.5">
<<<<<<< HEAD
	<global_window_position top="10" left="297" height="758" width="898"/>
=======
	<global_window_position top="74" left="372" height="800" width="898"/>
>>>>>>> f63dfec7
	<global_log_window_position top="0" left="0" height="0" width="0"/>
</globals>
<preferences/>
<find_panel_settings/>
<vnodes>
<<<<<<< HEAD
<v t="ekr.20070416075121" str_leo_pos="8"><vh>Startup</vh>
=======
<v t="ekr.20070416075121" str_leo_pos="0"><vh>Startup</vh>
>>>>>>> f63dfec7
<v t="ekr.20070529172620"><vh>@chapters</vh>
<v t="ekr.20070529173219"><vh>@chapter abc</vh>
<v t="ekr.20070529173219.1"><vh>abc node 1</vh></v>
<v t="ekr.20071206070207"><vh>cross-chapter-clone-test</vh></v>
</v>
<v t="ekr.20070603190944"><vh>@chapter xyz</vh>
<v t="ekr.20070603190944.1"><vh>xyz node 1</vh></v>
<v t="ekr.20071206070207"><vh>cross-chapter-clone-test</vh></v>
</v>
</v>
<v t="ekr.20070224123943"><vh>@settings</vh>
<v t="ekr.20070701090143"><vh>@@bool force_newlines_in_at_nosent_bodies = False</vh></v>
<v t="ekr.20080310164329.2"><vh>@@menus</vh>
<v t="ekr.20080310164329.3"><vh>@menu &amp;File</vh>
<v t="ekr.20080310164329.4"><vh>@item *&amp;new</vh></v>
<v t="ekr.20080310164329.5"><vh>@item open-outline</vh></v>
<v t="ekr.20080310164329.6"><vh>@menu Open &amp;With...</vh></v>
<v t="ekr.20080310164329.7"><vh>@item -</vh></v>
<v t="ekr.20080310164329.8"><vh>@item close-window</vh></v>
<v t="ekr.20080310164329.9"><vh>@item save-file</vh></v>
<v t="ekr.20080310164329.10"><vh>@item save-file-as</vh></v>
<v t="ekr.20080310164329.11"><vh>@item save-file-as-unzipped</vh></v>
<v t="ekr.20080310164329.12"><vh>@item save-file-as-zipped</vh></v>
<v t="ekr.20080310164329.13"><vh>@item save-file-to</vh></v>
<v t="ekr.20080310164329.14"><vh>@item revert</vh></v>
<v t="ekr.20080310164329.15"><vh>@menu Recent &amp;Files</vh></v>
<v t="ekr.20080310164329.16"><vh>@item -</vh></v>
<v t="ekr.20080310164329.17"><vh>@menu &amp;Read/Write...</vh>
<v t="ekr.20080310164329.18"><vh>@item *&amp;check-derived-file</vh></v>
<v t="ekr.20080310164329.19"><vh>@item *check-le&amp;o-file</vh></v>
<v t="ekr.20080310164329.20"><vh>@item *compare-leo-file&amp;s</vh></v>
<v t="ekr.20080310164329.21"><vh>@item -</vh></v>
<v t="ekr.20080310164329.22"><vh>@item *&amp;read-outline-only</vh></v>
<v t="ekr.20080310164329.23"><vh>@item *write-&amp;outline-only</vh></v>
<v t="ekr.20080310164329.24"><vh>@item -</vh></v>
<v t="ekr.20080310164329.25"><vh>@item *read-&amp;file-into-node</vh></v>
<v t="ekr.20080310164329.26"><vh>@item *writ&amp;e-file-from-node</vh></v>
<v t="ekr.20080310164329.27"><vh>@item -</vh></v>
<v t="ekr.20080310164329.28"><vh>@item read-at-auto-nodes</vh></v>
<v t="ekr.20080310164329.29"><vh>@item write-at-auto-nodes</vh></v>
<v t="ekr.20080310164329.30"><vh>@item write-dirty-at-auto-nodes</vh></v>
<v t="ekr.20080310164329.31"><vh>@item -</vh></v>
<v t="ekr.20080310164329.32"><vh>@item read-at-file-nodes</vh></v>
<v t="ekr.20080310164329.33"><vh>@item write-dirty-at-file-nodes</vh></v>
<v t="ekr.20080310164329.34"><vh>@item write-missing-at-file-nodes</vh></v>
<v t="ekr.20080310164329.35"><vh>@item write-at-file-nodes</vh></v>
</v>
<v t="ekr.20080310164329.36"><vh>@menu Tan&amp;gle...</vh>
<v t="ekr.20080310164329.37"><vh>@item *tangle-&amp;all</vh></v>
<v t="ekr.20080310164329.38"><vh>@item *tangle-&amp;marked</vh></v>
<v t="ekr.20080310164329.39"><vh>@item *&amp;tangle</vh></v>
</v>
<v t="ekr.20080310164329.40"><vh>@menu &amp;Untangle...</vh>
<v t="ekr.20080310164329.41"><vh>@item *untangle-&amp;all</vh></v>
<v t="ekr.20080310164329.42"><vh>@item *untangle-&amp;marked</vh></v>
<v t="ekr.20080310164329.43"><vh>@item *&amp;untangle</vh></v>
</v>
<v t="ekr.20080310164329.44"><vh>@menu &amp;Import...</vh>
<v t="ekr.20080310164329.45"><vh>@item *import-&amp;derived-file</vh></v>
<v t="ekr.20080310164329.46"><vh>@item import-at-file</vh></v>
<v t="ekr.20080310164329.47"><vh>@item import-at-root</vh></v>
<v t="ekr.20080310164329.48"><vh>@item *import-&amp;cweb-files</vh></v>
<v t="ekr.20080310164329.49"><vh>@item *import-&amp;noweb-files</vh></v>
<v t="ekr.20080310164329.50"><vh>@item *import-flattened-&amp;outline</vh></v>
</v>
<v t="ekr.20080310164329.51"><vh>@menu &amp;Export...</vh>
<v t="ekr.20080310164329.52"><vh>@item *export-&amp;headlines</vh></v>
<v t="ekr.20080310164329.53"><vh>@item *outline-to-&amp;cweb</vh></v>
<v t="ekr.20080310164329.54"><vh>@item *outline-to-&amp;noweb</vh></v>
<v t="ekr.20080310164329.55"><vh>@item *&amp;flatten-outline</vh></v>
<v t="ekr.20080310164329.56"><vh>@item *&amp;remove-sentinels</vh></v>
<v t="ekr.20080310164329.57"><vh>@item *&amp;weave</vh></v>
</v>
<v t="ekr.20080310164329.58"><vh>@item -</vh></v>
<v t="ekr.20080310164329.59"><vh>@item exit-leo</vh></v>
</v>
<v t="ekr.20080310164329.60"><vh>@menu &amp;Edit</vh>
<v t="ekr.20080310164329.61"><vh>@item undo</vh></v>
<v t="ekr.20080310164329.62"><vh>@item redo</vh></v>
<v t="ekr.20080310164329.63"><vh>@item -</vh></v>
<v t="ekr.20080310164329.64"><vh>@item cut-text</vh></v>
<v t="ekr.20080310164329.65"><vh>@item copy-text</vh></v>
<v t="ekr.20080310164329.66"><vh>@item paste-text</vh></v>
<v t="ekr.20080310164329.67"><vh>@item backward-delete-char</vh></v>
<v t="ekr.20080310164329.68"><vh>@item select-all</vh></v>
<v t="ekr.20080310164329.69"><vh>@item -</vh></v>
<v t="ekr.20080310164329.70"><vh>@menu Edit &amp;Body...</vh>
<v t="ekr.20080310164329.71"><vh>@item *extract-&amp;section</vh></v>
<v t="ekr.20080310164329.72"><vh>@item *extract-&amp;names</vh></v>
<v t="ekr.20080310164329.73"><vh>@item *&amp;extract</vh></v>
<v t="ekr.20080310164329.74"><vh>@item -</vh></v>
<v t="ekr.20080310164329.75"><vh>@item *convert-all-b&amp;lanks</vh></v>
<v t="ekr.20080310164329.76"><vh>@item *convert-all-t&amp;abs</vh></v>
<v t="ekr.20080310164329.77"><vh>@item *convert-&amp;blanks</vh></v>
<v t="ekr.20080310164329.78"><vh>@item *convert-&amp;tabs</vh></v>
<v t="ekr.20080310164329.79"><vh>@item *insert-body-&amp;time</vh></v>
<v t="ekr.20080310164329.80"><vh>@item *&amp;reformat-paragraph</vh></v>
<v t="ekr.20080310164329.81"><vh>@item -</vh></v>
<v t="ekr.20080310164329.82"><vh>@item *&amp;indent-region</vh></v>
<v t="ekr.20080310164329.83"><vh>@item *&amp;unindent-region</vh></v>
<v t="ekr.20080310164329.84"><vh>@item *&amp;match-brackets</vh></v>
<v t="ekr.20080310164329.85"><vh>@item *add-comments</vh></v>
<v t="ekr.20080310164329.86"><vh>@item *delete-comments</vh></v>
</v>
<v t="ekr.20080310164329.87"><vh>@menu Edit &amp;Headline...</vh>
<v t="ekr.20080310164329.88"><vh>@item *edit-&amp;headline</vh></v>
<v t="ekr.20080310164329.89"><vh>@item *&amp;end-edit-headline</vh></v>
<v t="ekr.20080310164329.90"><vh>@item *&amp;abort-edit-headline</vh></v>
<v t="ekr.20080310164329.91"><vh>@item *insert-headline-&amp;time</vh></v>
<v t="ekr.20080310164329.92"><vh>@item *toggle-&amp;angle-brackets</vh></v>
</v>
<v t="ekr.20080310164329.93"><vh>@menu &amp;Find...</vh>
<v t="ekr.20080310164329.94"><vh>@item *&amp;open-find-tab</vh></v>
<v t="ekr.20080310164329.95"><vh>@item *&amp;hide-find-tab</vh></v>
<v t="ekr.20080310164329.96"><vh>@item *search-&amp;with-present-options</vh></v>
<v t="ekr.20080310164329.97"><vh>@item -</vh></v>
<v t="ekr.20080310164329.98"><vh>@item *find-&amp;next</vh></v>
<v t="ekr.20080310164329.99"><vh>@item *find-&amp;prev</vh></v>
<v t="ekr.20080310164329.100"><vh>@item *&amp;change</vh></v>
<v t="ekr.20080310164329.101"><vh>@item *find-&amp;all</vh></v>
<v t="ekr.20080310164329.102"><vh>@item *clone-fi&amp;nd-all</vh></v>
<v t="ekr.20080310164329.103"><vh>@item *change-a&amp;ll</vh></v>
<v t="ekr.20080310164329.104"><vh>@item -</vh></v>
<v t="ekr.20080310164329.105"><vh>@item *&amp;find-character</vh></v>
<v t="ekr.20080310164329.106"><vh>@item *find-character-extend-&amp;selection</vh></v>
<v t="ekr.20080310164329.107"><vh>@item *&amp;backward-find-character</vh></v>
<v t="ekr.20080310164329.108"><vh>@item *backward-find-character-&amp;extend-selection</vh></v>
<v t="ekr.20080310164329.109"><vh>@item -</vh></v>
<v t="ekr.20080310164329.110"><vh>@item *&amp;isearch-forward</vh></v>
<v t="ekr.20080310164329.111"><vh>@item *isea&amp;rch-backward</vh></v>
<v t="ekr.20080310164329.112"><vh>@item *isearch-forward-rege&amp;xp</vh></v>
<v t="ekr.20080310164329.113"><vh>@item *isearch-backward-regex&amp;p</vh></v>
<v t="ekr.20080310164329.114"><vh>@item -</vh></v>
<v t="ekr.20080310164329.115"><vh>@item *&amp;query-replace</vh></v>
<v t="ekr.20080310164329.116"><vh>@item *q&amp;uery-replace-regex</vh></v>
</v>
<v t="ekr.20080310164329.117"><vh>@item *&amp;goto-global-line</vh></v>
<v t="ekr.20080310164329.118"><vh>@item *&amp;execute-script</vh></v>
<v t="ekr.20080310164329.119"><vh>@item toggle-invisibles</vh></v>
<v t="ekr.20080310164329.120"><vh>@item open-leoSettings-leo</vh></v>
</v>
<v t="ekr.20080310164329.121"><vh>@menu &amp;Outline</vh>
<v t="ekr.20080310164329.122"><vh>@item *c&amp;ut-node</vh></v>
<v t="ekr.20080310164329.123"><vh>@item *c&amp;opy-node</vh></v>
<v t="ekr.20080310164329.124"><vh>@item *&amp;paste-node</vh></v>
<v t="ekr.20080310164329.125"><vh>@item paste-retaining-clones</vh></v>
<v t="ekr.20080310164329.126"><vh>@item *&amp;delete-node</vh></v>
<v t="ekr.20080310164329.127"><vh>@item -</vh></v>
<v t="ekr.20080310164329.128"><vh>@item *&amp;insert-node</vh></v>
<v t="ekr.20080310164329.129"><vh>@item *insert-child</vh></v>
<v t="ekr.20080310164329.130"><vh>@item *&amp;clone-node</vh></v>
<v t="ekr.20080310164329.131"><vh>@item *sort-childre&amp;n</vh></v>
<v t="ekr.20080310164329.132"><vh>@item *&amp;sort-siblings</vh></v>
<v t="ekr.20080310164329.133"><vh>@item -</vh></v>
<v t="ekr.20080310164329.134"><vh>@item *&amp;hoist</vh></v>
<v t="ekr.20080310164329.135"><vh>@item de-hoist</vh></v>
<v t="ekr.20080310164329.136"><vh>@item -</vh></v>
<v t="ekr.20080310164329.137"><vh>@menu Chec&amp;k...</vh>
<v t="ekr.20080310164329.138"><vh>@item *check-&amp;outline</vh></v>
<v t="ekr.20080310164329.139"><vh>@item *&amp;dump-outline</vh></v>
<v t="ekr.20080310164329.140"><vh>@item -</vh></v>
<v t="ekr.20080310164329.141"><vh>@item *check-&amp;all-python-code</vh></v>
<v t="ekr.20080310164329.142"><vh>@item *&amp;check-python-code</vh></v>
</v>
<v t="ekr.20080310164329.143"><vh>@menu E&amp;xpand/Contract...</vh>
<v t="ekr.20080310164329.144"><vh>@item *&amp;contract-all</vh></v>
<v t="ekr.20080310164329.145"><vh>@item *contract-&amp;node</vh></v>
<v t="ekr.20080310164329.146"><vh>@item *contract-&amp;parent</vh></v>
<v t="ekr.20080310164329.147"><vh>@item *contract-or-go-&amp;left</vh></v>
<v t="ekr.20080310164329.148"><vh>@item -</vh></v>
<v t="ekr.20080310164329.149"><vh>@item *expand-p&amp;rev-level</vh></v>
<v t="ekr.20080310164329.150"><vh>@item *expand-n&amp;ext-level</vh></v>
<v t="ekr.20080310164329.151"><vh>@item *expand-and-go-right</vh></v>
<v t="ekr.20080310164329.152"><vh>@item *expand-or-go-right</vh></v>
<v t="ekr.20080310164329.153"><vh>@item -</vh></v>
<v t="ekr.20080310164329.154"><vh>@item *expand-to-level-&amp;1</vh></v>
<v t="ekr.20080310164329.155"><vh>@item *expand-to-level-&amp;2</vh></v>
<v t="ekr.20080310164329.156"><vh>@item *expand-to-level-&amp;3</vh></v>
<v t="ekr.20080310164329.157"><vh>@item *expand-to-level-&amp;4</vh></v>
<v t="ekr.20080310164329.158"><vh>@item *expand-to-level-&amp;5</vh></v>
<v t="ekr.20080310164329.159"><vh>@item *expand-to-level-&amp;6</vh></v>
<v t="ekr.20080310164329.160"><vh>@item *expand-to-level-&amp;7</vh></v>
<v t="ekr.20080310164329.161"><vh>@item *expand-to-level-&amp;8</vh></v>
<v t="ekr.20080310164329.162"><vh>@item -</vh></v>
<v t="ekr.20080310164329.163"><vh>@item *expand-&amp;all</vh></v>
<v t="ekr.20080310164329.164"><vh>@item *expand-n&amp;ode</vh></v>
</v>
<v t="ekr.20080310164329.165"><vh>@menu &amp;Move...</vh>
<v t="ekr.20080310164329.166"><vh>@item move-outline-down</vh></v>
<v t="ekr.20080310164329.167"><vh>@item move-outline-left</vh></v>
<v t="ekr.20080310164329.168"><vh>@item move-outline-right</vh></v>
<v t="ekr.20080310164329.169"><vh>@item move-outline-up</vh></v>
<v t="ekr.20080310164329.170"><vh>@item -</vh></v>
<v t="ekr.20080310164329.171"><vh>@item *&amp;promote</vh></v>
<v t="ekr.20080310164329.172"><vh>@item *&amp;demote</vh></v>
</v>
<v t="ekr.20080310164329.173"><vh>@menu M&amp;ark...</vh>
<v t="ekr.20080310164329.174"><vh>@item *&amp;mark</vh></v>
<v t="ekr.20080310164329.175"><vh>@item *mark-&amp;subheads</vh></v>
<v t="ekr.20080310164329.176"><vh>@item *mark-changed-&amp;items</vh></v>
<v t="ekr.20080310164329.177"><vh>@item *mark-changed-&amp;roots</vh></v>
<v t="ekr.20080310164329.178"><vh>@item *mark-&amp;clones</vh></v>
<v t="ekr.20080310164329.179"><vh>@item *&amp;unmark-all</vh></v>
</v>
<v t="ekr.20080310164329.180"><vh>@menu &amp;Go To...</vh>
<v t="ekr.20080310164329.181"><vh>@item find-next-clone</vh></v>
<v t="ekr.20080310164329.182"><vh>@item goto-first-node</vh></v>
<v t="ekr.20080310164329.183"><vh>@item goto-first-visible-node</vh></v>
<v t="ekr.20080310164329.184"><vh>@item goto-first-sibling</vh></v>
<v t="ekr.20080310164329.185"><vh>@item -</vh></v>
<v t="ekr.20080310164329.186"><vh>@item goto-next-changed</vh></v>
<v t="ekr.20080310164329.187"><vh>@item goto-next-clone</vh></v>
<v t="ekr.20080310164329.188"><vh>@item goto-next-marked</vh></v>
<v t="ekr.20080310164329.189"><vh>@item goto-next-node</vh></v>
<v t="ekr.20080310164329.190"><vh>@item goto-next-sibling</vh></v>
<v t="ekr.20080310164329.191"><vh>@item goto-next-visible</vh></v>
<v t="ekr.20080310164329.192"><vh>@item go-forward</vh></v>
<v t="ekr.20080310164329.193"><vh>@item -</vh></v>
<v t="ekr.20080310164329.194"><vh>@item goto-parent</vh></v>
<v t="ekr.20080310164329.195"><vh>@item -</vh></v>
<v t="ekr.20080310164329.196"><vh>@item goto-prev-node</vh></v>
<v t="ekr.20080310164329.197"><vh>@item goto-prev-sibling</vh></v>
<v t="ekr.20080310164329.198"><vh>@item goto-prev-visible</vh></v>
<v t="ekr.20080310164329.199"><vh>@item go-back</vh></v>
<v t="ekr.20080310164329.200"><vh>@item -</vh></v>
<v t="ekr.20080310164329.201"><vh>@item goto-last-node</vh></v>
<v t="ekr.20080310164329.202"><vh>@item goto-last-sibling</vh></v>
<v t="ekr.20080310164329.203"><vh>@item goto-last-visible-node</vh></v>
</v>
</v>
<v t="ekr.20080310164329.204"><vh>@menu &amp;Plugins</vh></v>
<v t="ekr.20080310164329.205"><vh>@menu &amp;Cmds</vh>
<v t="ekr.20080310164329.206"><vh>@menu &amp;Abbrev...</vh>
<v t="ekr.20080310164329.207"><vh>@item abbre&amp;v-mode</vh></v>
<v t="ekr.20080310164329.208"><vh>@item -</vh></v>
<v t="ekr.20080310164329.209"><vh>@item &amp;list-abbrevs</vh></v>
<v t="ekr.20080310164329.210"><vh>@item &amp;read-abbrev-file</vh></v>
<v t="ekr.20080310164329.211"><vh>@item &amp;write-abbrev-file</vh></v>
<v t="ekr.20080310164329.212"><vh>@item -</vh></v>
<v t="ekr.20080310164329.213"><vh>@item &amp;add-global-abbrev</vh></v>
<v t="ekr.20080310164329.214"><vh>@item &amp;inverse-add-global-abbrev</vh></v>
<v t="ekr.20080310164329.215"><vh>@item &amp;kill-all-abbrevs</vh></v>
<v t="ekr.20080310164329.216"><vh>@@item -</vh></v>
<v t="ekr.20080310164329.217"><vh>@@item &amp;expand-region-abbrevs</vh></v>
</v>
<v t="ekr.20080310164329.218"><vh>@menu &amp;Body Editors...</vh>
<v t="ekr.20080310164329.219"><vh>@item &amp;add-editor</vh></v>
<v t="ekr.20080310164329.220"><vh>@item &amp;cycle-editor-focus</vh></v>
<v t="ekr.20080310164329.221"><vh>@item &amp;delete-editor</vh></v>
</v>
<v t="ekr.20080310164329.222"><vh>@menu Buffers...</vh>
<v t="ekr.20080310164329.223"><vh>@item &amp;append-to-buffer</vh></v>
<v t="ekr.20080310164329.224"><vh>@item &amp;kill-buffer</vh></v>
<v t="ekr.20080310164329.225"><vh>@item list-&amp;buffers</vh></v>
<v t="ekr.20080310164329.226"><vh>@item &amp;list-buffers-alphabetically</vh></v>
<v t="ekr.20080310164329.227"><vh>@item &amp;prepend-to-buffer</vh></v>
<v t="ekr.20080310164329.228"><vh>@item &amp;rename-buffer</vh></v>
<v t="ekr.20080310164329.229"><vh>@item &amp;switch-to-buffer</vh></v>
</v>
<v t="ekr.20080310164329.230"><vh>@menu &amp;Chapters...</vh>
<v t="ekr.20080310164329.231"><vh>@item &amp;clone-node-to-chapter</vh></v>
<v t="ekr.20080310164329.232"><vh>@item c&amp;opy-node-to-chapter</vh></v>
<v t="ekr.20080310164329.233"><vh>@item c&amp;reate-chapter</vh></v>
<v t="ekr.20080310164329.234"><vh>@item &amp;move-node-to-chapter</vh></v>
<v t="ekr.20080310164329.235"><vh>@item &amp;remove-chapter</vh></v>
<v t="ekr.20080310164329.236"><vh>@item &amp;select-chapter</vh></v>
</v>
<v t="ekr.20080310164329.237"><vh>@menu Cursor/Selection...</vh>
<v t="ekr.20080310164329.238"><vh>@menu Cursor &amp;Back...</vh>
<v t="ekr.20080310164329.239"><vh>@item back-&amp;char</vh></v>
<v t="ekr.20080310164329.240"><vh>@item back-&amp;paragraph</vh></v>
<v t="ekr.20080310164329.241"><vh>@item back-&amp;sentence</vh></v>
<v t="ekr.20080310164329.242"><vh>@item back-&amp;word</vh></v>
<v t="ekr.20080310164329.243"><vh>@item -</vh></v>
<v t="ekr.20080310164329.244"><vh>@item beginning-of-&amp;buffer</vh></v>
<v t="ekr.20080310164329.245"><vh>@item beginning-of-&amp;line</vh></v>
<v t="ekr.20080310164329.246"><vh>@item -</vh></v>
<v t="ekr.20080310164329.247"><vh>@item pre&amp;vious-line</vh></v>
</v>
<v t="ekr.20080310164329.248"><vh>@menu Cursor Back &amp;Extend Selection...</vh>
<v t="ekr.20080310164329.249"><vh>@item back-&amp;char-extend-selection</vh></v>
<v t="ekr.20080310164329.250"><vh>@item back-&amp;paragraph-extend-selection</vh></v>
<v t="ekr.20080310164329.251"><vh>@item back-&amp;sentence-extend-selection</vh></v>
<v t="ekr.20080310164329.252"><vh>@item back-&amp;word-extend-selection</vh></v>
<v t="ekr.20080310164329.253"><vh>@item -</vh></v>
<v t="ekr.20080310164329.254"><vh>@item beginning-of-&amp;buffer-extend-selection</vh></v>
<v t="ekr.20080310164329.255"><vh>@item beginning-of-&amp;line-extend-selection</vh></v>
<v t="ekr.20080310164329.256"><vh>@item -</vh></v>
<v t="ekr.20080310164329.257"><vh>@item pre&amp;vious-line-extend-selection</vh></v>
</v>
<v t="ekr.20080310164329.258"><vh>@menu Cursor Back Extend &amp;to...</vh>
<v t="ekr.20080310164329.259"><vh>@item extend-to-&amp;line</vh></v>
<v t="ekr.20080310164329.260"><vh>@item extend-to-&amp;paragraph</vh></v>
<v t="ekr.20080310164329.261"><vh>@item extend-to-&amp;sentence</vh></v>
<v t="ekr.20080310164329.262"><vh>@item extend-to-&amp;word</vh></v>
</v>
<v t="ekr.20080310164329.263"><vh>@menu Cursor &amp;Forward...</vh>
<v t="ekr.20080310164329.264"><vh>@item end-of-&amp;buffer</vh></v>
<v t="ekr.20080310164329.265"><vh>@item end-of-&amp;line</vh></v>
<v t="ekr.20080310164329.266"><vh>@item -</vh></v>
<v t="ekr.20080310164329.267"><vh>@item forward-&amp;char</vh></v>
<v t="ekr.20080310164329.268"><vh>@item forward-&amp;paragraph</vh></v>
<v t="ekr.20080310164329.269"><vh>@item forward-&amp;sentence</vh></v>
<v t="ekr.20080310164329.270"><vh>@item forward-&amp;end-word</vh></v>
<v t="ekr.20080310164329.271"><vh>@item forward-&amp;word</vh></v>
<v t="ekr.20080310164329.272"><vh>@item -</vh></v>
<v t="ekr.20080310164329.273"><vh>@item &amp;next-line</vh></v>
</v>
<v t="ekr.20080310164329.274"><vh>@menu Cursor Forward E&amp;xtend Selection...</vh>
<v t="ekr.20080310164329.275"><vh>@item end-of-&amp;buffer-extend-selection</vh></v>
<v t="ekr.20080310164329.276"><vh>@item end-of-&amp;line-extend-selection</vh></v>
<v t="ekr.20080310164329.277"><vh>@item -</vh></v>
<v t="ekr.20080310164329.278"><vh>@item forward-&amp;char-extend-selection</vh></v>
<v t="ekr.20080310164329.279"><vh>@item forward-&amp;paragraph-extend-selection</vh></v>
<v t="ekr.20080310164329.280"><vh>@item forward-&amp;sentence-extend-selection</vh></v>
<v t="ekr.20080310164329.281"><vh>@item forward-&amp;end-word-extend-selection</vh></v>
<v t="ekr.20080310164329.282"><vh>@item forward-&amp;word-extend-selection</vh></v>
<v t="ekr.20080310164329.283"><vh>@item -</vh></v>
<v t="ekr.20080310164329.284"><vh>@item &amp;next-line-extend-selection</vh></v>
</v>
</v>
<v t="ekr.20080310164329.285"><vh>@menu &amp;Focus...</vh>
<v t="ekr.20080310164329.286"><vh>@item &amp;cycle-all-focus</vh></v>
<v t="ekr.20080310164329.287"><vh>@item focus-to-&amp;body</vh></v>
<v t="ekr.20080310164329.288"><vh>@item focus-to-&amp;log</vh></v>
<v t="ekr.20080310164329.289"><vh>@item focus-to-&amp;minibuffer</vh></v>
<v t="ekr.20080310164329.290"><vh>@item focus-to-&amp;tree</vh></v>
</v>
<v t="ekr.20080310164329.291"><vh>@menu &amp;Icons...</vh>
<v t="ekr.20080310164329.292"><vh>@item delete-&amp;first-icon</vh></v>
<v t="ekr.20080310164329.293"><vh>@item delete-&amp;last-icon</vh></v>
<v t="ekr.20080310164329.294"><vh>@item delete-&amp;node-icons</vh></v>
<v t="ekr.20080310164329.295"><vh>@item -</vh></v>
<v t="ekr.20080310164329.296"><vh>@item &amp;insert-icon</vh></v>
</v>
<v t="ekr.20080310164329.297"><vh>@menu &amp;Macro...</vh>
<v t="ekr.20080310164329.298"><vh>@item &amp;load-file</vh></v>
<v t="ekr.20080310164329.299"><vh>@item -</vh></v>
<v t="ekr.20080310164329.300"><vh>@item &amp;start-kbd-macro</vh></v>
<v t="ekr.20080310164329.301"><vh>@item &amp;end-kbd-macro</vh></v>
<v t="ekr.20080310164329.302"><vh>@item &amp;name-last-kbd-macro</vh></v>
<v t="ekr.20080310164329.303"><vh>@item -</vh></v>
<v t="ekr.20080310164329.304"><vh>@item &amp;call-last-keyboard-macro</vh></v>
<v t="ekr.20080310164329.305"><vh>@item &amp;insert-keyboard-macro</vh></v>
</v>
<v t="ekr.20080310164329.306"><vh>@menu Minibuffer...</vh>
<v t="ekr.20080310164329.307"><vh>@item &amp;full-command</vh></v>
<v t="ekr.20080310164329.308"><vh>@item keyboard-&amp;quit</vh></v>
<v t="ekr.20080310164329.309"><vh>@item &amp;repeat-complex-command</vh></v>
<v t="ekr.20080310164329.310"><vh>@item &amp;view-lossage</vh></v>
<v t="ekr.20080310164329.311"><vh>@item -</vh></v>
<v t="ekr.20080310164329.312"><vh>@item &amp;show-mini-buffer</vh></v>
<v t="ekr.20080310164329.313"><vh>@item h&amp;ide-mini-buffer</vh></v>
<v t="ekr.20080310164329.314"><vh>@item -</vh></v>
<v t="ekr.20080310164329.315"><vh>@item &amp;help-for-minibuffer</vh></v>
</v>
<v t="ekr.20080310164329.316"><vh>@menu &amp;Pickers...</vh>
<v t="ekr.20080310164329.317"><vh>@item show-&amp;colors</vh></v>
<v t="ekr.20080310164329.318"><vh>@item show-find-&amp;options</vh></v>
<v t="ekr.20080310164329.319"><vh>@item show-&amp;fonts</vh></v>
</v>
<v t="ekr.20080310164329.320"><vh>@menu &amp;Rectangles...</vh>
<v t="ekr.20080310164329.321"><vh>@item &amp;clear-rectangle</vh></v>
<v t="ekr.20080310164329.322"><vh>@item c&amp;lose-rectangle</vh></v>
<v t="ekr.20080310164329.323"><vh>@item &amp;delete-rectangle</vh></v>
<v t="ekr.20080310164329.324"><vh>@item &amp;kill-rectangle</vh></v>
<v t="ekr.20080310164329.325"><vh>@item &amp;open-rectangle</vh></v>
<v t="ekr.20080310164329.326"><vh>@item &amp;string-rectangle</vh></v>
<v t="ekr.20080310164329.327"><vh>@item &amp;yank-rectangle</vh></v>
</v>
<v t="ekr.20080310164329.328"><vh>@menu Registers...</vh>
<v t="ekr.20080310164329.329"><vh>@item &amp;append-to-register</vh></v>
<v t="ekr.20080310164329.330"><vh>@item copy-r&amp;ectangle-to-register</vh></v>
<v t="ekr.20080310164329.331"><vh>@item &amp;copy-to-register</vh></v>
<v t="ekr.20080310164329.332"><vh>@item i&amp;ncrement-register</vh></v>
<v t="ekr.20080310164329.333"><vh>@item &amp;insert-register</vh></v>
<v t="ekr.20080310164329.334"><vh>@item &amp;jump-to-register</vh></v>
<v t="ekr.20080310164329.335"><vh>@item &amp;point-to-register</vh></v>
<v t="ekr.20080310164329.336"><vh>@item p&amp;repend-to-register</vh></v>
<v t="ekr.20080310164329.337"><vh>@item &amp;view-register</vh></v>
</v>
<v t="ekr.20080310164329.338"><vh>@menu Run Script/Tests...</vh>
<v t="ekr.20080310164329.339"><vh>@item &amp;execute-script</vh></v>
<v t="ekr.20080310164329.340"><vh>@item &amp;run-unit-tests</vh></v>
</v>
<v t="ekr.20080310164329.341"><vh>@menu &amp;Scrolling...</vh>
<v t="ekr.20080310164329.342"><vh>@item scroll-outline-down-&amp;line</vh></v>
<v t="ekr.20080310164329.343"><vh>@item scroll-outline-down-&amp;page</vh></v>
<v t="ekr.20080310164329.344"><vh>@item scroll-outline-le&amp;ft</vh></v>
<v t="ekr.20080310164329.345"><vh>@item scroll-outline-&amp;right</vh></v>
<v t="ekr.20080310164329.346"><vh>@item s&amp;croll-outline-up-line</vh></v>
<v t="ekr.20080310164329.347"><vh>@item scr&amp;oll-outline-up-page</vh></v>
<v t="ekr.20080310164329.348"><vh>@item -</vh></v>
<v t="ekr.20080310164329.349"><vh>@item scroll-&amp;down</vh></v>
<v t="ekr.20080310164329.350"><vh>@item scroll-&amp;up</vh></v>
<v t="ekr.20080310164329.351"><vh>@item -</vh></v>
<v t="ekr.20080310164329.352"><vh>@item scroll-down-&amp;extend-selection</vh></v>
<v t="ekr.20080310164329.353"><vh>@item scroll-up-e&amp;xtend-selection</vh></v>
</v>
<v t="ekr.20080310164329.354"><vh>@menu Spell C&amp;heck...</vh>
<v t="ekr.20080310164329.355"><vh>@item &amp;open-spell-tab</vh></v>
<v t="ekr.20080310164329.356"><vh>@item spell-&amp;change</vh></v>
<v t="ekr.20080310164329.357"><vh>@item spell-change-&amp;then-find</vh></v>
<v t="ekr.20080310164329.358"><vh>@item spell-&amp;find</vh></v>
<v t="ekr.20080310164329.359"><vh>@item spell-&amp;ignore</vh></v>
</v>
<v t="ekr.20080310164329.360"><vh>@menu &amp;Text Commands...</vh>
<v t="ekr.20080310164329.361"><vh>@item &amp;beautify</vh></v>
<v t="ekr.20080310164329.362"><vh>@item beautify-&amp;all</vh></v>
<v t="ekr.20080310164329.363"><vh>@item -</vh></v>
<v t="ekr.20080310164329.364"><vh>@item center-&amp;line</vh></v>
<v t="ekr.20080310164329.365"><vh>@item center-&amp;region</vh></v>
<v t="ekr.20080310164329.366"><vh>@item -</vh></v>
<v t="ekr.20080310164329.367"><vh>@item &amp;capitalize-word</vh></v>
<v t="ekr.20080310164329.368"><vh>@item &amp;downcase-word</vh></v>
<v t="ekr.20080310164329.369"><vh>@item &amp;upcase-word</vh></v>
<v t="ekr.20080310164329.370"><vh>@item -</vh></v>
<v t="ekr.20080310164329.371"><vh>@item d&amp;owncase-region</vh></v>
<v t="ekr.20080310164329.372"><vh>@item u&amp;pcase-region</vh></v>
<v t="ekr.20080310164329.373"><vh>@item -</vh></v>
<v t="ekr.20080310164329.374"><vh>@item &amp;indent-region</vh></v>
<v t="ekr.20080310164329.375"><vh>@item indent-r&amp;elative</vh></v>
<v t="ekr.20080310164329.376"><vh>@item indent-ri&amp;gidly</vh></v>
<v t="ekr.20080310164329.377"><vh>@item u&amp;nindent-region</vh></v>
<v t="ekr.20080310164329.378"><vh>@item -</vh></v>
<v t="ekr.20080310164329.379"><vh>@item sort-colu&amp;mns</vh></v>
<v t="ekr.20080310164329.380"><vh>@item sort-&amp;fields</vh></v>
<v t="ekr.20080310164329.381"><vh>@item &amp;sort-lines</vh></v>
</v>
<v t="ekr.20080310164329.382"><vh>@menu Toggle Settings...</vh>
<v t="ekr.20080310164329.383"><vh>@item toggle-a&amp;utocompleter</vh></v>
<v t="ekr.20080310164329.384"><vh>@item toggle-call&amp;tips</vh></v>
<v t="ekr.20080310164329.385"><vh>@item toggle-&amp;extend-mode</vh></v>
<v t="ekr.20080310164329.386"><vh>@item toggle-input-&amp;state</vh></v>
<v t="ekr.20080310164329.387"><vh>@item toggle-in&amp;visibles</vh></v>
<v t="ekr.20080310164329.388"><vh>@item toggle-&amp;mini-buffer</vh></v>
<v t="ekr.20080310164329.389"><vh>@item toggle-split-&amp;direction</vh></v>
<v t="ekr.20080310164329.390"><vh>@item -</vh></v>
<v t="ekr.20080310164329.391"><vh>@item toggle-find-&amp;ignore-case-option</vh></v>
<v t="ekr.20080310164329.392"><vh>@item toggle-find-in-&amp;body-option</vh></v>
<v t="ekr.20080310164329.393"><vh>@item toggle-find-in-&amp;headline-option</vh></v>
<v t="ekr.20080310164329.394"><vh>@item toggle-find-mark-&amp;changes-option</vh></v>
<v t="ekr.20080310164329.395"><vh>@item toggle-find-mark-&amp;finds-option</vh></v>
<v t="ekr.20080310164329.396"><vh>@item toggle-find-rege&amp;x-option</vh></v>
<v t="ekr.20080310164329.397"><vh>@item toggle-find-&amp;reverse-option</vh></v>
<v t="ekr.20080310164329.398"><vh>@item toggle-find-&amp;word-option</vh></v>
<v t="ekr.20080310164329.399"><vh>@item toggle-find-wrap-&amp;around-option</vh></v>
<v t="ekr.20080310164329.400"><vh>@item toggle-s&amp;parce-move</vh></v>
</v>
<v t="ekr.20080310164329.401"><vh>@menu &amp;Yank And Kill</vh>
<v t="ekr.20080310164329.402"><vh>@item kill-&amp;buffer</vh></v>
<v t="ekr.20080310164329.403"><vh>@item kill-&amp;line</vh></v>
<v t="ekr.20080310164329.404"><vh>@item kill-&amp;rectangle</vh></v>
<v t="ekr.20080310164329.405"><vh>@item kill-re&amp;gion</vh></v>
<v t="ekr.20080310164329.406"><vh>@item kill-region-s&amp;ave</vh></v>
<v t="ekr.20080310164329.407"><vh>@item kill-&amp;sentence</vh></v>
<v t="ekr.20080310164329.408"><vh>@item kill-ws</vh></v>
<v t="ekr.20080310164329.409"><vh>@item kill-&amp;word</vh></v>
<v t="ekr.20080310164329.410"><vh>@item -</vh></v>
<v t="ekr.20080310164329.411"><vh>@item &amp;yank</vh></v>
<v t="ekr.20080310164329.412"><vh>@item yank-&amp;pop</vh></v>
<v t="ekr.20080310164329.413"><vh>@item yank-r&amp;ectangle</vh></v>
</v>
</v>
<v t="ekr.20080310164329.414"><vh>@menu &amp;Window</vh>
<v t="ekr.20080310164329.415"><vh>@item *&amp;equal-sized-panes</vh></v>
<v t="ekr.20080310164329.416"><vh>@item *&amp;toggle-active-pane</vh></v>
<v t="ekr.20080310164329.417"><vh>@item *toggle-&amp;split-direction</vh></v>
<v t="ekr.20080310164329.418"><vh>@item -</vh></v>
<v t="ekr.20080310164329.419"><vh>@item *contract-&amp;body-pane</vh></v>
<v t="ekr.20080310164329.420"><vh>@item *contract-&amp;log-pane</vh></v>
<v t="ekr.20080310164329.421"><vh>@item *contract-&amp;outline-pane</vh></v>
<v t="ekr.20080310164329.422"><vh>@item *contract-&amp;pane</vh></v>
<v t="ekr.20080310164329.423"><vh>@item -</vh></v>
<v t="ekr.20080310164329.424"><vh>@item *expand-bo&amp;dy-pane</vh></v>
<v t="ekr.20080310164329.425"><vh>@item *expand-lo&amp;g-pane</vh></v>
<v t="ekr.20080310164329.426"><vh>@item *expand-o&amp;utline-pane</vh></v>
<v t="ekr.20080310164329.427"><vh>@item *expand-pa&amp;ne</vh></v>
<v t="ekr.20080310164329.428"><vh>@item -</vh></v>
<v t="ekr.20080310164329.429"><vh>@item *&amp;fully-expand-body-pane</vh></v>
<v t="ekr.20080310164329.430"><vh>@item *full&amp;y-expand-log-pane</vh></v>
<v t="ekr.20080310164329.431"><vh>@item *fully-e&amp;xpand-outline-pane</vh></v>
<v t="ekr.20080310164329.432"><vh>@item *fully-exp&amp;and-pane</vh></v>
<v t="ekr.20080310164329.433"><vh>@item -</vh></v>
<v t="ekr.20080310164329.434"><vh>@item *&amp;resize-to-screen</vh></v>
<v t="ekr.20080310164329.435"><vh>@item *&amp;cascade-windows</vh></v>
<v t="ekr.20080310164329.436"><vh>@item *&amp;minimize-all</vh></v>
<v t="ekr.20080310164329.437"><vh>@item -</vh></v>
<v t="ekr.20080310164329.438"><vh>@item *open-compare-window</vh></v>
<v t="ekr.20080310164329.439"><vh>@item *open-python-&amp;window</vh></v>
</v>
<v t="ekr.20080310164329.440"><vh>@menu &amp;Help</vh>
<v t="ekr.20080310164329.441"><vh>@item about-leo</vh></v>
<v t="ekr.20080310164329.442"><vh>@item open-online-home</vh></v>
<v t="ekr.20080310164329.443"><vh>@item *open-online-&amp;tutorial</vh></v>
<v t="ekr.20080310164329.444"><vh>@item *open-&amp;users-guide</vh></v>
<v t="ekr.20080310164329.445"><vh>@item -</vh></v>
<v t="ekr.20080310164329.446"><vh>@item open-leoDocs-leo</vh></v>
<v t="ekr.20080310164329.447"><vh>@item open-leoPlugins-leo</vh></v>
<v t="ekr.20080310164329.448"><vh>@item open-leoSettings-leo</vh></v>
<v t="ekr.20080310164329.449"><vh>@item open-myLeoSettings-leo</vh></v>
<v t="ekr.20080310164329.450"><vh>@item open-scripts-leo</vh></v>
<v t="ekr.20080310164329.451"><vh>@item -</vh></v>
<v t="ekr.20080310164329.452"><vh>@item *he&amp;lp-for-minibuffer</vh></v>
<v t="ekr.20080310164329.453"><vh>@item *help-for-&amp;command</vh></v>
<v t="ekr.20080310164329.454"><vh>@item -</vh></v>
<v t="ekr.20080310164329.455"><vh>@item *&amp;apropos-autocompletion</vh></v>
<v t="ekr.20080310164329.456"><vh>@item *apropos-&amp;bindings</vh></v>
<v t="ekr.20080310164329.457"><vh>@item *apropos-&amp;debugging-commands</vh></v>
<v t="ekr.20080310164329.458"><vh>@item *apropos-&amp;find-commands</vh></v>
<v t="ekr.20080310164329.459"><vh>@item -</vh></v>
<v t="ekr.20080310164329.460"><vh>@item *pri&amp;nt-bindings</vh></v>
<v t="ekr.20080310164329.461"><vh>@item *print-c&amp;ommands</vh></v>
</v>
<v t="ekr.20080310164329.465"><vh>@menu &amp;IPython</vh>
<v t="ekr.20080310164329.466"><vh>@item start-ipython</vh></v>
<v t="ekr.20080310164329.467"><vh>@item push-to-ipython</vh></v>
<v t="ekr.20080310164713.2"><vh>@item clones-tab</vh></v>
</v>
</v>
<v t="ekr.20070504080933"><vh>@bool create_nonexistent_directories = True</vh></v>
<v t="ekr.20080412082246.1"><vh>@bool fixedWindow = False</vh></v>
<v t="ekr.20070604100125"><vh>@bool use_chapter_tabs = True</vh></v>
<v t="ekr.20070503085527"><vh>@bool use_chapters = True</vh></v>
<v t="ekr.20071025193940"><vh>@enabled-plugins</vh></v>
<v t="ekr.20070723091227"><vh>http plugin</vh>
<v t="ekr.20070723091227.1"><vh>@bool http_active = True</vh></v>
<v t="ekr.20070723091227.2"><vh>@int  port = 8080</vh></v>
<v t="ekr.20070723091227.3"><vh>@string rst_http_attributename = 'rst_http_attribute'</vh></v>
</v>
<v t="ekr.20070305085403"><vh>vim plugin</vh>
<v t="ekr.20070305085403.1"><vh>@string vim_cmd = c:\vim\vim63\gvim --servername LEO</vh></v>
<v t="ekr.20070305085403.2"><vh>@string vim_exe = c:\vim\vim63\gvim</vh></v>
</v>
<v t="ekr.20080513084205.2"><vh>Settings for vim operation</vh></v>
</v>
<v t="ekr.20041001211817"><vh>Buttons</vh>
<v t="ekr.20070115092430"><vh>@@button winpdb</vh></v>
<v t="ekr.20071025192258"><vh>@@button local-tests @key=Alt+4</vh></v>
<v t="ekr.20071101163934"><vh>@@command rst3</vh></v>
<v t="ekr.20080105115712"><vh>@@button pylint</vh>
<v t="ekr.20080115085447"><vh>harmless warnings, errors</vh></v>
<v t="ekr.20080105130903"><vh>warnings</vh></v>
<v t="ekr.20080105120559"><vh>&lt;&lt; define data &gt;&gt;</vh></v>
</v>
<v t="ekr.20061030041450"><vh>Run Iron Python scripts</vh>
<v t="ekr.20061030041200"><vh>@@button iron-py @key=Alt-5</vh></v>
<v t="ekr.20061030041356"><vh>@url c:\prog\IronPython-1.0.1\Doc\IronPythonApiReference.chm</vh></v>
</v>
</v>
<v t="ekr.20070410063214"><vh>Commands</vh>
<v t="ekr.20060924180049"><vh>@@command clones-tab</vh>
<v t="ekr.20060924180049.1"><vh>class cloneNavigator</vh>
<v t="ekr.20060924180049.2"><vh>init</vh></v>
<v t="ekr.20060924180049.3"><vh>getAllClones</vh></v>
<v t="ekr.20060924180049.4"><vh>displayClones</vh>
<v t="ekr.20060924180049.5"><vh>&lt;&lt;Fill listbox with clone parent headlines&gt;&gt;</vh></v>
<v t="ekr.20060924180049.6"><vh>&lt;&lt;Goto selected position when listbox selection changes&gt;&gt;</vh></v>
</v>
</v>
</v>
<v t="ekr.20080214091706.2"><vh>@@command ekr-command</vh></v>
</v>
<v t="ekr.20070531102813"><vh>Disabled buttons</vh>
<v t="ekr.20060814111542"><vh>@@button add-e</vh></v>
<v t="ekr.20060918083159"><vh>@@button Clear uAs</vh></v>
<v t="ekr.20071002150320"><vh>@@button create-canvas</vh></v>
<v t="ekr.20060809084033"><vh>@@button cvt to g.et</vh>
<v t="ekr.20060809104405"><vh>&lt;&lt; version history &gt;&gt;</vh></v>
<v t="ekr.20060809092023"><vh>test</vh>
<v t="ekr.20060809103738"><vh>test1</vh></v>
<v t="ekr.20060809103738.1"><vh>test2</vh></v>
</v>
<v t="ekr.20060809090508"><vh>replace</vh>
<v t="ekr.20060809091749.72"><vh>&lt;&lt; handle string &gt;&gt;</vh></v>
<v t="ekr.20060809091749.73"><vh>&lt;&lt; handle g.es &gt;&gt;</vh></v>
</v>
</v>
<v t="ekr.20070531104646"><vh>@@button da-comp</vh></v>
<v t="ekr.20070531103315"><vh>@@button da-expand</vh></v>
<v t="ekr.20070530072113"><vh>@@button hide-ch</vh></v>
<v t="ekr.20071006084354"><vh>@@button print tk line number</vh></v>
<v t="ekr.20070515073111"><vh>@@button sep</vh></v>
<v t="ekr.20060427103457"><vh>@@button settings.leo</vh></v>
<v t="ekr.20070604095313"><vh>Chapter buttons</vh>
<v t="ekr.20070530072113.1"><vh>@@button show-ch</vh></v>
<v t="ekr.20070603175054.1"><vh>@@button ch-main</vh></v>
<v t="ekr.20070603175054"><vh>@@button ch-abc</vh></v>
<v t="ekr.20070603190713.1"><vh>@@button ch-xyz</vh></v>
<v t="ekr.20070603190713"><vh>@@button ch-add-xyz</vh></v>
</v>
<v t="ekr.20060904110922"><vh>OPML buttons</vh>
<v t="ekr.20060904111037.1"><vh>@@button opml-write</vh></v>
<v t="ekr.20060904111037"><vh>@@button opml-read</vh></v>
</v>
<v t="ekr.20071128122043"><vh>@@command create-shell-tab @key = Alt+5</vh></v>
<v t="ekr.20080310111916.1"><vh>@@button Translate "can not" to "can't"</vh></v>
</v>
<v t="ekr.20071026102420.3"><vh>Scripts</vh>
<v t="ekr.20071129103842"><vh>create-at-auto-nodes</vh></v>
<v t="ekr.20070517070854"><vh>run script in nullGui</vh></v>
<v t="ekr.20070517071510"><vh>run script with leoBridge</vh></v>
<v t="ekr.20080206055658"><vh>Script to print font settings</vh></v>
<v t="ekr.20080516144858.2"><vh>Recursive import script</vh>
<v t="ekr.20080516144858.3"><vh>importFiles</vh></v>
<v t="ekr.20080516144858.4"><vh>importDir</vh></v>
<v t="ekr.20080516144858.5"><vh>createLastChildOf</vh></v>
</v>
</v>
</v>
<v t="ekr.20071025193940" annotate="7d71002855087072696f7269747971015504393939397102550870726f67726573737103550071045509617263686574797065710568045502666771066804752e"><vh>@enabled-plugins</vh></v>
<v t="ekr.20080412082246.1"><vh>@bool fixedWindow = False</vh></v>
<v t="ekr.20070517160058.1"><vh>Prototypes</vh>
<v t="ekr.20071026102420"><vh>Garbage collection</vh>
<v t="ekr.20070504064616"><vh>gc.get_objects</vh></v>
<v t="ekr.20070504131950"><vh>getNewObjects</vh>
<v t="ekr.20070504134219"><vh>isLargeItem</vh></v>
</v>
</v>
<v t="ekr.20070127154855.1"><vh>Prototype of Java</vh>
<v t="ekr.20070127150459"><vh>@@button java</vh></v>
<v t="ekr.20070127150459.1"><vh>java-script</vh>
<v t="ekr.20070127154637"><vh>class TestApp</vh>
<v t="ekr.20070127152353"><vh>main</vh></v>
</v>
</v>
</v>
<v t="ekr.20070929154250"><vh>Prototype of jyleo </vh>
<v t="ekr.20070929154250.1"><vh>@@command jyleo @key=Alt+Key+7</vh></v>
<v t="ekr.20070930043027"><vh>first-jyleo-script</vh></v>
<v t="ekr.20070930055931"><vh>jyleo-script</vh></v>
<v t="ekr.20070930183037"><vh>@@thin jyleo.py</vh></v>
</v>
<v t="ekr.20070929062147"><vh>Prototype of networkx graph tools</vh>
<v t="ekr.20070929122956"><vh>Data trees</vh>
<v t="ekr.20070929114617"><vh>@graph-target</vh></v>
<v t="ekr.20070929072043"><vh>@networkx</vh>
<v t="ekr.20070929072506.1"><vh>@nodes</vh></v>
<v t="ekr.20070929072506"><vh>@edges</vh></v>
</v>
<v t="ekr.20070929070257"><vh>@graph</vh>
<v t="ekr.20070929070257.1"><vh>@node child1</vh>
<v t="ekr.20070929070632"><vh>@link ('ekr', '20070929070257', 2): @node child2</vh></v>
</v>
<v t="ekr.20070929070257.2"><vh>@node child2</vh>
<v t="ekr.20070929070632.1"><vh>@link ('ekr', '20070929070257', 1): @node child1</vh></v>
</v>
</v>
<v t="ekr.20070928095102"><vh>root-node</vh>
<v t="ekr.20070928095102.1"><vh>child1</vh></v>
<v t="ekr.20070928095102.2"><vh>child2</vh></v>
</v>
</v>
<v t="ekr.20070929122956.1"><vh>buttons</vh>
<v t="ekr.20070929070426"><vh>@@button print link</vh></v>
<v t="ekr.20070927175908"><vh>@@button leo2graph</vh></v>
<v t="ekr.20070929062147.1"><vh>@@button at-graph2graph</vh></v>
<v t="ekr.20070929062147.2"><vh>@@button at-networkx2graph</vh>
<v t="ekr.20070929081505"><vh>error</vh></v>
<v t="ekr.20070929074830"><vh>parse</vh></v>
<v t="ekr.20070929072506.2"><vh>parseNodes</vh></v>
<v t="ekr.20070929074830.1"><vh>parseEdges</vh></v>
</v>
<v t="ekr.20070929082546"><vh>@@button at-networkx2at-graph</vh>
<v t="ekr.20070929120541"><vh>createEdges</vh></v>
<v t="ekr.20070929120541.1"><vh>createNodes</vh></v>
<v t="ekr.20070929115302"><vh>createTree</vh></v>
<v t="ekr.20070929114410.2"><vh>error</vh></v>
<v t="ekr.20070929114410.3"><vh>parse</vh></v>
<v t="ekr.20070929114410.5"><vh>parseEdges</vh></v>
<v t="ekr.20070929114410.4"><vh>parseNodes</vh></v>
</v>
</v>
</v>
<v t="ekr.20070630142904"><vh>Prototype of pyrex</vh>
<v t="ekr.20070630142904.2"><vh>gcc build docs</vh></v>
<v t="ekr.20070630142904.3"><vh>pyrexc command-line options</vh></v>
<v t="ekr.20070630142904.4"><vh>@@file myModule.pyx</vh></v>
<v t="ekr.20070630142904.5"><vh>Make myModule.c</vh></v>
</v>
<v t="ekr.20071026082438"><vh>Prototype of user icons</vh>
<v t="ekr.20071026082914"><vh>Arrow target</vh></v>
<v t="ekr.20071026084348"><vh>Icon target</vh></v>
<v t="ekr.20071026174655"><vh>Small icons</vh>
<v t="ekr.20071026174231"><vh>small icons</vh></v>
</v>
<v t="ekr.20071026174414"><vh>Medium icons</vh>
<v t="ekr.20071026174331"><vh>medium icons 1</vh></v>
<v t="ekr.20071026174414.1"><vh></vh></v>
<v t="ekr.20071026174414.2"><vh>medium icons 2</vh></v>
</v>
<v t="ekr.20071026174655.1"><vh>Large icons</vh>
<v t="ekr.20071026174817"><vh></vh></v>
<v t="ekr.20071026174817.1"><vh></vh></v>
<v t="ekr.20071026174655.2"><vh>large icons 1</vh></v>
</v>
<v t="ekr.20071026082438.1"><vh>@@button delete all icons</vh></v>
<v t="ekr.20071026085244"><vh>@@button delete icons</vh></v>
<v t="ekr.20071026082438.2"><vh>@@button insert arrows</vh>
<v t="ekr.20071026082438.3"><vh>&lt;&lt; define event callbacks &gt;&gt;</vh></v>
</v>
<v t="ekr.20071026083020"><vh>@@button insert icons @key=Alt+5</vh>
<v t="ekr.20071026133046"><vh>getImageHeight</vh></v>
</v>
<v t="ekr.20071026170504"><vh>print sizes of all icons in various directories</vh>
<v t="ekr.20071026170511.1"><vh>getImageStats</vh></v>
</v>
<v t="ekr.20071026175552"><vh>print icon paths</vh></v>
</v>
<v t="ekr.20071026102420.2"><vh>Screen capture</vh>
<v t="ekr.20070528111805"><vh>FrontWindowCapture.pyw</vh></v>
<v t="ekr.20070609085533"><vh>@@url c:\prog\wink\ChangeViewMenu.htm</vh></v>
</v>
<v t="edreamleo.20080110083531"><vh>gtk stuff</vh>
<v t="edreamleo.20080110130828"><vh>createWindow</vh></v>
<v t="bob.20080111200056"><vh>@thin gtkOutlineDemo.py</vh></v>
</v>
<v t="ekr.20071124195608"><vh>Prototype of Leo in Ajax</vh>
<v t="ekr.20071126145358"><vh>To do</vh></v>
<v t="mcrowe.20060823083143.7"><vh>@@button Leo2DHTML</vh>
<v t="ekr.20071205142535"><vh>&lt;&lt; about LeoToHTML &gt;&gt;</vh></v>
<v t="ekr.20071205152904"><vh>&lt;&lt; define dhtml stuff &gt;&gt;</vh></v>
<v t="ekr.20071205160026"><vh>escape</vh></v>
<v t="ekr.20071210181436"><vh>writeAll</vh></v>
<v t="ekr.20071210181436.1"><vh>writeBody</vh></v>
<v t="ekr.20071210181436.2"><vh>writeHead</vh></v>
<v t="ekr.20071205144151.1"><vh>writeContents</vh></v>
<v t="ekr.20071205144151"><vh>writePreamble</vh></v>
<v t="ekr.20071207164625"><vh>writePostamble</vh></v>
</v>
<v t="ekr.20071124153244" tnodeList="ekr.20071124153244"><vh>@file server.py</vh></v>
<v t="ekr.20071124155034" tnodeList="ekr.20071124155034"><vh>@file hello.html</vh></v>
<v t="ekr.20071124160243" tnodeList="ekr.20071124160243,ekr.20071210150314.2,ekr.20071210150314.6,ekr.20071210145720,ekr.20071210145720.1,ekr.20071210145720.2,ekr.20071210155555,ekr.20071210150314.7"><vh>@file cgi-bin/edward.py</vh>
<v t="ekr.20071210150314.2"><vh>&lt;&lt; define dhtml stuff &gt;&gt;</vh></v>
<v t="ekr.20071210150314.6"><vh>escape</vh></v>
<v t="ekr.20071210145720"><vh>print_all</vh></v>
<v t="ekr.20071210145720.1"><vh>print_body</vh></v>
<v t="ekr.20071210145720.2"><vh>print_head</vh></v>
<v t="ekr.20071210155555"><vh>print_leo_dot_js</vh></v>
<v t="ekr.20071210150314.7"><vh>print_tree</vh></v>
</v>
<v t="ekr.20071210102626"><vh>@thin cgi-bin/leo.js</vh></v>
<v t="ekr.20071210125008"><vh>@@thin jqueryTest.html</vh></v>
</v>
<v t="ekr.20080118100049"><vh>cairo</vh></v>
<v t="ekr.20080128143841"><vh>test of ekrProj</vh></v>
<v t="ekr.20080127215337"><vh>package-script</vh></v>
</v>
<v t="ekr.20070315071830"><vh>Test files (do not delete)</vh>
<v t="ekr.20070227104713"><vh>@thin leoBridgeTest.py</vh></v>
<v t="ekr.20070626153912"><vh>@thin leoDynamicTest.py</vh></v>
</v>
<v t="ekr.20071105085941"><vh>Tests</vh>
<v t="ekr.20071206070207"><vh>cross-chapter-clone-test</vh></v>
<v t="ekr.20070722102255"><vh>@image C:\prog\tigris-cvs\leo\Icons\leo_inst.ico</vh></v>
<v t="ekr.20071030094853"><vh>Java import tests</vh>
<v t="ekr.20071030103209"><vh>Scripts: print/add/disable all java files in the from-victor directory</vh>
<v t="ekr.20071030103909"><vh>files</vh></v>
</v>
<v t="ekr.20071110092702.1"><vh>@@auto c:\prog\tigris-cvs\leo\test\r-41-framework\adminPermission.java</vh></v>
<v t="ekr.20071030103258"><vh>@@auto c:\prog\test\from-victor\AdminPermission.java</vh></v>
<v t="ekr.20071030103909.19"><vh>@@auto c:\prog\test\from-victor\AllServiceListener.java</vh></v>
<v t="ekr.20071030104140.23"><vh>@@auto c:\prog\test\from-victor\Bundle.java</vh></v>
<v t="ekr.20071030104140.22"><vh>@@auto c:\prog\test\from-victor\BundleActivator.java</vh></v>
<v t="ekr.20071030104140.21"><vh>@@auto c:\prog\test\from-victor\BundleContext.java</vh></v>
<v t="ekr.20071030104140.20"><vh>@@auto c:\prog\test\from-victor\BundleEvent.java</vh></v>
<v t="ekr.20071030104140.19"><vh>@@auto c:\prog\test\from-victor\BundleListener.java</vh></v>
<v t="ekr.20071030104140.18"><vh>@@auto c:\prog\test\from-victor\BundlePermission.java</vh></v>
<v t="ekr.20071030104140.17"><vh>@@auto c:\prog\test\from-victor\Configurable.java</vh></v>
<v t="ekr.20071030104140.16"><vh>@@auto c:\prog\test\from-victor\Constants.java</vh></v>
<v t="ekr.20071030104140.15"><vh>@@auto c:\prog\test\from-victor\Filter.java</vh></v>
<v t="ekr.20071030104140.14"><vh>@@auto c:\prog\test\from-victor\FrameworkEvent.java</vh></v>
<v t="ekr.20071030104140.13"><vh>@@auto c:\prog\test\from-victor\FrameworkListener.java</vh></v>
<v t="ekr.20071030104140.12"><vh>@@auto c:\prog\test\from-victor\FrameworkUtil.java</vh></v>
<v t="ekr.20071030104140.11"><vh>@@auto c:\prog\test\from-victor\InvalidSyntaxException.java</vh></v>
<v t="ekr.20071030104140.10"><vh>@@auto c:\prog\test\from-victor\PackagePermission.java</vh></v>
<v t="ekr.20071030104140.9"><vh>@@auto c:\prog\test\from-victor\ServiceEvent.java</vh></v>
<v t="ekr.20071030104140.8"><vh>@@auto c:\prog\test\from-victor\ServiceFactory.java</vh></v>
<v t="ekr.20071030104140.7"><vh>@@auto c:\prog\test\from-victor\ServiceListener.java</vh></v>
<v t="ekr.20071030104140.6"><vh>@@auto c:\prog\test\from-victor\ServicePermission.java</vh></v>
<v t="ekr.20071030104140.5"><vh>@@auto c:\prog\test\from-victor\ServiceReference.java</vh></v>
<v t="ekr.20071030104140.4"><vh>@@auto c:\prog\test\from-victor\ServiceRegistration.java</vh></v>
<v t="ekr.20071030102858.3"><vh>@@auto c:\prog\test\from-victor\shortBundleException.java</vh></v>
<v t="ekr.20071030104140.3"><vh>@@auto c:\prog\test\from-victor\shortBundleException.java</vh></v>
<v t="ekr.20071030104140.2"><vh>@@auto c:\prog\test\from-victor\SynchronousBundleListener.java</vh></v>
<v t="ekr.20071030104140.1"><vh>@@auto c:\prog\test\from-victor\Version.java</vh></v>
<v t="ekr.20071019073617"><vh>@@auto AdminPermission.java</vh></v>
</v>
<v t="ekr.20071114053401"><vh>@@file minimimal-at-thin-test.py</vh></v>
<v t="ekr.20071113100456"><vh>color_markup test</vh></v>
<v t="ekr.20071114071901"><vh>@url http://webpages.charter.net/edreamleo/front.html</vh></v>
<v t="ekr.20071115061426"><vh>@rst preformat-test.html</vh>
<v t="ekr.20071115061426.1"><vh>@rst-no-head links</vh></v>
<v t="ekr.20071115061426.2"><vh>Before section</vh></v>
<v t="ekr.20071115061426.3"><vh>@rst-preformat</vh></v>
<v t="ekr.20071115061535.1"><vh>After section</vh></v>
<v t="ekr.20071115061426.12"><vh>@rst-no-head end stuff</vh></v>
</v>
<v t="ekr.20071117152614"><vh>Mini test of at.putBuffered</vh></v>
<v t="ekr.20071127232245"><vh>lockout test</vh></v>
<v t="ekr.20071129090337"><vh>perl problem</vh></v>
<v t="ekr.20071201065815"><vh>@@auto at-auto-test.py</vh>
<v t="ekr.20071201073632"><vh>class Index</vh></v>
<v t="ekr.20071201073632.1"><vh>main</vh></v>
</v>
<v t="ekr.20071206070207"><vh>cross-chapter-clone-test</vh></v>
<v t="ekr.20080108091619"><vh>Convenience methods for icons</vh>
<v t="ekr.20080108092210"><vh>@@button insert-icon</vh></v>
<v t="ekr.20080108092210.1"><vh>@@button delete-icons</vh></v>
</v>
<v t="ekr.20071114092813"><vh>Tests of user icons</vh>
<v t="ekr.20071114092813.1"><vh>Arrow target</vh></v>
<v t="ekr.20071114092813.2"><vh>Icon target</vh></v>
<v t="ekr.20071114092813.3"><vh>Small icons</vh>
<v t="ekr.20071114092813.4"><vh>small icons</vh></v>
</v>
<v t="ekr.20071114092813.5"><vh>Medium icons</vh>
<v t="ekr.20071114092813.6"><vh>medium icons 1</vh></v>
<v t="ekr.20071114092813.7"><vh></vh></v>
<v t="ekr.20071114092813.8"><vh>medium icons 2</vh></v>
</v>
<v t="ekr.20071114092813.9"><vh>Large icons</vh>
<v t="ekr.20071114092813.10"><vh></vh></v>
<v t="ekr.20071114092813.11"><vh></vh></v>
<v t="ekr.20071114092813.12"><vh>large icons 1</vh></v>
</v>
<v t="ekr.20071114092813.13"><vh>@@button delete all icons</vh></v>
<v t="ekr.20071114092813.14"><vh>@@button delete icons</vh></v>
<v t="ekr.20071114092813.15"><vh>@@button insert arrows</vh>
<v t="ekr.20071114092813.16"><vh>&lt;&lt; define event callbacks &gt;&gt;</vh></v>
</v>
<v t="ekr.20071114092813.17"><vh>@@button insert icons @key=Alt+5</vh>
<v t="ekr.20071114092813.18"><vh>getImageHeight</vh></v>
</v>
<v t="ekr.20071114092813.19"><vh>print sizes of all icons in various directories</vh>
<v t="ekr.20071114092813.20"><vh>getImageStats</vh></v>
</v>
<v t="ekr.20071114092813.21"><vh>print icon paths</vh></v>
<v t="ekr.20071114084053"><vh>From Icons/Tango/16x16/emotes</vh></v>
<v t="ekr.20071116113202"><vh>Body text contains all icons in Icons/Tango</vh></v>
</v>
<v t="ekr.20080211085709"><vh>filter</vh></v>
<v t="ekr.20080211090819"><vh>@path c:\prog\test</vh>
<v t="ekr.20080210201921"><vh>@@auto pascalTest.pas</vh>
<v t="ekr.20080211172530"><vh>pascalTest declarations</vh></v>
<v t="ekr.20080211172530.1"><vh>interface</vh></v>
</v>
</v>
<v t="ekr.20080212035042"><vh>@@auto c:\prog\test\django-tests.py</vh>
<v t="ekr.20080212114457"><vh>django-tests declarations</vh></v>
</v>
<v t="ekr.20080223084414"><vh>testing mixture of keyword args and *args arg</vh></v>
<v t="ekr.20080229140820"><vh>test minibuffer command with args</vh></v>
<v t="ekr.20080413195706.1"><vh>PyDispatcher</vh></v>
</v>
<v t="ekr.20080502120646.1"><vh>@@asis C:\leo.repo\trunk\leo\test\test.php</vh></v>
<v t="ekr.20080503195928.1"><vh>@@auto C:\leo.repo\trunk\leo\test\test.php</vh></v>
<v t="ekr.20080503202744.3"><vh>Rope</vh></v>
<<<<<<< HEAD
=======
<v t="ekr.20080510190406.1"><vh>test of sort lines</vh></v>
<v t="ekr.20080511121411.1"><vh>indentation test</vh></v>
<v t="ekr.20080514091329.1"><vh>Print mode info</vh></v>
<v t="ekr.20080514202621.1"><vh>abc</vh></v>
>>>>>>> f63dfec7
</vnodes>
<tnodes>
<t tx="edreamleo.20080110083531">import gtk

@others

createWindow()

gtk.main()</t>
<t tx="edreamleo.20080110130828">def createWindow():

    def onKeyUp(w,event):
        g.trace(event.state,event.keyval,event.string)

    window = gtk.Window()
    window.set_title("Hello World")

    # button = gtk.Button("-----Press me-----")
    # button.connect("clicked",onButtonPressed)
    # window.add(button)

    splitter1 = gtk.VPaned()
    window.add(splitter1)

    tree = gtk.TextView()
    buf1 = tree.get_buffer()
    buf1.set_text("tree")

    body = gtk.TextView()
    buf2 = body.get_buffer()
    buf2.set_text("body")
    body.connect("key_release_event",onKeyUp)

    splitter1.add(tree)
    splitter1.add2(body)

    window.connect("delete-event",gtk.main_quit)
    window.show_all()
    return window
</t>
<t tx="ekr.20041001211817">import os

print os.path.exists(os.path.normpath("C:\\Progra~1\\Eclipse"))</t>
<t tx="ekr.20060427103457"># Open leoSettings.leo
c.openLeoSettings()</t>
<t tx="ekr.20060809084033">'''A script to convert calls to g.es to g.et, and raw strings s to g._(s)'''

__version__ = 0.2
&lt;&lt; version history &gt;&gt;

@others

trace = False # For debugging.
doReplace = True # True: actually replace the body text.

if not doReplace: g.es_print('-' * 40)
c.beginUpdate()
try:
    u = c.undoer
    undoType = 'Convert g.es'
    u.beforeChangeGroup (p,undoType)
    for p in c.currentPosition().self_and_subtree_iter():
        replace(p)
    u.afterChangeGroup(p,undoType,reportFlag=True)
finally:
    c.endUpdate()</t>
<t tx="ekr.20060809090508"># Based on leoImport.scanPythonText.
def replace(p):
    '''Replace g.es by g.et and strings s by g._(s)'''
    s = p.bodyString()
    if not s.strip(): return
    result = [] ;  i = 0 ; count = 0
    while i &lt; len(s):
        progress = j = i
        ch = s[i]
        if ch == '\n' or ch == '\r':
            i = g.skip_nl(s,i)
            result.append(s[j:i])
        elif ch == '#':
            i = g.skip_to_end_of_line(s,i)
            result.append(s[j:i])
        elif ch == '"' or ch == "'":
            &lt;&lt; handle string &gt;&gt;
        elif g.is_c_id(ch):
            if g.match_word(s,i,'g.es'):
                &lt;&lt; handle g.es &gt;&gt;
            else:
                i = g.skip_c_id(s,i)
                result.append(s[j:i])
        else:
            i += 1
            result.append(s[j:i])
        assert(progress &lt; i)
    if count:
        result = ''.join(result)
        if doReplace:
            undoData = u.beforeChangeNodeContents(p)
            p.setBodyStringOrPane(result)
            p.v.t.setDirty()
            u.afterChangeNodeContents(p,'Change Body',undoData)
        else:
            g.trace('result...\n',result)</t>
<t tx="ekr.20060809091749.72">i = g.skip_python_string(s,i)
s2 = s[j:i].strip()
result.append('g._(%s)' % s2)
if trace: g.trace('string:',s2)
count += 1</t>
<t tx="ekr.20060809091749.73">i += 4 ; k1 = i
i = g.skip_ws(s,i)
found = False
if g.match(s,i,'('):
    k2 = i
    k3 = g.skip_parens(s,i)
    if g.match(s,k3,')'):
        # Only translate if there are exactly one string in the parens.
        s2 = s[k2+1:k3]
        if (
            s2 and s2.count(',') == 0 and
            (s2.count('"') == 2 or s2.count("'") == 2)
        ):
            i = k3
            if trace: g.trace('call g.es:',g.get_line(s,i))
            result.append('g.et')
            result.append(s[k1:i])
            count += 1 ; found = True
if not found:
    result.append(s[j:i])</t>
<t tx="ekr.20060809092023"></t>
<t tx="ekr.20060809103738">def test1():
    
    g.es('abc')
    g.es('abc',xyz)
    g.es(xyz)</t>
<t tx="ekr.20060809103738.1">def test2():

    x = 'abc' + 'xyz'
    y = abc</t>
<t tx="ekr.20060809104405">@nocolor
@
0.1 EKR: Initial version.
0.2 EKR: Support doReplace and made script fully undoable.</t>
<t tx="ekr.20060814111542"># Add an editor to the body pane.
c.frame.body.addEditor()</t>
<t tx="ekr.20060904110922"></t>
<t tx="ekr.20060904111037">if hasattr(c,'opmlCommands'):
    c.opmlCommands.readOpmlCommand()
else:
    g.es_print('opml plugin not loaded')</t>
<t tx="ekr.20060904111037.1">if hasattr(c,'opmlCommands'):
    c.opmlCommands.writeOpmlCommand()
else:
    g.es_print('opml plugin not loaded')</t>
<t tx="ekr.20060918083159">put = g.es_print

for p in c.allNodes_iter():

    if hasattr(p.v,"unknownAttributes"):
        put("deleting v.unknownAttributes:",
            p.headString(),
            g.listToString(p.v.unknownAttributes.keys()))
        delattr(p.v,"unknownAttributes")

    if hasattr(p.v.t,"unknownAttributes"):
        put("deleting t.unknownAttributes:",
            p.headString(),
            g.listToString(p.v.t.unknownAttributes.keys()))
        delattr(p.v.t,"unknownAttributes")
           
put('done') 
c.redraw()</t>
<t tx="ekr.20060924180049">@
Ever have a clone that is difficult to understand outside the context of its
original parent? Here's some code to help. It displays the headline of the
current node plus the headlines of all the parents of all the clones of the
current node. Selecting a displayed parent headline moves the current node to
the corresponding clone in the outline.

The idea is to be able to quickly see the context of all the clones of the
current node and to be able to easily navigate from one clone instance to the
next.
@c

@others
c.cn = cloneNavigator(c)
c.cn.displayClones(c)
</t>
<t tx="ekr.20060924180049.1">class cloneNavigator:
    '''
       Displays the headline of the current node plus the headlines of
       all the parents of all the clones of the current node.  Selecting
       a displayed parent headline moves the current node to the
       corresponding clone in the outline.
       
       The idea is to be able to quickly see the context of all the clones
       of the current node and to be able to easily navigate from one clone
       instance to the next.
    '''
    @others</t>
<t tx="ekr.20060924180049.2">def __init__ (self,c):
    self.c = c
    import Tkinter as Tk
    if 0:
        f = Tk.Toplevel()
    else:
        log = c.frame.log
        log.selectTab('Clones')
        f = log.tabFrame
        for w in f.winfo_children():
            w.destroy()
    
    # Create and pack empty label and listbox
    self.title = Tk.Label(f)
    self.title.pack(anchor="nw")
    self.lb = Tk.Listbox(f)
    self.lb.pack(expand=1,fill="both")</t>
<t tx="ekr.20060924180049.3">def getAllClones(self,p):
    c = self.c
    def clonesOf(p,p1=p):
        return p.v.t == p1.v.t
    return filter(clonesOf, c.allNodes_iter(copy=True))</t>
<t tx="ekr.20060924180049.4">def displayClones(self,c):
    '''Displays the parent headline for all the clones of the current position'''
    cp = c.currentPosition()
    
    # "Title" is the headline of the current node
    self.title.configure(text=cp.headString())
    
    # Initialize listbox and clone list
    clones = self.getAllClones(cp)
    self.lb.delete(0,self.lb.size()-1)
    
    &lt;&lt;Fill listbox with clone parent headlines&gt;&gt;    
    &lt;&lt;Goto selected position when listbox selection changes&gt;&gt;
</t>
<t tx="ekr.20060924180049.5"># Add the headlines of all the clone parents to the listbox
for p in clones:
    if p.parent():
        text = p.parent().headString()
    else:
        text = "&lt;root&gt;"
    self.lb.insert(self.lb.size(),text)
    
    # Initial listbox selection corresponds to current position
    if p.v == cp.v:
        self.lb.selection_set(self.lb.size()-1)</t>
<t tx="ekr.20060924180049.6"># Callback for when a listbox entry is selected            
def gotoSelectedPosition(event,lb=self.lb,c=c,positions=clones):
    idx = int(lb.curselection()[0])
    p = positions[idx]
    c.frame.tree.expandAllAncestors(p)
    c.selectPosition(p)
    return
self.lb.bind(g.angleBrackets("ListboxSelect"), gotoSelectedPosition)</t>
<t tx="ekr.20061030041200">import os, sys

if 1: # Executes Iron Python in the console. (But not from the tutorials directory).
    path = r'c:\prog\IronPython-1.0.1\ipy.exe'
    args = ['-i']
        
    if 1: # Use present environment.
        os.spawnv(os.P_NOWAIT, path, args)
    else: # Use a pristine environment.
        os.spawnve(os.P_NOWAIT, path, args, os.environ)</t>
<t tx="ekr.20061030041356"></t>
<t tx="ekr.20061030041450"></t>
<t tx="ekr.20070115092430"># Invoke winpdb for general scripts **not** containing the predefined g, p or d constants.

# This is essentially the same as using the debug command.

import os,subprocess,sys

# Important: scriptFile2 must be different from scriptFile.
filename = g.os_path_abspath(g.os_path_join(g.app.loadDir,'..','test','scriptFile2'))
f = open(filename,'w') 
f.write(p.bodyString()) 
f.close() 
python = sys.executable
pythonDir = g.os_path_dirname(python) 
#winpdb = g.os_path_join(pythonDir,'Scripts','_winpdb.py') # For older versions of winpdb.
winpdb = g.os_path_join(pythonDir,'Lib','site-packages','winpdb.py') # For version 1.1.2 and newer.
os.chdir(g.app.loadDir)
cmdline = '%s %s -t %s' % (python,winpdb,filename) 
subprocess.Popen(cmdline)
</t>
<t tx="ekr.20070127150459"># Execute the body of the node whose headline is 'java-script' with java

import os

javaBat  = r'c:\java\j.bat'
javaTest = r'c:\java\TestApp.java'
p = g.findNodeAnywhere(c,'java-script')

if p:
    script = c.atFileCommands.writeFromString(
        p.copy(),p.bodyString(),
        forcePythonSentinels=False,
        useSentinels=False) # useSentinels=True also works.
    script = script.replace("\r\n","\n") # Use brute force.
    file(javaTest,'w').write(script)
    os.system(javaBat)
else:
    print 'Node not found: java-script'
</t>
<t tx="ekr.20070127150459.1">@language java // Leo directives will be removed.
@others
</t>
<t tx="ekr.20070127152353">public static void main(String[] args) {
    // comments
    System.out.println("main");
}
</t>
<t tx="ekr.20070127154637">class TestApp {
    @others
}
</t>
<t tx="ekr.20070127154855.1"></t>
<t tx="ekr.20070224123943"></t>
<t tx="ekr.20070305085403">For MacOS X (darwin) the following are typical defaults:

vim_cmd = /Applications/gvim.app/Contents/MacOS/gvim --servername LEO
vim_exe = /Applications/gvim.app/Contents/MacOS/gvim
</t>
<t tx="ekr.20070305085403.1"></t>
<t tx="ekr.20070305085403.2"></t>
<t tx="ekr.20070315071830"># Do not remove these nodes.</t>
<t tx="ekr.20070410063214"></t>
<t tx="ekr.20070416075121">g.app.gui.set_focus(c,w)</t>
<t tx="ekr.20070503085527"></t>
<t tx="ekr.20070504064616">import gc,types

def printDict(d):
    keys = d.keys() ; keys.sort()
    print '-' * 30
    for key in keys:
        n = d.get(key)
        print '%+6d %s' % (n,key)

d = {} ; d2 = {}
for obj in gc.get_objects():
    t = type(obj)
    r = repr(t)
    n = d.get(r,0)
    d[r] = n + 1
    if t == types.InstanceType:
        t = obj.__class__
        r = repr(t)
        n = d2.get(r,0)
        d2[r] = n + 1
            
printDict(d)
printDict(d2)

</t>
<t tx="ekr.20070504080933">This option applies to directories specified in filenames in all kinds of @file trees, and to filenames specified in the @path directive.

True:  Leo attempts to create directories if they do not exist.
False: Leo never attempts to create directories.</t>
<t tx="ekr.20070504131950">import gc,types

@others

try:                    d = g.app.idDict
except AttributeError:  d = g.app.idDict = {}

new = {}
for obj in gc.get_objects():
    oldObj = d.get(id(obj))
    if oldObj is None:
        new[id(obj)] = obj
        
keys = new.keys()
print '----- %d new objects' % len(keys)

if len(keys) &lt; 200:
    keys.sort()
    n = 0
    for key in keys:
        n += 1
        obj = new.get(key)
        print '%3d' % (n),key,type(obj),
        if isLargeItem(obj):
            print '***** large item'
        else:
            print repr(obj)
    print '====='
    
for key in keys:
    d[key] = new.get(key)</t>
<t tx="ekr.20070504134219">def isLargeItem (obj):
    
    if (
        type(obj) == types.CodeType or
        type(obj) == types.ListType and len(obj) &gt; 500 or
        type(obj) == types.TupleType and len(obj) &gt; 500
    ):
        return True
    
    if type(obj) == types.DictType:
        n = 0 ; keys = obj.keys()
        if len(keys) &gt; 100: return True
        for key in keys:
            val = obj.get(key)
            # if isLargeItem(val): return True
            n += len(repr(key))
            n += len(repr(val))
            if n &gt; 1000: return True
        return False
            
    return len(repr(obj)) &gt; 1000</t>
<t tx="ekr.20070515073111">print '=' * 50</t>
<t tx="ekr.20070517070854">import leoGui
oldGui = g.app.gui
g.app.gui = leoGui.nullGui(guiName='testGui')
try:
    fileName = g.os_path_abspath(g.os_path_join(
        g.app.loadDir,'..','doc','LeoDocs.leo'))
    ok,frame = g.openWithFileName(fileName,old_c=c)
    if ok:
        c2 = frame.c
        for p in c2.allNodes_iter():
            print '.'*p.level(),p.headString()
        g.app.closeLeoWindow(frame)
finally:
    g.app.gui = oldGui</t>
<t tx="ekr.20070517071510">import leoBridge

path = g.os_path_abspath(g.os_path_join(g.app.loadDir,'..','doc','LeoDocs.leo'))

if 0: # This can not be run locally: leoBridge.controller starts a Tk event loop.

    controller = leoBridge.controller(gui='nullGui')
    g = controller.globals()
    c = controller.openLeoFile(path)
    n = 0
    for p in c.allNodes_iter():
        n += 1
    print '%d nodes in %s' % (n,path)
    # g.app.closeLeoWindow(c.frame)</t>
<t tx="ekr.20070517160058.1"></t>
<t tx="ekr.20070528111805"># FrontWindowCapture.pyw
# Version 0.1
# Date    20070526
# Author  Roger Erens (roger AT erens-krekels.net)
"""
        Purpose:
        Capture the image of the front-most window into a fixed-name
        (_front_window), max-size (default MAX_WIDTH is 640 pixels), and
        fixed-format (PNG) file that can easily be used when creating
        documentation for an application on a wiki or in some HTML-docs.
        This script does _not_ copy the captured image to the clipboard (handy
        when creating MS Word or OpenOffice documents) since MS Windows already
        has ALT-PRTSCR to do so.

        Dependencies:
        Fairly recent versions of Python, wxPython, and PIL should be installed

        Start:
        Double click FrontWindowCapture.pyw; an icon appears in the Task Bar (lower right of
        the screen).

        Use:
        Bring a window to the front and then left-click on the
        icon in the Task Bar. A file named '_front_window.png' will be saved
        in the current directory.
        A pictures wider than MAXWIDTH is scaled down in order to make it easily
        used in wikis or HTML-documentation.
        Usually, human intelligence is needed to rename that file; this is also
        why this script does not copy the image to the clipboard.

        End:
        Close the application by right-clicking the icon in the Task Bar.

        Note:
        Make sure that your system is fast enough to find the frontmost
        window. That is, when a virusscanner is running or virtual memory is
        low, this script will choke. You can see what happens by enabling the
        print statements and running this script from a console (change the
        extension from .pyw to .py).
"""
import wx
import sys
import win32ui
import win32gui
import win32con
import time
from PIL import Image, ImageGrab

Image.init()

MAX_WIDTH = 640
BLINK_STATE = 0

class TaskBarApp(wx.Frame):
    def __init__(self, parent, id, title):
        wx.Frame.__init__(self, parent, -1, title, size = (1, 1),
            style=wx.FRAME_NO_TASKBAR| wx.NO_FULL_REPAINT_ON_RESIZE)
        self.tbicon = wx.TaskBarIcon()
        icon = wx.Icon('LeoApp16.ico', wx.BITMAP_TYPE_ICO)
        self.tbicon.SetIcon(icon, 'Click to capture the foremost window')
        self.tbicon.Bind(wx.EVT_TASKBAR_LEFT_UP, self.OnTaskBarLeftClick)
        self.tbicon.Bind(wx.EVT_TASKBAR_RIGHT_UP, self.OnTaskBarRightClick)
        self.Show(True)

    def OnTaskBarLeftClick(self, evt):

        self.FlashIcon(evt)

        def _MyCallback(hwnd, extra ):
            extra.append(hwnd)

        windows = []
        win32gui.EnumWindows(_MyCallback, windows)

        winList = []
        for i in windows:
            if win32gui.IsWindowVisible(i):
                winList.append(i)
                #print i

        win32gui.SetForegroundWindow(winList[1])    # found by trial and error
                                                    # that I need the second
                                                    # window from the list
        time.sleep(0.1)  # give the previous command some time to finish

        fgwindow = win32ui.GetForegroundWindow()
        #print "(C)lick!"

        bbox = fgwindow.GetWindowRect()
        img = ImageGrab.grab( bbox)
        width = bbox[2] - bbox[0]
        if width &gt; MAX_WIDTH:
            coeff = MAX_WIDTH * 1. / width
            height = bbox[3] - bbox[1]
            newHeight = int( coeff * height)
            #print width, height, "scaled down to", MAX_WIDTH, newHeight
            img = img.resize((MAX_WIDTH,newHeight), Image.ANTIALIAS)
        img = img.convert("P", dither=Image.NONE,
                              palette=Image.ADAPTIVE, colors=256)
        img.save("_front_window.png", "PNG", optimize=1)
        #img.show() # show the image in an image viewer

        self.FlashIcon(evt)

    def OnTaskBarRightClick(self, evt):
        #print "Auta..." # that's about it...
        self.tbicon.Destroy()
        self.Close(True)
        wx.GetApp().ProcessIdle()

    def FlashIcon(self, evt):
        global BLINK_STATE
        if BLINK_STATE == 0:
            icon = wx.Icon('LeoApp16lick.ico', wx.BITMAP_TYPE_ICO)
            self.tbicon.SetIcon(icon, 'Window is being captured...')
            BLINK_STATE = 1
            return
        else:
            icon = wx.Icon('LeoApp16.ico', wx.BITMAP_TYPE_ICO)
            self.tbicon.SetIcon(icon, 'Click to capture the foremost window')
            BLINK_STATE = 0
            return

class MyApp(wx.App):
    def OnInit(self):
        frame = TaskBarApp(None, -1, ' ')
        frame.Center(wx.BOTH)
        frame.Show(False)
        return True

def main():
    app = MyApp(0)
    app.MainLoop()

if __name__ == '__main__':
    main()

""" CREDITS

    Thanks to
    Roger Upole:
    http://groups.google.com/group/comp.lang.python/
    browse_thread/thread/ff39ec79f7c3248a/
    e600c892772bf52a?lnk=gst&amp;q=screen+capture&amp;rnum=6#e600c892772bf52a
    for his time.sleep() Aha (This took me a year and a half to note!)

    Christian Wyglendowski, Werner Bruhin, and Xavier Morel for the
    http://wiki.wxpython.org/index.cgi/FlashingTaskbarIcon
    discussion

    'Rob aspn at msolutionsinc.com '
    http://mail.python.org/pipermail/python-win32/2003-June/001129.html
    for his suggestion to find out the foremost window

    and of course the usual suspects that created/maintain
    wxPython,
    PIL,
    pywin32,
    LEO,
    gvim,
    and Python itself.
"""</t>
<t tx="ekr.20070529172620"></t>
<t tx="ekr.20070529173219"></t>
<t tx="ekr.20070529173219.1"></t>
<t tx="ekr.20070530072113">c.chapterController.hideChapters()</t>
<t tx="ekr.20070530072113.1">c.chapterController.showChapters()</t>
<t tx="ekr.20070531102813"></t>
<t tx="ekr.20070531103315">c.abbrevCommands.dynamicExpansion(event=None)</t>
<t tx="ekr.20070531104646">c.abbrevCommands.dynamicCompletion()</t>
<t tx="ekr.20070603175054">cc = c.chapterController
cc.selectChapterByName('abc')</t>
<t tx="ekr.20070603175054.1">cc = c.chapterController
cc.selectChapterByName('main')</t>
<t tx="ekr.20070603190713">cc = c.chapterController
cc.createChapterByName('xyz')</t>
<t tx="ekr.20070603190713.1">cc = c.chapterController
cc.selectChapterByName('xyz')</t>
<t tx="ekr.20070603190944"></t>
<t tx="ekr.20070603190944.1"></t>
<t tx="ekr.20070604095313"></t>
<t tx="ekr.20070604100125"></t>
<t tx="ekr.20070609085533"></t>
<t tx="ekr.20070630142904"></t>
<t tx="ekr.20070630142904.2">@nocolor

To build your module using GCC is a three step process on Unix:

1. Use Pyrex to translate mymodule.pyx to mymodule.c::

    python pyrexc mymodule.pyx

mymodule.pyx is the name of the Pyrex module you are writing.

2. Compile mymodule.c to mymodule.o::

    gcc -c -fPIC -I/usr/include/python2.2/ mymodule.c

-c  Produces a .o file instead of an executable. 
-fPIC Produces position independent code, so we can dynamically link against it later. 
-I/usr/include/python2.2/ is the location of the Python 2.2 include file.
 The location of your Python include file may differ from /usr/include/python2.2/. 

3 Link the mymodule.o into a mymodule.so::
    
    gcc -shared mymodule.o -lxosd -o mymodule.so

-shared produces a shared-object file, instead of an executable. 
-lxosd links against a C-library, with the name of the library given as the argument. 
</t>
<t tx="ekr.20070630142904.3">@nocolor

The pyrexc command supports the following options:

  Short Long              Argument    Description
  ----- ----              --------    -----------
  -v    --version                     Display version number of pyrex compiler
  -l    --create-listing              Write error messages to a .lis file
  -I    --include-dir     &lt;directory&gt; Search for include files in named 
                                      directory (may be repeated)
  -o    --output-file     &lt;filename&gt;  Specify name of generated C file (only
                                      one source file allowed if this is used)

Anything else is taken as the name of a Pyrex source file and compiled
to a C source file. Multiple Pyrex source files can be specified
(unless -o is used), in which case each source file is treated as the
source of a distinct extension module and compiled separately to
produce its own C file.
</t>
<t tx="ekr.20070630142904.4">def spam(int i, char *s):
    if 1:
        print i,s</t>
<t tx="ekr.20070630142904.5"># Use pyrexc to create myModule.c from myModule.pyx.

import os,sys
python = sys.executable
theFile = r'C:\prog\tigris-cvs\leo\test\myModule.pyx'
pyrexc = r'c:\prog\Pyrex-0.9.6.4\pyrexc.py'
os.system(r'%s %s %s' % (python,pyrexc,theFile))

# Use pyrex/Demos/setup.py to create module on Linux.</t>
<t tx="ekr.20070701090143"></t>
<t tx="ekr.20070722102255"></t>
<t tx="ekr.20070723091227">
        
        
        </t>
<t tx="ekr.20070723091227.1"></t>
<t tx="ekr.20070723091227.2"></t>
<t tx="ekr.20070723091227.3"></t>
<t tx="ekr.20070927175908">'''Convert a normal Leo tree to a networkx graph'''
import networkx as nx
import sys

x = nx.Graph()

def node_id(p):
    return '%s: %s' % (id(p.v.t),p.headString())

def addTree(p):
    x.add_node(node_id(p))
    for child in p.children_iter():
        addTree(child)
        x.add_edge(node_id(p),node_id(child))

addTree(p)

print 'nodes...\n', g.listToString(x.nodes(),sort=True)
print 'edges...\n', g.listToString(x.edges(),sort=True)
print 'yaml...\n'
nx.write_yaml(x,sys.stdout) # 'graph.yaml')
</t>
<t tx="ekr.20070928095102">@ This is a plain Leo tree.

You can convert it to a networkx graph using the leo2graph button.
</t>
<t tx="ekr.20070928095102.1"></t>
<t tx="ekr.20070928095102.2"></t>
<t tx="ekr.20070929062147">@nocolor

The following scripts convert between Leo trees and NetworkX graphs.

- leo2graph:            convert a normal Leo tree to a NetworkX graph.
- at-graph2graph:       convert an @graph tree to a Networkx graph.
- at-networkx2graph:    convert an @networkx tree to a Networkx graph
- at-networkx2at-graph: create an @graph tree from an @networkx tree.

Not ready yet:

- tree2pict: convert a Leo @graph tree to a picture of the corresponding graph.

@color</t>
<t tx="ekr.20070929062147.1">'''Convert an @graph tree to a networkx graph.'''
import networkx as nx
import sys

x = nx.Graph()

def node_id(p):
    return '%s: %s' % (str(p.v.t.fileIndex),p.headString())

def addTree(p):
    tag = '@link'
    h = p.headString()
    if h.startswith('@graph'):
        for child in p.children_iter():
            addTree(child)
    elif h.startswith('@node'):
        x.add_node(node_id(p))
        for child in p.children_iter():
            h = child.headString()
            if h.startswith(tag):
                link = h[len(tag):].strip()
                if link: x.add_edge(node_id(p),link)
            elif child.headString().startswith('@node'):
                addTree(child)
                x.add_edge(node_id(p),node_id(child))

addTree(p)

print 'nodes...\n', g.listToString(x.nodes(),sort=True)
print 'edges...\n', g.listToString(x.edges(),sort=True)
print 'yaml...\n'
nx.write_yaml(x,sys.stdout) # 'graph.yaml')</t>
<t tx="ekr.20070929062147.2">'''Convert an @networkx node to a networkx graph.'''
import networkx as nx
import sys

@others

x = nx.Graph()

edges,nodes = parse(p)

for z in nodes:
    x.add_node(z)

for z in edges:
    a,b = z
    x.add_edge(a,b)

print 'nodes...\n', g.listToString(x.nodes(),sort=True)
print 'edges...\n', g.listToString(x.edges(),sort=True)
print 'yaml...\n'
nx.write_yaml(x,sys.stdout) # 'graph.yaml')
</t>
<t tx="ekr.20070929070257">@ This is an @graph tree.

You can convert it to a networkx graph using the at-graph2graph button.</t>
<t tx="ekr.20070929070257.1"></t>
<t tx="ekr.20070929070257.2"></t>
<t tx="ekr.20070929070426">g.es('@link %s: %s' % (str(p.v.t.fileIndex),p.headString()))</t>
<t tx="ekr.20070929070632"></t>
<t tx="ekr.20070929070632.1"></t>
<t tx="ekr.20070929072043">@ This node defines a networkx graph using nodes and edges.

You can create an @graph tree from this node using the graph2at-graph button.
</t>
<t tx="ekr.20070929072506"># Each edge is represented as two lines.

# child1 --&gt; child2
('ekr', '20070929070257', 1): @node child1
('ekr', '20070929070257', 2): @node child2

# child2 --&gt; child1
('ekr', '20070929070257', 2): @node child2
('ekr', '20070929070257', 1): @node child1

</t>
<t tx="ekr.20070929072506.1"># Each node is on a separate line.

('ekr', '20070929070257', 1): @node child1
('ekr', '20070929070257', 2): @node child2
</t>
<t tx="ekr.20070929072506.2">def parseNodes (p):

    s = p.bodyString()
    lines = [str(z).strip() for z in g.splitLines(s) if z.strip() and not z.startswith('#')]
    # g.trace(g.listToString(lines))
    return lines
</t>
<t tx="ekr.20070929074830">def parse (p):

    tag = '@networkx'
    if not p.headString().startswith(tag):
        p = g.findNodeAnywhere(c,tag)
        if not p.headString().startswith(tag):
            error('No %s node in the outline' % tag)
            return [],[]

    nodes = []
    for tag in ('@edges','@nodes'):
        node = g.findNodeInTree(c,p,tag)
        if node:
            nodes.append(node)
        else:
            error('No %s node in @networkx tree' % tag)
            return [],[]
    edgesNode,nodesNode = nodes
    edges = parseEdges(edgesNode)
    nodes = parseNodes(nodesNode)
    return edges,nodes
</t>
<t tx="ekr.20070929074830.1">def parseEdges (p):

    s = p.bodyString()
    lines = [str(z).strip() for z in g.splitLines(s) if z.strip() and not z.startswith('#')]
    # g.trace(len(lines),lines)
    if (len(lines) % 2) == 0:
        i = 0 ; edges = []
        while i &lt; len(lines):
            data = lines[i],lines[i+1]
            edges.append(data)
            i += 2
        # g.trace(g.listToString(edges))
        return edges
    else:
        error('edges node must have even number of lines')
        return []

</t>
<t tx="ekr.20070929081505">def error (s):

    g.es_print(s,color='red')
</t>
<t tx="ekr.20070929082546">'''Convert an @networkx node to an @graph tree.
Create the tree as the child of the @graph-target node,
or the current position if no such node.'''

import networkx as nx
import sys

@others

print '=' * 10

p,edges,nodes = parse(p)

createTree(p,edges,nodes)
</t>
<t tx="ekr.20070929114410.2">def error (s):

    g.es_print(s,color='red')
</t>
<t tx="ekr.20070929114410.3">def parse (p):

    tag = '@graph-target'
    if not p.headString().startswith(tag):
        p = g.findNodeAnywhere(c,tag)
    if not (p and p.headString().startswith(tag)):
        p = c.currentPosition() # Use the presently selected node.

    nodes = [] ; tag = '@networkx'
    data = g.findNodeAnywhere(c,tag)
    if not data:
        error('No %s tree' % tag)
        return None,[],[]
    for tag in ('@edges','@nodes'):
        node = g.findNodeInTree(c,data,tag)
        if node:
            nodes.append(node)
        else:
            error('No %s node in @networkx tree' % tag)
            return None,[],[]
    edgesNode,nodesNode = nodes
    edges = parseEdges(edgesNode)
    nodes = parseNodes(nodesNode)
    return p,edges,nodes
</t>
<t tx="ekr.20070929114410.4">def parseNodes (p):

    s = p.bodyString()
    lines = [str(z).strip() for z in g.splitLines(s) if z.strip() and not z.startswith('#')]
    # g.trace(g.listToString(lines))
    return lines
</t>
<t tx="ekr.20070929114410.5">def parseEdges (p):

    s = p.bodyString()
    lines = [str(z).strip() for z in g.splitLines(s) if z.strip() and not z.startswith('#')]
    # g.trace(len(lines),lines)
    if (len(lines) % 2) == 0:
        i = 0 ; edges = []
        while i &lt; len(lines):
            data = lines[i],lines[i+1]
            edges.append(data)
            i += 2
        # g.trace(g.listToString(edges))
        return edges
    else:
        error('edges node must have even number of lines')
        return []

</t>
<t tx="ekr.20070929114617">@ This will be the root node for the @graph tree produced by the at-networkx2at-graph button.</t>
<t tx="ekr.20070929115302">def createTree (parent,edges,nodes):

    if 0:
        g.trace('nodes...\n', g.listToString(nodes,sort=True))
        g.trace('edges...\n', g.listToString(edges,sort=True))

    c.beginUpdate()
    try:
        p = parent.insertAsLastChild()
        p.setHeadString('@graph')
        d = createNodes(p,nodes)
        createEdges(d,edges)
        c.selectPosition(p)
    finally:
        c.endUpdate()
</t>
<t tx="ekr.20070929120541">def createEdges (d,edges):

    for edge in edges:
        a,b = edge
        g.trace('\n%s --&gt; %s' % (a,b))
        p = d.get(a)
        if p:
            p2 = p.insertAsLastChild()
            p2.setHeadString('@link %s' % (b))
        else:
            error('@node not found: %s' % (a))
</t>
<t tx="ekr.20070929120541.1">def createNodes (parent,nodes):

    d = {}

    for node in nodes:
        # g.trace(node)
        p = parent.insertAsLastChild()
        p.setHeadString('@node %s' % (node))
        d[node] = p.copy()

    return d
</t>
<t tx="ekr.20070929122956"></t>
<t tx="ekr.20070929122956.1"></t>
<t tx="ekr.20070929154250"># This code isn't used directly anymore.  Instead we have:
    
jyLeo.bat:
    
cd c:\prog\tigris-cvs\leo\src
c:\jython2.2\jython c:\prog\tigris-cvs\leo\test\jyleo.py

and jyLeo.py:
    
import os, sys

theDir = os.getcwd()
if theDir not in sys.path:
    print 'adding',theDir,'to sys.path'
    sys.path.append(theDir)

import leo
leo.run(jyLeo=True)
</t>
<t tx="ekr.20070929154250.1"># Execute the body of the node whose headline is 'java-script' with java

import os

fileName = r'c:\prog\test\jyleo.py'
command  = r'c:\jython2.2\jython %s' % fileName

p = g.findNodeAnywhere(c,'jyleo-script')

if p:
    script = c.atFileCommands.writeFromString(
        p.copy(),p.bodyString(),
        forcePythonSentinels=False,
        useSentinels=False) # useSentinels=True also works.
    script = script.replace("\r\n","\n") # Use brute force.
    file(fileName,'w').write(script)
    os.chdir(g.app.loadDir)
    os.system(command)
else:
    print 'Node not found: jyleo-script'
</t>
<t tx="ekr.20070930043027"># The first script in Jython Essentials, by Pedroni &amp; Rappin.
import javax.swing as swing
import java.awt as awt
import java.lang as lang

def exit(event):
    lang.System.exit(0)

def onButtonPressed(event):
    field.text=quotes[event.source.text]

def createButton(name):
    return swing.JButton(name,preferredSize=(100,20),
        actionPerformed=onButtonPressed)

names = [ 'Groucho','Chico','Harpo']
quotes = {'Groucho':'Say the secret word','Chico':'Viaduct?','Harpo':'Honk!'}

w = swing.JFrame('Welcome to jython!',size=(200,200),windowClosing=exit)
w.contentPane.layout = awt.FlowLayout()

field = swing.JTextField(preferredSize=(200,20))
w.contentPane.add(field)

buttons = [createButton(name) for name in names]
for button in buttons:
    w.contentPane.add(button)

w.pack()
w.show()</t>
<t tx="ekr.20070930055931">import os, sys

theDir = os.getcwd()

if theDir not in sys.path:
    sys.path.append(theDir)

import leo
leo.run(jyLeo=True)
</t>
<t tx="ekr.20070930183037">import os, sys

theDir = os.getcwd()

if theDir not in sys.path:
    print 'adding',theDir,'to sys.path'
    sys.path.append(theDir)

import leo
leo.run(jyLeo=True)
</t>
<t tx="ekr.20071002150320">log = c.frame.log
tag = 'my-canvas'

w = log.canvasDict.get(tag)
if not w:
    w = log.createCanvas(tag)
    w.configure(bg='yellow')

log.selectTab(tag)
</t>
<t tx="ekr.20071006084354">w = c.frame.body.bodyCtrl
s = w.getAllText()
ins = w.getInsertPoint()
row,col = g.convertPythonIndexToRowCol(s,ins)
print 'row',row,'col',col</t>
<t tx="ekr.20071019073617">@language java
@tabwidth 8
@others

// changed.3

</t>
<t tx="ekr.20071025192258">import leoTest
leoTest.doTests (c,all=False)</t>
<t tx="ekr.20071025193940"># Caution: you will have to disable cursesGui in an external editor
# if you enable the cursesGui plugin it here

plugins_menu.py

<<<<<<< HEAD
ipython.py
# cleo.py
=======
# ipython.py
cleo.py
>>>>>>> f63dfec7
rClick.py
toolbar.py

add_directives.py
color_markup.py
threading_colorizer.py
rst3.py
UNL.py
open_with.py
mod_scripting.py

nav_buttons.py
hoist.py
image.py
leo_to_html.py

# vim.py
</t>
<t tx="ekr.20071026082438">@

** Note **: icons will appear only if they are found on your system.

To do:
    
- Icon menu.
- Left click to delete icons.
- Tree control recomputes height of each line.</t>
<t tx="ekr.20071026082438.1">for p in c.allNodes_iter():

    if hasattr(p.v.t,"unknownAttributes"):
        a = p.v.t.unknownAttributes
        iconsList = a.get("icons")
        if dict:
            a["icons"] = []
            a["lineYOffset"] = 0

c.redraw()
</t>
<t tx="ekr.20071026082438.2">p.v.t.unknownAttributes = {}
a = p.v.t.unknownAttributes

&lt;&lt; define event callbacks &gt;&gt;

path = g.os_path_join(g.app.loadDir,"..","Icons")
icon1 = g.os_path_join(path,"lt_arrow_enabled.gif")
icon2 = g.os_path_join(path,"rt_arrow_enabled.gif")

d1 = {
    "type" : "file", "file" : icon1,
    "where" : "beforeIcon",
    "yoffset" : -3,
    # "yoffset" : 5, "ypad" : -5,
    # "height" : 40, # automatically adjust headline y position.
    "xpad": 2
}

# Classes and functions can only be pickled if they are at the top level of a module.
    #"onClick" : onClick,
    #"onRightClick" : onRightClick,
    #"onDoubleClick" : onDoubleClick }

d2 = {
    "type" : "file", "file" : icon2,
    "where" : "beforeHeadline",
    "yoffset" : -3,
    "xoffset" : 2, "xpad" : -2 }

a["icons"] = [d1,d2]
a["lineYOffset"] = 3

c.redraw()
</t>
<t tx="ekr.20071026082438.3">def onClick(p=p):

    g.trace(p)

def onRightClick(p=p):

    g.trace(p)

def onDoubleClick(p=p):

    g.trace(p)
</t>
<t tx="ekr.20071026082914"></t>
<t tx="ekr.20071026083020">import Tkinter as Tk
import os, sys

tree = c.frame.tree

@others

os.chdir(g.os_path_normpath(g.os_path_join(g.app.loadDir,"..","Icons")))

paths = g.app.gui.runOpenFileDialog(
    title='Get Icons',
    filetypes=[('All files','*'),('Gif','*.gif'), ('Bitmap','*.bmp'),('Icon','*.ico'),],
    defaultextension=None,
    multiple=True)

aList = [] ; xoffset = 2
for path in paths:
    path = g.os_path_abspath(g.os_path_normpath(g.os_path_join(g.app.loadDir,"..","Icons",path)))
    image_height = getImageHeight(path)
    if image_height is None:
        yoffset = 0
    else:
        yoffset = (tree.line_height-image_height)/2

    aList.append ({
        'type' : 'file', 'file' : path,
        'where' : 'beforeHeadline',
        'yoffset' : yoffset, 'xoffset' : xoffset, 'xpad' : -2,
    })
    xoffset += 2

# aList.reverse()

if not hasattr(p.v.t,'unknownAttributes'):
    p.v.t.unknownAttributes = {}

aList2 = p.v.t.unknownAttributes.get('icons',[])
aList2.extend(aList)
p.v.t.unknownAttributes ['icons'] = aList2
p.v.t.unknownAttributes ['lineYOffset'] = 3
c.redraw()

# Classes and functions can only be pickled if they are at the top level of a module.
#"onClick" : onClick,
#"onRightClick" : onRightClick,
#"onDoubleClick" : onDoubleClick }
</t>
<t tx="ekr.20071026084348"></t>
<t tx="ekr.20071026085244">if hasattr(p.v.t,"unknownAttributes"):
    a = p.v.t.unknownAttributes
    iconsList = a.get("icons")
    if dict:
        a["icons"] = []
        a["lineYOffset"] = 0
        c.redraw()</t>
<t tx="ekr.20071026102420"></t>
<t tx="ekr.20071026102420.2"></t>
<t tx="ekr.20071026102420.3"></t>
<t tx="ekr.20071026133046">def getImageHeight (path):

    try:
        from PIL import Image, ImageTk
    except ImportError:
        Image = None

    try:
        if Image:
            image1 = Image.open(path)
            image = ImageTk.PhotoImage(image1)
        else:
            image = Tk.PhotoImage(master=tree.canvas,file=path)
        return image.height()
    except Exception:
        return None
</t>
<t tx="ekr.20071026170504"># A script to get the proper height of icons.
# The XP file browser doesn't show or report the correct values.

import glob

@others

for z in ('LargeIcons','MediumIcons','SmallIcons'):
    theDir = g.os_path_normpath(g.os_path_join(g.app.loadDir,"..","Icons",'UserIcons',z))
    for name in glob.glob(g.os_path_join(theDir,'*.*')):
        h,w = getImageStats(name)
        if h is not None:
            print h,w,name
</t>
<t tx="ekr.20071026170511.1">def getImageStats (path):

    try:
        from PIL import Image, ImageTk
    except ImportError:
        Image = None

    try:
        if Image:
            image1 = Image.open(path)
            image = ImageTk.PhotoImage(image1)
        else:
            image = Tk.PhotoImage(master=c.frame.tree.canvas,file=path)
        return image.height(),image.width()

    except Exception:
        #g.es_exception()
        return None,None
</t>
<t tx="ekr.20071026174231"></t>
<t tx="ekr.20071026174331"></t>
<t tx="ekr.20071026174414"></t>
<t tx="ekr.20071026174414.1"></t>
<t tx="ekr.20071026174414.2"></t>
<t tx="ekr.20071026174655"></t>
<t tx="ekr.20071026174655.1"></t>
<t tx="ekr.20071026174655.2"></t>
<t tx="ekr.20071026174817"></t>
<t tx="ekr.20071026174817.1"></t>
<t tx="ekr.20071026175552">seen = {}
print '----'
for p in c.allNodes_iter():
    if p.v.t not in seen:
        seen[p.v.t] = True
        if hasattr(p.v.t,'unknownAttributes'):
            aList = p.v.t.unknownAttributes.get('icons',[])
            for d in aList:
                name = d.get('file')
                if name: print 'p: %-20s icon: %s' % (p.headString(),g.os_path_abspath(name))</t>
<t tx="ekr.20071030094853">@language java
@tabwidth 8</t>
<t tx="ekr.20071030102858.3">@language java
@tabwidth 8
@others
</t>
<t tx="ekr.20071030103209">@tabwidth -4
@language python

if 0: # List all java files: this was used to create the 'files' node.
    import glob
    for s in glob.glob(r'c:\prog\test\from-victor\*.java'):
        g.es('@auto %s' % (s))

if 0: # Create a child for every line in the 'files' node.
    p = p.firstChild()
    if p:
        s = p.bodyString()
        lines = g.splitLines(s)
        c.beginUpdate()
        try:
            for line in lines:
                if line.strip():
                    p2 = p.v.insertAsNthChild(0)
                    p2.initHeadString(line)
        finally:
            c.endUpdate()

if 1: # Disable all child @auto nodes and delete the children.
    c.beginUpdate()
    try:
        for p in p.siblings_iter():
            h = p.headString()
            if h.startswith('@auto'):
                p.initHeadString('@'+h)
                while p.hasChildren():
                    p.firstChild().doDelete()
    finally:
        c.endUpdate()

if 0: # Enable all child @@auto nodes and delete the children.
    c.beginUpdate()
    try:
        for p in p.siblings_iter():
            h = p.headString()
            if h.startswith('@@auto'):
                p.initHeadString(h[1:])
                while p.hasChildren():
                    p.firstChild().doDelete()
    finally:
        c.endUpdate()
</t>
<t tx="ekr.20071030103258">@language java
@tabwidth 8
@others
</t>
<t tx="ekr.20071030103909">@auto c:\prog\test\from-victor\Bundle.java
@auto c:\prog\test\from-victor\BundleActivator.java
@auto c:\prog\test\from-victor\BundleContext.java
@auto c:\prog\test\from-victor\BundleEvent.java
@auto c:\prog\test\from-victor\BundleListener.java
@auto c:\prog\test\from-victor\BundlePermission.java
@auto c:\prog\test\from-victor\Configurable.java
@auto c:\prog\test\from-victor\Constants.java
@auto c:\prog\test\from-victor\Filter.java
@auto c:\prog\test\from-victor\FrameworkEvent.java
@auto c:\prog\test\from-victor\FrameworkListener.java
@auto c:\prog\test\from-victor\FrameworkUtil.java
@auto c:\prog\test\from-victor\InvalidSyntaxException.java
@auto c:\prog\test\from-victor\PackagePermission.java
@auto c:\prog\test\from-victor\ServiceEvent.java
@auto c:\prog\test\from-victor\ServiceFactory.java
@auto c:\prog\test\from-victor\ServiceListener.java
@auto c:\prog\test\from-victor\ServicePermission.java
@auto c:\prog\test\from-victor\ServiceReference.java
@auto c:\prog\test\from-victor\ServiceRegistration.java
@auto c:\prog\test\from-victor\shortBundleException.java
@auto c:\prog\test\from-victor\SynchronousBundleListener.java
@auto c:\prog\test\from-victor\Version.java</t>
<t tx="ekr.20071030103909.19">@language java
@tabwidth 8
@others
</t>
<t tx="ekr.20071030104140.1">@language java
@tabwidth 8
@others
</t>
<t tx="ekr.20071030104140.2">@language java
@tabwidth 8
@others
</t>
<t tx="ekr.20071030104140.3">@language java
@tabwidth 8
@others
</t>
<t tx="ekr.20071030104140.4">@language java
@tabwidth 8
@others
</t>
<t tx="ekr.20071030104140.5">@language java
@tabwidth 8
@others
</t>
<t tx="ekr.20071030104140.6">@language java
@tabwidth 8
@others
</t>
<t tx="ekr.20071030104140.7">@language java
@tabwidth 8
@others
</t>
<t tx="ekr.20071030104140.8">@language java
@tabwidth 8
@others
</t>
<t tx="ekr.20071030104140.9">@language java
@tabwidth 8
@others
</t>
<t tx="ekr.20071030104140.10">@language java
@tabwidth 8
@others
</t>
<t tx="ekr.20071030104140.11">@language java
@tabwidth 8
@others
</t>
<t tx="ekr.20071030104140.12">@language java
@tabwidth 8
@others
</t>
<t tx="ekr.20071030104140.13">@language java
@tabwidth 8
@others
</t>
<t tx="ekr.20071030104140.14">@language java
@tabwidth 8
@others
</t>
<t tx="ekr.20071030104140.15">@language java
@tabwidth 8
@others
</t>
<t tx="ekr.20071030104140.16">@language java
@tabwidth 8
@others
</t>
<t tx="ekr.20071030104140.17">@language java
@tabwidth 8
@others
</t>
<t tx="ekr.20071030104140.18">@language java
@tabwidth 8
@others
</t>
<t tx="ekr.20071030104140.19">@language java
@tabwidth 8
@others
</t>
<t tx="ekr.20071030104140.20">@language java
@tabwidth 8
@others
</t>
<t tx="ekr.20071030104140.21">@language java
@tabwidth 8
@others
</t>
<t tx="ekr.20071030104140.22">@language java
@tabwidth 8
@others
</t>
<t tx="ekr.20071030104140.23">@language java
@tabwidth 8
@others
</t>
<t tx="ekr.20071101163934">import leoPlugins

rst3 = leoPlugins.getPluginModule('rst3')

if rst3:
    controller = rst3.controllers.get(c)
    if controller:
        controller.processTopTree(p)
else:
    rst3 = leoPlugins.loadOnePlugin('rst3',verbose=True)
    if rst3:
        g.es('rst3 loaded')
        rst3.onCreate('tag',{'c':c})
    else:
        # Ask to be removed.
        g.app.scriptDict['removeMe'] = True</t>
<t tx="ekr.20071105085941"></t>
<t tx="ekr.20071110092702.1"></t>
<t tx="ekr.20071113100456">@@markup wiki

@
__bold__

~~#80ff00:~~~~#80ff80:this is a test~~


actions\add.png {picture file=c:\prog\tigris-cvs\leo\Icons\Tango\16x16\actions\add.png}


The wiki text must be in the range of an @markup wiki directive **and** in a Leo
doc part (starting with '@') **or** a Python triple-quoted string.

File "..\Icons\Tango\16x16\actions\*.*"

SetOutPath "$INSTDIR\Icons\Tango\16x16\animations"
File "..\Icons\Tango\16x16\animations\*.*"

SetOutPath "$INSTDIR\Icons\Tango\16x16\apps"
File "..\Icons\Tango\16x16\apps\*.*"

SetOutPath "$INSTDIR\Icons\Tango\16x16\categories"
File "..\Icons\Tango\16x16\categories\*.*"

SetOutPath "$INSTDIR\Icons\Tango\16x16\devices"
File "..\Icons\Tango\16x16\devices\*.*"

SetOutPath "$INSTDIR\Icons\Tango\16x16\emblems"
File "..\Icons\Tango\16x16\emblems\*.*"

SetOutPath "$INSTDIR\Icons\Tango\16x16\emotes"
File "..\Icons\Tango\16x16\emotes\*.*"

SetOutPath "$INSTDIR\Icons\Tango\16x16\mimetypes"
File "..\Icons\Tango\16x16\mimetypes\*.*"

SetOutPath "$INSTDIR\Icons\Tango\16x16\places"
File "..\Icons\Tango\16x16\places\*.*"

SetOutPath "$INSTDIR\Icons\Tango\16x16\status"
File "..\Icons\Tango\16x16\status\*.*"
</t>
<t tx="ekr.20071114053401"># This is a test.</t>
<t tx="ekr.20071114071901"></t>
<t tx="ekr.20071114084053"></t>
<t tx="ekr.20071114092813">@

** Note **: icons will appear only if they are found on your system.

To do:
    
- Icon menu.
- Left click to delete icons.
- Tree control recomputes height of each line.</t>
<t tx="ekr.20071114092813.1"></t>
<t tx="ekr.20071114092813.2"></t>
<t tx="ekr.20071114092813.3"></t>
<t tx="ekr.20071114092813.4"></t>
<t tx="ekr.20071114092813.5"></t>
<t tx="ekr.20071114092813.6"></t>
<t tx="ekr.20071114092813.7"></t>
<t tx="ekr.20071114092813.8"></t>
<t tx="ekr.20071114092813.9"></t>
<t tx="ekr.20071114092813.10"></t>
<t tx="ekr.20071114092813.11"></t>
<t tx="ekr.20071114092813.12"></t>
<t tx="ekr.20071114092813.13">for p in c.allNodes_iter():

    if hasattr(p.v.t,"unknownAttributes"):
        a = p.v.t.unknownAttributes
        iconsList = a.get("icons")
        if dict:
            a["icons"] = []
            a["lineYOffset"] = 0

c.redraw()
</t>
<t tx="ekr.20071114092813.14">if hasattr(p.v.t,"unknownAttributes"):
    a = p.v.t.unknownAttributes
    iconsList = a.get("icons")
    if dict:
        a["icons"] = []
        a["lineYOffset"] = 0
        c.redraw()</t>
<t tx="ekr.20071114092813.15">p.v.t.unknownAttributes = {}
a = p.v.t.unknownAttributes

&lt;&lt; define event callbacks &gt;&gt;

path = g.os_path_join(g.app.loadDir,"..","Icons")
icon1 = g.os_path_join(path,"lt_arrow_enabled.gif")
icon2 = g.os_path_join(path,"rt_arrow_enabled.gif")

d1 = {
    "type" : "file", "file" : icon1,
    "where" : "beforeIcon",
    "yoffset" : -3,
    # "yoffset" : 5, "ypad" : -5,
    # "height" : 40, # automatically adjust headline y position.
    "xpad": 2
}

# Classes and functions can only be pickled if they are at the top level of a module.
    #"onClick" : onClick,
    #"onRightClick" : onRightClick,
    #"onDoubleClick" : onDoubleClick }

d2 = {
    "type" : "file", "file" : icon2,
    "where" : "beforeHeadline",
    "yoffset" : -3,
    "xoffset" : 2, "xpad" : -2 }

a["icons"] = [d1,d2]
a["lineYOffset"] = 3

c.redraw()
</t>
<t tx="ekr.20071114092813.16">def onClick(p=p):

    g.trace(p)

def onRightClick(p=p):

    g.trace(p)

def onDoubleClick(p=p):

    g.trace(p)
</t>
<t tx="ekr.20071114092813.17">import Tkinter as Tk
import os, sys

tree = c.frame.tree

@others

os.chdir(g.os_path_normpath(g.os_path_join(g.app.loadDir,"..","Icons")))

paths = g.app.gui.runOpenFileDialog(
    title='Get Icons',
    filetypes=[('All files','*'),('Gif','*.gif'), ('Bitmap','*.bmp'),('Icon','*.ico'),],
    defaultextension=None,
    multiple=True)

aList = [] ; xoffset = 2
for path in paths:
    path = g.os_path_abspath(g.os_path_normpath(g.os_path_join(g.app.loadDir,"..","Icons",path)))
    image_height = getImageHeight(path)
    if image_height is None:
        yoffset = 0
    else:
        yoffset = (tree.line_height-image_height)/2

    aList.append ({
        'type' : 'file', 'file' : path,
        'where' : 'beforeHeadline',
        'yoffset' : yoffset, 'xoffset' : xoffset, 'xpad' : -2,
    })
    xoffset += 2

# aList.reverse()

if not hasattr(p.v.t,'unknownAttributes'):
    p.v.t.unknownAttributes = {}

aList2 = p.v.t.unknownAttributes.get('icons',[])
aList2.extend(aList)
p.v.t.unknownAttributes ['icons'] = aList2
p.v.t.unknownAttributes ['lineYOffset'] = 3
c.redraw()

# Classes and functions can only be pickled if they are at the top level of a module.
#"onClick" : onClick,
#"onRightClick" : onRightClick,
#"onDoubleClick" : onDoubleClick }
</t>
<t tx="ekr.20071114092813.18">def getImageHeight (path):

    try:
        from PIL import Image, ImageTk
    except ImportError:
        Image = None

    try:
        if Image:
            image1 = Image.open(path)
            image = ImageTk.PhotoImage(image1)
        else:
            image = Tk.PhotoImage(master=tree.canvas,file=path)
        return image.height()
    except Exception:
        return None
</t>
<t tx="ekr.20071114092813.19"># A script to get the proper height of icons.
# The XP file browser doesn't show or report the correct values.

import glob

@others

for z in ('LargeIcons','MediumIcons','SmallIcons'):
    theDir = g.os_path_normpath(g.os_path_join(g.app.loadDir,"..","Icons",'UserIcons',z))
    for name in glob.glob(g.os_path_join(theDir,'*.*')):
        h,w = getImageStats(name)
        if h is not None:
            print h,w,name
</t>
<t tx="ekr.20071114092813.20">def getImageStats (path):

    try:
        from PIL import Image, ImageTk
    except ImportError:
        Image = None

    try:
        if Image:
            image1 = Image.open(path)
            image = ImageTk.PhotoImage(image1)
        else:
            image = Tk.PhotoImage(master=c.frame.tree.canvas,file=path)
        return image.height(),image.width()

    except Exception:
        #g.es_exception()
        return None,None
</t>
<t tx="ekr.20071114092813.21">seen = {}
print '----'
for p in c.allNodes_iter():
    if p.v.t not in seen:
        seen[p.v.t] = True
        if hasattr(p.v.t,'unknownAttributes'):
            aList = p.v.t.unknownAttributes.get('icons',[])
            for d in aList:
                name = d.get('file')
                if name: print 'p: %-20s icon: %s' % (p.headString(),g.os_path_abspath(name))</t>
<t tx="ekr.20071115061426">@ @rst-options
code_mode=False
generate_rst=True
http_server_support = False
show_organizer_nodes=True
show_headlines=True
show_leo_directives=True
stylesheet_path=..\doc
write_intermediate_file = False
verbose=True
@c

|back| |leo| |next|

##########################################
Chapter 0: Preformat test
##########################################

This is a test of the @rst-preformat option

.. contents::</t>
<t tx="ekr.20071115061426.1">.. Links used in this document...

.. WARNING: image targets may not have upper case letters!

.. |back| image:: arrow_lt.gif
    :target: FAQ.html

.. |leo|   image:: leo.gif
    :target: front.html

.. |next| image:: arrow_rt.gif
    :target: intro.html</t>
<t tx="ekr.20071115061426.2">Before section.</t>
<t tx="ekr.20071115061426.3">def writePreformat (self,p):

    '''Write all p's body text lines as if preformatted.'''

    lines = p.bodyString().split('\n')
    lines = ['\t' + z for z in lines]
    lines.insert(0,'::\n\n')

    s = '\n'.join(lines)
    if s.strip()
        self.write('%s\n\n' % s)
</t>
<t tx="ekr.20071115061426.12">-------------

|back| |leo| |next|</t>
<t tx="ekr.20071115061535.1">This is the following section.</t>
<t tx="ekr.20071116113202"># Enable this @markup wiki directive to see all icons in the Icons/Tango directory.
# The color_markup and add_directives plugins must be enabled.
# Be patient: it may take a while to render all the icons.

@@markup wiki

@

actions
{picture file=C:\\prog\\tigris-cvs\\leo\\Icons\\Tango\\16x16\\actions\\add.png} add.png
{picture file=C:\\prog\\tigris-cvs\\leo\\Icons\\Tango\\16x16\\actions\\address-book-new.png} address-book-new.png
{picture file=C:\\prog\\tigris-cvs\\leo\\Icons\\Tango\\16x16\\actions\\appointment-new.png} appointment-new.png
{picture file=C:\\prog\\tigris-cvs\\leo\\Icons\\Tango\\16x16\\actions\\appointment.png} appointment.png
{picture file=C:\\prog\\tigris-cvs\\leo\\Icons\\Tango\\16x16\\actions\\back.png} back.png
{picture file=C:\\prog\\tigris-cvs\\leo\\Icons\\Tango\\16x16\\actions\\bookmark-new.png} bookmark-new.png
{picture file=C:\\prog\\tigris-cvs\\leo\\Icons\\Tango\\16x16\\actions\\bookmark_add.png} bookmark_add.png
{picture file=C:\\prog\\tigris-cvs\\leo\\Icons\\Tango\\16x16\\actions\\bookmarks_list_add.png} bookmarks_list_add.png
{picture file=C:\\prog\\tigris-cvs\\leo\\Icons\\Tango\\16x16\\actions\\bottom.png} bottom.png
{picture file=C:\\prog\\tigris-cvs\\leo\\Icons\\Tango\\16x16\\actions\\centrejust.png} centrejust.png
{picture file=C:\\prog\\tigris-cvs\\leo\\Icons\\Tango\\16x16\\actions\\contact-new.png} contact-new.png
{picture file=C:\\prog\\tigris-cvs\\leo\\Icons\\Tango\\16x16\\actions\\document-new.png} document-new.png
{picture file=C:\\prog\\tigris-cvs\\leo\\Icons\\Tango\\16x16\\actions\\document-open.png} document-open.png
{picture file=C:\\prog\\tigris-cvs\\leo\\Icons\\Tango\\16x16\\actions\\document-print-preview.png} document-print-preview.png
{picture file=C:\\prog\\tigris-cvs\\leo\\Icons\\Tango\\16x16\\actions\\document-print.png} document-print.png
{picture file=C:\\prog\\tigris-cvs\\leo\\Icons\\Tango\\16x16\\actions\\document-properties.png} document-properties.png
{picture file=C:\\prog\\tigris-cvs\\leo\\Icons\\Tango\\16x16\\actions\\document-save-as.png} document-save-as.png
{picture file=C:\\prog\\tigris-cvs\\leo\\Icons\\Tango\\16x16\\actions\\document-save.png} document-save.png
{picture file=C:\\prog\\tigris-cvs\\leo\\Icons\\Tango\\16x16\\actions\\down.png} down.png
{picture file=C:\\prog\\tigris-cvs\\leo\\Icons\\Tango\\16x16\\actions\\edit-clear.png} edit-clear.png
{picture file=C:\\prog\\tigris-cvs\\leo\\Icons\\Tango\\16x16\\actions\\edit-copy.png} edit-copy.png
{picture file=C:\\prog\\tigris-cvs\\leo\\Icons\\Tango\\16x16\\actions\\edit-cut.png} edit-cut.png
{picture file=C:\\prog\\tigris-cvs\\leo\\Icons\\Tango\\16x16\\actions\\edit-delete.png} edit-delete.png
{picture file=C:\\prog\\tigris-cvs\\leo\\Icons\\Tango\\16x16\\actions\\edit-find-replace.png} edit-find-replace.png
{picture file=C:\\prog\\tigris-cvs\\leo\\Icons\\Tango\\16x16\\actions\\edit-find.png} edit-find.png
{picture file=C:\\prog\\tigris-cvs\\leo\\Icons\\Tango\\16x16\\actions\\edit-paste.png} edit-paste.png
{picture file=C:\\prog\\tigris-cvs\\leo\\Icons\\Tango\\16x16\\actions\\edit-redo.png} edit-redo.png
{picture file=C:\\prog\\tigris-cvs\\leo\\Icons\\Tango\\16x16\\actions\\edit-select-all.png} edit-select-all.png
{picture file=C:\\prog\\tigris-cvs\\leo\\Icons\\Tango\\16x16\\actions\\edit-undo.png} edit-undo.png
{picture file=C:\\prog\\tigris-cvs\\leo\\Icons\\Tango\\16x16\\actions\\editclear.png} editclear.png
{picture file=C:\\prog\\tigris-cvs\\leo\\Icons\\Tango\\16x16\\actions\\editcopy.png} editcopy.png
{picture file=C:\\prog\\tigris-cvs\\leo\\Icons\\Tango\\16x16\\actions\\editcut.png} editcut.png
{picture file=C:\\prog\\tigris-cvs\\leo\\Icons\\Tango\\16x16\\actions\\editdelete.png} editdelete.png
{picture file=C:\\prog\\tigris-cvs\\leo\\Icons\\Tango\\16x16\\actions\\editpaste.png} editpaste.png
{picture file=C:\\prog\\tigris-cvs\\leo\\Icons\\Tango\\16x16\\actions\\exit.png} exit.png
{picture file=C:\\prog\\tigris-cvs\\leo\\Icons\\Tango\\16x16\\actions\\filefind.png} filefind.png
{picture file=C:\\prog\\tigris-cvs\\leo\\Icons\\Tango\\16x16\\actions\\filenew.png} filenew.png
{picture file=C:\\prog\\tigris-cvs\\leo\\Icons\\Tango\\16x16\\actions\\fileopen.png} fileopen.png
{picture file=C:\\prog\\tigris-cvs\\leo\\Icons\\Tango\\16x16\\actions\\fileprint.png} fileprint.png
{picture file=C:\\prog\\tigris-cvs\\leo\\Icons\\Tango\\16x16\\actions\\filequickprint.png} filequickprint.png
{picture file=C:\\prog\\tigris-cvs\\leo\\Icons\\Tango\\16x16\\actions\\filesave.png} filesave.png
{picture file=C:\\prog\\tigris-cvs\\leo\\Icons\\Tango\\16x16\\actions\\filesaveas.png} filesaveas.png
{picture file=C:\\prog\\tigris-cvs\\leo\\Icons\\Tango\\16x16\\actions\\find.png} find.png
{picture file=C:\\prog\\tigris-cvs\\leo\\Icons\\Tango\\16x16\\actions\\finish.png} finish.png
{picture file=C:\\prog\\tigris-cvs\\leo\\Icons\\Tango\\16x16\\actions\\folder-new.png} folder-new.png
{picture file=C:\\prog\\tigris-cvs\\leo\\Icons\\Tango\\16x16\\actions\\folder_new.png} folder_new.png
{picture file=C:\\prog\\tigris-cvs\\leo\\Icons\\Tango\\16x16\\actions\\format-indent-less.png} format-indent-less.png
{picture file=C:\\prog\\tigris-cvs\\leo\\Icons\\Tango\\16x16\\actions\\format-indent-more.png} format-indent-more.png
{picture file=C:\\prog\\tigris-cvs\\leo\\Icons\\Tango\\16x16\\actions\\format-justify-center.png} format-justify-center.png
{picture file=C:\\prog\\tigris-cvs\\leo\\Icons\\Tango\\16x16\\actions\\format-justify-fill.png} format-justify-fill.png
{picture file=C:\\prog\\tigris-cvs\\leo\\Icons\\Tango\\16x16\\actions\\format-justify-left.png} format-justify-left.png
{picture file=C:\\prog\\tigris-cvs\\leo\\Icons\\Tango\\16x16\\actions\\format-justify-right.png} format-justify-right.png
{picture file=C:\\prog\\tigris-cvs\\leo\\Icons\\Tango\\16x16\\actions\\format-text-bold.png} format-text-bold.png
{picture file=C:\\prog\\tigris-cvs\\leo\\Icons\\Tango\\16x16\\actions\\format-text-italic.png} format-text-italic.png
{picture file=C:\\prog\\tigris-cvs\\leo\\Icons\\Tango\\16x16\\actions\\format-text-strikethrough.png} format-text-strikethrough.png
{picture file=C:\\prog\\tigris-cvs\\leo\\Icons\\Tango\\16x16\\actions\\format-text-underline.png} format-text-underline.png
{picture file=C:\\prog\\tigris-cvs\\leo\\Icons\\Tango\\16x16\\actions\\forward.png} forward.png
{picture file=C:\\prog\\tigris-cvs\\leo\\Icons\\Tango\\16x16\\actions\\gnome-lockscreen.png} gnome-lockscreen.png
{picture file=C:\\prog\\tigris-cvs\\leo\\Icons\\Tango\\16x16\\actions\\gnome-logout.png} gnome-logout.png
{picture file=C:\\prog\\tigris-cvs\\leo\\Icons\\Tango\\16x16\\actions\\gnome-searchtool.png} gnome-searchtool.png
{picture file=C:\\prog\\tigris-cvs\\leo\\Icons\\Tango\\16x16\\actions\\gnome-session-logout.png} gnome-session-logout.png
{picture file=C:\\prog\\tigris-cvs\\leo\\Icons\\Tango\\16x16\\actions\\gnome-stock-mail-fwd.png} gnome-stock-mail-fwd.png
{picture file=C:\\prog\\tigris-cvs\\leo\\Icons\\Tango\\16x16\\actions\\gnome-stock-mail-new.png} gnome-stock-mail-new.png
{picture file=C:\\prog\\tigris-cvs\\leo\\Icons\\Tango\\16x16\\actions\\gnome-stock-mail-rpl.png} gnome-stock-mail-rpl.png
{picture file=C:\\prog\\tigris-cvs\\leo\\Icons\\Tango\\16x16\\actions\\gnome-stock-text-indent.png} gnome-stock-text-indent.png
{picture file=C:\\prog\\tigris-cvs\\leo\\Icons\\Tango\\16x16\\actions\\gnome-stock-text-unindent.png} gnome-stock-text-unindent.png
{picture file=C:\\prog\\tigris-cvs\\leo\\Icons\\Tango\\16x16\\actions\\go-bottom.png} go-bottom.png
{picture file=C:\\prog\\tigris-cvs\\leo\\Icons\\Tango\\16x16\\actions\\go-down.png} go-down.png
{picture file=C:\\prog\\tigris-cvs\\leo\\Icons\\Tango\\16x16\\actions\\go-first.png} go-first.png
{picture file=C:\\prog\\tigris-cvs\\leo\\Icons\\Tango\\16x16\\actions\\go-home.png} go-home.png
{picture file=C:\\prog\\tigris-cvs\\leo\\Icons\\Tango\\16x16\\actions\\go-jump.png} go-jump.png
{picture file=C:\\prog\\tigris-cvs\\leo\\Icons\\Tango\\16x16\\actions\\go-last.png} go-last.png
{picture file=C:\\prog\\tigris-cvs\\leo\\Icons\\Tango\\16x16\\actions\\go-next.png} go-next.png
{picture file=C:\\prog\\tigris-cvs\\leo\\Icons\\Tango\\16x16\\actions\\go-previous.png} go-previous.png
{picture file=C:\\prog\\tigris-cvs\\leo\\Icons\\Tango\\16x16\\actions\\go-top.png} go-top.png
{picture file=C:\\prog\\tigris-cvs\\leo\\Icons\\Tango\\16x16\\actions\\go-up.png} go-up.png
{picture file=C:\\prog\\tigris-cvs\\leo\\Icons\\Tango\\16x16\\actions\\gohome.png} gohome.png
{picture file=C:\\prog\\tigris-cvs\\leo\\Icons\\Tango\\16x16\\actions\\gtk-add.png} gtk-add.png
{picture file=C:\\prog\\tigris-cvs\\leo\\Icons\\Tango\\16x16\\actions\\gtk-bold.png} gtk-bold.png
{picture file=C:\\prog\\tigris-cvs\\leo\\Icons\\Tango\\16x16\\actions\\gtk-cancel.png} gtk-cancel.png
{picture file=C:\\prog\\tigris-cvs\\leo\\Icons\\Tango\\16x16\\actions\\gtk-clear.png} gtk-clear.png
{picture file=C:\\prog\\tigris-cvs\\leo\\Icons\\Tango\\16x16\\actions\\gtk-copy.png} gtk-copy.png
{picture file=C:\\prog\\tigris-cvs\\leo\\Icons\\Tango\\16x16\\actions\\gtk-cut.png} gtk-cut.png
{picture file=C:\\prog\\tigris-cvs\\leo\\Icons\\Tango\\16x16\\actions\\gtk-delete.png} gtk-delete.png
{picture file=C:\\prog\\tigris-cvs\\leo\\Icons\\Tango\\16x16\\actions\\gtk-find-and-replace.png} gtk-find-and-replace.png
{picture file=C:\\prog\\tigris-cvs\\leo\\Icons\\Tango\\16x16\\actions\\gtk-find.png} gtk-find.png
{picture file=C:\\prog\\tigris-cvs\\leo\\Icons\\Tango\\16x16\\actions\\gtk-fullscreen.png} gtk-fullscreen.png
{picture file=C:\\prog\\tigris-cvs\\leo\\Icons\\Tango\\16x16\\actions\\gtk-go-back-ltr.png} gtk-go-back-ltr.png
{picture file=C:\\prog\\tigris-cvs\\leo\\Icons\\Tango\\16x16\\actions\\gtk-go-back-rtl.png} gtk-go-back-rtl.png
{picture file=C:\\prog\\tigris-cvs\\leo\\Icons\\Tango\\16x16\\actions\\gtk-go-down.png} gtk-go-down.png
{picture file=C:\\prog\\tigris-cvs\\leo\\Icons\\Tango\\16x16\\actions\\gtk-go-forward-ltr.png} gtk-go-forward-ltr.png
{picture file=C:\\prog\\tigris-cvs\\leo\\Icons\\Tango\\16x16\\actions\\gtk-go-forward-rtl.png} gtk-go-forward-rtl.png
{picture file=C:\\prog\\tigris-cvs\\leo\\Icons\\Tango\\16x16\\actions\\gtk-go-up.png} gtk-go-up.png
{picture file=C:\\prog\\tigris-cvs\\leo\\Icons\\Tango\\16x16\\actions\\gtk-goto-bottom.png} gtk-goto-bottom.png
{picture file=C:\\prog\\tigris-cvs\\leo\\Icons\\Tango\\16x16\\actions\\gtk-goto-first-ltr.png} gtk-goto-first-ltr.png
{picture file=C:\\prog\\tigris-cvs\\leo\\Icons\\Tango\\16x16\\actions\\gtk-goto-first-rtl.png} gtk-goto-first-rtl.png
{picture file=C:\\prog\\tigris-cvs\\leo\\Icons\\Tango\\16x16\\actions\\gtk-goto-last-ltr.png} gtk-goto-last-ltr.png
{picture file=C:\\prog\\tigris-cvs\\leo\\Icons\\Tango\\16x16\\actions\\gtk-goto-last-rtl.png} gtk-goto-last-rtl.png
{picture file=C:\\prog\\tigris-cvs\\leo\\Icons\\Tango\\16x16\\actions\\gtk-goto-top.png} gtk-goto-top.png
{picture file=C:\\prog\\tigris-cvs\\leo\\Icons\\Tango\\16x16\\actions\\gtk-home.png} gtk-home.png
{picture file=C:\\prog\\tigris-cvs\\leo\\Icons\\Tango\\16x16\\actions\\gtk-indent-ltr.png} gtk-indent-ltr.png
{picture file=C:\\prog\\tigris-cvs\\leo\\Icons\\Tango\\16x16\\actions\\gtk-indent-rtl.png} gtk-indent-rtl.png
{picture file=C:\\prog\\tigris-cvs\\leo\\Icons\\Tango\\16x16\\actions\\gtk-indent.png} gtk-indent.png
{picture file=C:\\prog\\tigris-cvs\\leo\\Icons\\Tango\\16x16\\actions\\gtk-italic.png} gtk-italic.png
{picture file=C:\\prog\\tigris-cvs\\leo\\Icons\\Tango\\16x16\\actions\\gtk-jump-to-ltr.png} gtk-jump-to-ltr.png
{picture file=C:\\prog\\tigris-cvs\\leo\\Icons\\Tango\\16x16\\actions\\gtk-jump-to-rtl.png} gtk-jump-to-rtl.png
{picture file=C:\\prog\\tigris-cvs\\leo\\Icons\\Tango\\16x16\\actions\\gtk-justify-center.png} gtk-justify-center.png
{picture file=C:\\prog\\tigris-cvs\\leo\\Icons\\Tango\\16x16\\actions\\gtk-justify-fill.png} gtk-justify-fill.png
{picture file=C:\\prog\\tigris-cvs\\leo\\Icons\\Tango\\16x16\\actions\\gtk-justify-left.png} gtk-justify-left.png
{picture file=C:\\prog\\tigris-cvs\\leo\\Icons\\Tango\\16x16\\actions\\gtk-justify-right.png} gtk-justify-right.png
{picture file=C:\\prog\\tigris-cvs\\leo\\Icons\\Tango\\16x16\\actions\\gtk-media-forward-ltr.png} gtk-media-forward-ltr.png
{picture file=C:\\prog\\tigris-cvs\\leo\\Icons\\Tango\\16x16\\actions\\gtk-media-forward-rtl.png} gtk-media-forward-rtl.png
{picture file=C:\\prog\\tigris-cvs\\leo\\Icons\\Tango\\16x16\\actions\\gtk-media-next-ltr.png} gtk-media-next-ltr.png
{picture file=C:\\prog\\tigris-cvs\\leo\\Icons\\Tango\\16x16\\actions\\gtk-media-next-rtl.png} gtk-media-next-rtl.png
{picture file=C:\\prog\\tigris-cvs\\leo\\Icons\\Tango\\16x16\\actions\\gtk-media-pause.png} gtk-media-pause.png
{picture file=C:\\prog\\tigris-cvs\\leo\\Icons\\Tango\\16x16\\actions\\gtk-media-play-ltr.png} gtk-media-play-ltr.png
{picture file=C:\\prog\\tigris-cvs\\leo\\Icons\\Tango\\16x16\\actions\\gtk-media-previous-ltr.png} gtk-media-previous-ltr.png
{picture file=C:\\prog\\tigris-cvs\\leo\\Icons\\Tango\\16x16\\actions\\gtk-media-previous-rtl.png} gtk-media-previous-rtl.png
{picture file=C:\\prog\\tigris-cvs\\leo\\Icons\\Tango\\16x16\\actions\\gtk-media-record.png} gtk-media-record.png
{picture file=C:\\prog\\tigris-cvs\\leo\\Icons\\Tango\\16x16\\actions\\gtk-media-rewind-ltr.png} gtk-media-rewind-ltr.png
{picture file=C:\\prog\\tigris-cvs\\leo\\Icons\\Tango\\16x16\\actions\\gtk-media-rewind-rtl.png} gtk-media-rewind-rtl.png
{picture file=C:\\prog\\tigris-cvs\\leo\\Icons\\Tango\\16x16\\actions\\gtk-media-stop.png} gtk-media-stop.png
{picture file=C:\\prog\\tigris-cvs\\leo\\Icons\\Tango\\16x16\\actions\\gtk-new.png} gtk-new.png
{picture file=C:\\prog\\tigris-cvs\\leo\\Icons\\Tango\\16x16\\actions\\gtk-open.png} gtk-open.png
{picture file=C:\\prog\\tigris-cvs\\leo\\Icons\\Tango\\16x16\\actions\\gtk-paste.png} gtk-paste.png
{picture file=C:\\prog\\tigris-cvs\\leo\\Icons\\Tango\\16x16\\actions\\gtk-print-preview.png} gtk-print-preview.png
{picture file=C:\\prog\\tigris-cvs\\leo\\Icons\\Tango\\16x16\\actions\\gtk-print.png} gtk-print.png
{picture file=C:\\prog\\tigris-cvs\\leo\\Icons\\Tango\\16x16\\actions\\gtk-properties.png} gtk-properties.png
{picture file=C:\\prog\\tigris-cvs\\leo\\Icons\\Tango\\16x16\\actions\\gtk-redo-ltr.png} gtk-redo-ltr.png
{picture file=C:\\prog\\tigris-cvs\\leo\\Icons\\Tango\\16x16\\actions\\gtk-refresh.png} gtk-refresh.png
{picture file=C:\\prog\\tigris-cvs\\leo\\Icons\\Tango\\16x16\\actions\\gtk-remove.png} gtk-remove.png
{picture file=C:\\prog\\tigris-cvs\\leo\\Icons\\Tango\\16x16\\actions\\gtk-save-as.png} gtk-save-as.png
{picture file=C:\\prog\\tigris-cvs\\leo\\Icons\\Tango\\16x16\\actions\\gtk-save.png} gtk-save.png
{picture file=C:\\prog\\tigris-cvs\\leo\\Icons\\Tango\\16x16\\actions\\gtk-select-all.png} gtk-select-all.png
{picture file=C:\\prog\\tigris-cvs\\leo\\Icons\\Tango\\16x16\\actions\\gtk-stop.png} gtk-stop.png
{picture file=C:\\prog\\tigris-cvs\\leo\\Icons\\Tango\\16x16\\actions\\gtk-strikethrough.png} gtk-strikethrough.png
{picture file=C:\\prog\\tigris-cvs\\leo\\Icons\\Tango\\16x16\\actions\\gtk-underline.png} gtk-underline.png
{picture file=C:\\prog\\tigris-cvs\\leo\\Icons\\Tango\\16x16\\actions\\gtk-undo-ltr.png} gtk-undo-ltr.png
{picture file=C:\\prog\\tigris-cvs\\leo\\Icons\\Tango\\16x16\\actions\\gtk-unindent-ltr.png} gtk-unindent-ltr.png
{picture file=C:\\prog\\tigris-cvs\\leo\\Icons\\Tango\\16x16\\actions\\gtk-unindent-rtl.png} gtk-unindent-rtl.png
{picture file=C:\\prog\\tigris-cvs\\leo\\Icons\\Tango\\16x16\\actions\\gtk-unindent.png} gtk-unindent.png
{picture file=C:\\prog\\tigris-cvs\\leo\\Icons\\Tango\\16x16\\actions\\kfind.png} kfind.png
{picture file=C:\\prog\\tigris-cvs\\leo\\Icons\\Tango\\16x16\\actions\\kfm_home.png} kfm_home.png
{picture file=C:\\prog\\tigris-cvs\\leo\\Icons\\Tango\\16x16\\actions\\leftjust.png} leftjust.png
{picture file=C:\\prog\\tigris-cvs\\leo\\Icons\\Tango\\16x16\\actions\\list-add.png} list-add.png
{picture file=C:\\prog\\tigris-cvs\\leo\\Icons\\Tango\\16x16\\actions\\list-remove.png} list-remove.png
{picture file=C:\\prog\\tigris-cvs\\leo\\Icons\\Tango\\16x16\\actions\\lock.png} lock.png
{picture file=C:\\prog\\tigris-cvs\\leo\\Icons\\Tango\\16x16\\actions\\mail-forward.png} mail-forward.png
{picture file=C:\\prog\\tigris-cvs\\leo\\Icons\\Tango\\16x16\\actions\\mail-mark-junk.png} mail-mark-junk.png
{picture file=C:\\prog\\tigris-cvs\\leo\\Icons\\Tango\\16x16\\actions\\mail-mark-not-junk.png} mail-mark-not-junk.png
{picture file=C:\\prog\\tigris-cvs\\leo\\Icons\\Tango\\16x16\\actions\\mail-message-new.png} mail-message-new.png
{picture file=C:\\prog\\tigris-cvs\\leo\\Icons\\Tango\\16x16\\actions\\mail-reply-all.png} mail-reply-all.png
{picture file=C:\\prog\\tigris-cvs\\leo\\Icons\\Tango\\16x16\\actions\\mail-reply-sender.png} mail-reply-sender.png
{picture file=C:\\prog\\tigris-cvs\\leo\\Icons\\Tango\\16x16\\actions\\mail-send-receive.png} mail-send-receive.png
{picture file=C:\\prog\\tigris-cvs\\leo\\Icons\\Tango\\16x16\\actions\\mail_forward.png} mail_forward.png
{picture file=C:\\prog\\tigris-cvs\\leo\\Icons\\Tango\\16x16\\actions\\mail_new.png} mail_new.png
{picture file=C:\\prog\\tigris-cvs\\leo\\Icons\\Tango\\16x16\\actions\\mail_reply.png} mail_reply.png
{picture file=C:\\prog\\tigris-cvs\\leo\\Icons\\Tango\\16x16\\actions\\mail_replyall.png} mail_replyall.png
{picture file=C:\\prog\\tigris-cvs\\leo\\Icons\\Tango\\16x16\\actions\\mail_spam.png} mail_spam.png
{picture file=C:\\prog\\tigris-cvs\\leo\\Icons\\Tango\\16x16\\actions\\media-eject.png} media-eject.png
{picture file=C:\\prog\\tigris-cvs\\leo\\Icons\\Tango\\16x16\\actions\\media-playback-pause.png} media-playback-pause.png
{picture file=C:\\prog\\tigris-cvs\\leo\\Icons\\Tango\\16x16\\actions\\media-playback-start.png} media-playback-start.png
{picture file=C:\\prog\\tigris-cvs\\leo\\Icons\\Tango\\16x16\\actions\\media-playback-stop.png} media-playback-stop.png
{picture file=C:\\prog\\tigris-cvs\\leo\\Icons\\Tango\\16x16\\actions\\media-record.png} media-record.png
{picture file=C:\\prog\\tigris-cvs\\leo\\Icons\\Tango\\16x16\\actions\\media-seek-backward.png} media-seek-backward.png
{picture file=C:\\prog\\tigris-cvs\\leo\\Icons\\Tango\\16x16\\actions\\media-seek-forward.png} media-seek-forward.png
{picture file=C:\\prog\\tigris-cvs\\leo\\Icons\\Tango\\16x16\\actions\\media-skip-backward.png} media-skip-backward.png
{picture file=C:\\prog\\tigris-cvs\\leo\\Icons\\Tango\\16x16\\actions\\media-skip-forward.png} media-skip-forward.png
{picture file=C:\\prog\\tigris-cvs\\leo\\Icons\\Tango\\16x16\\actions\\next.png} next.png
{picture file=C:\\prog\\tigris-cvs\\leo\\Icons\\Tango\\16x16\\actions\\player_eject.png} player_eject.png
{picture file=C:\\prog\\tigris-cvs\\leo\\Icons\\Tango\\16x16\\actions\\player_end.png} player_end.png
{picture file=C:\\prog\\tigris-cvs\\leo\\Icons\\Tango\\16x16\\actions\\player_fwd.png} player_fwd.png
{picture file=C:\\prog\\tigris-cvs\\leo\\Icons\\Tango\\16x16\\actions\\player_pause.png} player_pause.png
{picture file=C:\\prog\\tigris-cvs\\leo\\Icons\\Tango\\16x16\\actions\\player_play.png} player_play.png
{picture file=C:\\prog\\tigris-cvs\\leo\\Icons\\Tango\\16x16\\actions\\player_record.png} player_record.png
{picture file=C:\\prog\\tigris-cvs\\leo\\Icons\\Tango\\16x16\\actions\\player_rew.png} player_rew.png
{picture file=C:\\prog\\tigris-cvs\\leo\\Icons\\Tango\\16x16\\actions\\player_start.png} player_start.png
{picture file=C:\\prog\\tigris-cvs\\leo\\Icons\\Tango\\16x16\\actions\\player_stop.png} player_stop.png
{picture file=C:\\prog\\tigris-cvs\\leo\\Icons\\Tango\\16x16\\actions\\previous.png} previous.png
{picture file=C:\\prog\\tigris-cvs\\leo\\Icons\\Tango\\16x16\\actions\\process-stop.png} process-stop.png
{picture file=C:\\prog\\tigris-cvs\\leo\\Icons\\Tango\\16x16\\actions\\redhat-home.png} redhat-home.png
{picture file=C:\\prog\\tigris-cvs\\leo\\Icons\\Tango\\16x16\\actions\\redo.png} redo.png
{picture file=C:\\prog\\tigris-cvs\\leo\\Icons\\Tango\\16x16\\actions\\reload.png} reload.png
{picture file=C:\\prog\\tigris-cvs\\leo\\Icons\\Tango\\16x16\\actions\\reload3.png} reload3.png
{picture file=C:\\prog\\tigris-cvs\\leo\\Icons\\Tango\\16x16\\actions\\reload_all_tabs.png} reload_all_tabs.png
{picture file=C:\\prog\\tigris-cvs\\leo\\Icons\\Tango\\16x16\\actions\\reload_page.png} reload_page.png
{picture file=C:\\prog\\tigris-cvs\\leo\\Icons\\Tango\\16x16\\actions\\remove.png} remove.png
{picture file=C:\\prog\\tigris-cvs\\leo\\Icons\\Tango\\16x16\\actions\\rightjust.png} rightjust.png
{picture file=C:\\prog\\tigris-cvs\\leo\\Icons\\Tango\\16x16\\actions\\search.png} search.png
{picture file=C:\\prog\\tigris-cvs\\leo\\Icons\\Tango\\16x16\\actions\\start.png} start.png
{picture file=C:\\prog\\tigris-cvs\\leo\\Icons\\Tango\\16x16\\actions\\stock_add-bookmark.png} stock_add-bookmark.png
{picture file=C:\\prog\\tigris-cvs\\leo\\Icons\\Tango\\16x16\\actions\\stock_bottom.png} stock_bottom.png
{picture file=C:\\prog\\tigris-cvs\\leo\\Icons\\Tango\\16x16\\actions\\stock_copy.png} stock_copy.png
{picture file=C:\\prog\\tigris-cvs\\leo\\Icons\\Tango\\16x16\\actions\\stock_cut.png} stock_cut.png
{picture file=C:\\prog\\tigris-cvs\\leo\\Icons\\Tango\\16x16\\actions\\stock_delete.png} stock_delete.png
{picture file=C:\\prog\\tigris-cvs\\leo\\Icons\\Tango\\16x16\\actions\\stock_down.png} stock_down.png
{picture file=C:\\prog\\tigris-cvs\\leo\\Icons\\Tango\\16x16\\actions\\stock_file-properites.png} stock_file-properites.png
{picture file=C:\\prog\\tigris-cvs\\leo\\Icons\\Tango\\16x16\\actions\\stock_first.png} stock_first.png
{picture file=C:\\prog\\tigris-cvs\\leo\\Icons\\Tango\\16x16\\actions\\stock_fullscreen.png} stock_fullscreen.png
{picture file=C:\\prog\\tigris-cvs\\leo\\Icons\\Tango\\16x16\\actions\\stock_help-add-bookmark.png} stock_help-add-bookmark.png
{picture file=C:\\prog\\tigris-cvs\\leo\\Icons\\Tango\\16x16\\actions\\stock_home.png} stock_home.png
{picture file=C:\\prog\\tigris-cvs\\leo\\Icons\\Tango\\16x16\\actions\\stock_last.png} stock_last.png
{picture file=C:\\prog\\tigris-cvs\\leo\\Icons\\Tango\\16x16\\actions\\stock_left.png} stock_left.png
{picture file=C:\\prog\\tigris-cvs\\leo\\Icons\\Tango\\16x16\\actions\\stock_mail-compose.png} stock_mail-compose.png
{picture file=C:\\prog\\tigris-cvs\\leo\\Icons\\Tango\\16x16\\actions\\stock_mail-forward.png} stock_mail-forward.png
{picture file=C:\\prog\\tigris-cvs\\leo\\Icons\\Tango\\16x16\\actions\\stock_mail-reply-to-all.png} stock_mail-reply-to-all.png
{picture file=C:\\prog\\tigris-cvs\\leo\\Icons\\Tango\\16x16\\actions\\stock_mail-reply.png} stock_mail-reply.png
{picture file=C:\\prog\\tigris-cvs\\leo\\Icons\\Tango\\16x16\\actions\\stock_mail-send-receive.png} stock_mail-send-receive.png
{picture file=C:\\prog\\tigris-cvs\\leo\\Icons\\Tango\\16x16\\actions\\stock_media-fwd.png} stock_media-fwd.png
{picture file=C:\\prog\\tigris-cvs\\leo\\Icons\\Tango\\16x16\\actions\\stock_media-next.png} stock_media-next.png
{picture file=C:\\prog\\tigris-cvs\\leo\\Icons\\Tango\\16x16\\actions\\stock_media-pause.png} stock_media-pause.png
{picture file=C:\\prog\\tigris-cvs\\leo\\Icons\\Tango\\16x16\\actions\\stock_media-play.png} stock_media-play.png
{picture file=C:\\prog\\tigris-cvs\\leo\\Icons\\Tango\\16x16\\actions\\stock_media-prev.png} stock_media-prev.png
{picture file=C:\\prog\\tigris-cvs\\leo\\Icons\\Tango\\16x16\\actions\\stock_media-rec.png} stock_media-rec.png
{picture file=C:\\prog\\tigris-cvs\\leo\\Icons\\Tango\\16x16\\actions\\stock_media-rew.png} stock_media-rew.png
{picture file=C:\\prog\\tigris-cvs\\leo\\Icons\\Tango\\16x16\\actions\\stock_media-stop.png} stock_media-stop.png
{picture file=C:\\prog\\tigris-cvs\\leo\\Icons\\Tango\\16x16\\actions\\stock_new-address-book.png} stock_new-address-book.png
{picture file=C:\\prog\\tigris-cvs\\leo\\Icons\\Tango\\16x16\\actions\\stock_new-appointment.png} stock_new-appointment.png
{picture file=C:\\prog\\tigris-cvs\\leo\\Icons\\Tango\\16x16\\actions\\stock_new-bcard.png} stock_new-bcard.png
{picture file=C:\\prog\\tigris-cvs\\leo\\Icons\\Tango\\16x16\\actions\\stock_new-dir.png} stock_new-dir.png
{picture file=C:\\prog\\tigris-cvs\\leo\\Icons\\Tango\\16x16\\actions\\stock_new-tab.png} stock_new-tab.png
{picture file=C:\\prog\\tigris-cvs\\leo\\Icons\\Tango\\16x16\\actions\\stock_new-text.png} stock_new-text.png
{picture file=C:\\prog\\tigris-cvs\\leo\\Icons\\Tango\\16x16\\actions\\stock_new-window.png} stock_new-window.png
{picture file=C:\\prog\\tigris-cvs\\leo\\Icons\\Tango\\16x16\\actions\\stock_not-spam.png} stock_not-spam.png
{picture file=C:\\prog\\tigris-cvs\\leo\\Icons\\Tango\\16x16\\actions\\stock_paste.png} stock_paste.png
{picture file=C:\\prog\\tigris-cvs\\leo\\Icons\\Tango\\16x16\\actions\\stock_print-preview.png} stock_print-preview.png
{picture file=C:\\prog\\tigris-cvs\\leo\\Icons\\Tango\\16x16\\actions\\stock_print.png} stock_print.png
{picture file=C:\\prog\\tigris-cvs\\leo\\Icons\\Tango\\16x16\\actions\\stock_properties.png} stock_properties.png
{picture file=C:\\prog\\tigris-cvs\\leo\\Icons\\Tango\\16x16\\actions\\stock_redo.png} stock_redo.png
{picture file=C:\\prog\\tigris-cvs\\leo\\Icons\\Tango\\16x16\\actions\\stock_refresh.png} stock_refresh.png
{picture file=C:\\prog\\tigris-cvs\\leo\\Icons\\Tango\\16x16\\actions\\stock_right.png} stock_right.png
{picture file=C:\\prog\\tigris-cvs\\leo\\Icons\\Tango\\16x16\\actions\\stock_save-as.png} stock_save-as.png
{picture file=C:\\prog\\tigris-cvs\\leo\\Icons\\Tango\\16x16\\actions\\stock_save.png} stock_save.png
{picture file=C:\\prog\\tigris-cvs\\leo\\Icons\\Tango\\16x16\\actions\\stock_search-and-replace.png} stock_search-and-replace.png
{picture file=C:\\prog\\tigris-cvs\\leo\\Icons\\Tango\\16x16\\actions\\stock_search.png} stock_search.png
{picture file=C:\\prog\\tigris-cvs\\leo\\Icons\\Tango\\16x16\\actions\\stock_select-all.png} stock_select-all.png
{picture file=C:\\prog\\tigris-cvs\\leo\\Icons\\Tango\\16x16\\actions\\stock_spam.png} stock_spam.png
{picture file=C:\\prog\\tigris-cvs\\leo\\Icons\\Tango\\16x16\\actions\\stock_stop.png} stock_stop.png
{picture file=C:\\prog\\tigris-cvs\\leo\\Icons\\Tango\\16x16\\actions\\stock_text-strikethrough.png} stock_text-strikethrough.png
{picture file=C:\\prog\\tigris-cvs\\leo\\Icons\\Tango\\16x16\\actions\\stock_text_bold.png} stock_text_bold.png
{picture file=C:\\prog\\tigris-cvs\\leo\\Icons\\Tango\\16x16\\actions\\stock_text_center.png} stock_text_center.png
{picture file=C:\\prog\\tigris-cvs\\leo\\Icons\\Tango\\16x16\\actions\\stock_text_indent.png} stock_text_indent.png
{picture file=C:\\prog\\tigris-cvs\\leo\\Icons\\Tango\\16x16\\actions\\stock_text_italic.png} stock_text_italic.png
{picture file=C:\\prog\\tigris-cvs\\leo\\Icons\\Tango\\16x16\\actions\\stock_text_justify.png} stock_text_justify.png
{picture file=C:\\prog\\tigris-cvs\\leo\\Icons\\Tango\\16x16\\actions\\stock_text_left.png} stock_text_left.png
{picture file=C:\\prog\\tigris-cvs\\leo\\Icons\\Tango\\16x16\\actions\\stock_text_right.png} stock_text_right.png
{picture file=C:\\prog\\tigris-cvs\\leo\\Icons\\Tango\\16x16\\actions\\stock_text_underlined.png} stock_text_underlined.png
{picture file=C:\\prog\\tigris-cvs\\leo\\Icons\\Tango\\16x16\\actions\\stock_text_unindent.png} stock_text_unindent.png
{picture file=C:\\prog\\tigris-cvs\\leo\\Icons\\Tango\\16x16\\actions\\stock_top.png} stock_top.png
{picture file=C:\\prog\\tigris-cvs\\leo\\Icons\\Tango\\16x16\\actions\\stock_undo.png} stock_undo.png
{picture file=C:\\prog\\tigris-cvs\\leo\\Icons\\Tango\\16x16\\actions\\stock_up.png} stock_up.png
{picture file=C:\\prog\\tigris-cvs\\leo\\Icons\\Tango\\16x16\\actions\\stop.png} stop.png
{picture file=C:\\prog\\tigris-cvs\\leo\\Icons\\Tango\\16x16\\actions\\system-lock-screen.png} system-lock-screen.png
{picture file=C:\\prog\\tigris-cvs\\leo\\Icons\\Tango\\16x16\\actions\\system-log-out.png} system-log-out.png
{picture file=C:\\prog\\tigris-cvs\\leo\\Icons\\Tango\\16x16\\actions\\system-search.png} system-search.png
{picture file=C:\\prog\\tigris-cvs\\leo\\Icons\\Tango\\16x16\\actions\\system-shutdown.png} system-shutdown.png
{picture file=C:\\prog\\tigris-cvs\\leo\\Icons\\Tango\\16x16\\actions\\tab-new.png} tab-new.png
{picture file=C:\\prog\\tigris-cvs\\leo\\Icons\\Tango\\16x16\\actions\\tab_new.png} tab_new.png
{picture file=C:\\prog\\tigris-cvs\\leo\\Icons\\Tango\\16x16\\actions\\text_bold.png} text_bold.png
{picture file=C:\\prog\\tigris-cvs\\leo\\Icons\\Tango\\16x16\\actions\\text_italic.png} text_italic.png
{picture file=C:\\prog\\tigris-cvs\\leo\\Icons\\Tango\\16x16\\actions\\text_strike.png} text_strike.png
{picture file=C:\\prog\\tigris-cvs\\leo\\Icons\\Tango\\16x16\\actions\\text_under.png} text_under.png
{picture file=C:\\prog\\tigris-cvs\\leo\\Icons\\Tango\\16x16\\actions\\top.png} top.png
{picture file=C:\\prog\\tigris-cvs\\leo\\Icons\\Tango\\16x16\\actions\\undo.png} undo.png
{picture file=C:\\prog\\tigris-cvs\\leo\\Icons\\Tango\\16x16\\actions\\up.png} up.png
{picture file=C:\\prog\\tigris-cvs\\leo\\Icons\\Tango\\16x16\\actions\\view-fullscreen.png} view-fullscreen.png
{picture file=C:\\prog\\tigris-cvs\\leo\\Icons\\Tango\\16x16\\actions\\view-refresh.png} view-refresh.png
{picture file=C:\\prog\\tigris-cvs\\leo\\Icons\\Tango\\16x16\\actions\\window-new.png} window-new.png
{picture file=C:\\prog\\tigris-cvs\\leo\\Icons\\Tango\\16x16\\actions\\window_fullscreen.png} window_fullscreen.png
{picture file=C:\\prog\\tigris-cvs\\leo\\Icons\\Tango\\16x16\\actions\\window_new.png} window_new.png
{picture file=C:\\prog\\tigris-cvs\\leo\\Icons\\Tango\\16x16\\actions\\xfce-system-lock.png} xfce-system-lock.png

animations
{picture file=C:\\prog\\tigris-cvs\\leo\\Icons\\Tango\\16x16\\animations\\gnome-spinner.png} gnome-spinner.png
{picture file=C:\\prog\\tigris-cvs\\leo\\Icons\\Tango\\16x16\\animations\\process-working.png} process-working.png

apps
{picture file=C:\\prog\\tigris-cvs\\leo\\Icons\\Tango\\16x16\\apps\\access.png} access.png
{picture file=C:\\prog\\tigris-cvs\\leo\\Icons\\Tango\\16x16\\apps\\accessibility-directory.png} accessibility-directory.png
{picture file=C:\\prog\\tigris-cvs\\leo\\Icons\\Tango\\16x16\\apps\\accessories-calculator.png} accessories-calculator.png
{picture file=C:\\prog\\tigris-cvs\\leo\\Icons\\Tango\\16x16\\apps\\accessories-character-map.png} accessories-character-map.png
{picture file=C:\\prog\\tigris-cvs\\leo\\Icons\\Tango\\16x16\\apps\\accessories-dictionary.png} accessories-dictionary.png
{picture file=C:\\prog\\tigris-cvs\\leo\\Icons\\Tango\\16x16\\apps\\accessories-text-editor.png} accessories-text-editor.png
{picture file=C:\\prog\\tigris-cvs\\leo\\Icons\\Tango\\16x16\\apps\\amarok.png} amarok.png
{picture file=C:\\prog\\tigris-cvs\\leo\\Icons\\Tango\\16x16\\apps\\background.png} background.png
{picture file=C:\\prog\\tigris-cvs\\leo\\Icons\\Tango\\16x16\\apps\\browser.png} browser.png
{picture file=C:\\prog\\tigris-cvs\\leo\\Icons\\Tango\\16x16\\apps\\calc.png} calc.png
{picture file=C:\\prog\\tigris-cvs\\leo\\Icons\\Tango\\16x16\\apps\\compose.png} compose.png
{picture file=C:\\prog\\tigris-cvs\\leo\\Icons\\Tango\\16x16\\apps\\config-date.png} config-date.png
{picture file=C:\\prog\\tigris-cvs\\leo\\Icons\\Tango\\16x16\\apps\\config-language.png} config-language.png
{picture file=C:\\prog\\tigris-cvs\\leo\\Icons\\Tango\\16x16\\apps\\config-users.png} config-users.png
{picture file=C:\\prog\\tigris-cvs\\leo\\Icons\\Tango\\16x16\\apps\\date.png} date.png
{picture file=C:\\prog\\tigris-cvs\\leo\\Icons\\Tango\\16x16\\apps\\email.png} email.png
{picture file=C:\\prog\\tigris-cvs\\leo\\Icons\\Tango\\16x16\\apps\\file-manager.png} file-manager.png
{picture file=C:\\prog\\tigris-cvs\\leo\\Icons\\Tango\\16x16\\apps\\fonts.png} fonts.png
{picture file=C:\\prog\\tigris-cvs\\leo\\Icons\\Tango\\16x16\\apps\\force-exit.png} force-exit.png
{picture file=C:\\prog\\tigris-cvs\\leo\\Icons\\Tango\\16x16\\apps\\gaim.png} gaim.png
{picture file=C:\\prog\\tigris-cvs\\leo\\Icons\\Tango\\16x16\\apps\\gnome-calculator.png} gnome-calculator.png
{picture file=C:\\prog\\tigris-cvs\\leo\\Icons\\Tango\\16x16\\apps\\gnome-character-map.png} gnome-character-map.png
{picture file=C:\\prog\\tigris-cvs\\leo\\Icons\\Tango\\16x16\\apps\\gnome-fs-blockdev.png} gnome-fs-blockdev.png
{picture file=C:\\prog\\tigris-cvs\\leo\\Icons\\Tango\\16x16\\apps\\gnome-help.png} gnome-help.png
{picture file=C:\\prog\\tigris-cvs\\leo\\Icons\\Tango\\16x16\\apps\\gnome-keyring-manager.png} gnome-keyring-manager.png
{picture file=C:\\prog\\tigris-cvs\\leo\\Icons\\Tango\\16x16\\apps\\gnome-monitor.png} gnome-monitor.png
{picture file=C:\\prog\\tigris-cvs\\leo\\Icons\\Tango\\16x16\\apps\\gnome-remote-desktop.png} gnome-remote-desktop.png
{picture file=C:\\prog\\tigris-cvs\\leo\\Icons\\Tango\\16x16\\apps\\gnome-session.png} gnome-session.png
{picture file=C:\\prog\\tigris-cvs\\leo\\Icons\\Tango\\16x16\\apps\\gnome-settings-accessibility-technologies.png} gnome-settings-accessibility-techno
logies.png
{picture file=C:\\prog\\tigris-cvs\\leo\\Icons\\Tango\\16x16\\apps\\gnome-settings-background.png} gnome-settings-background.png
{picture file=C:\\prog\\tigris-cvs\\leo\\Icons\\Tango\\16x16\\apps\\gnome-settings-font.png} gnome-settings-font.png
{picture file=C:\\prog\\tigris-cvs\\leo\\Icons\\Tango\\16x16\\apps\\gnome-settings-keybindings.png} gnome-settings-keybindings.png
{picture file=C:\\prog\\tigris-cvs\\leo\\Icons\\Tango\\16x16\\apps\\gnome-settings-sound.png} gnome-settings-sound.png
{picture file=C:\\prog\\tigris-cvs\\leo\\Icons\\Tango\\16x16\\apps\\gnome-settings-theme.png} gnome-settings-theme.png
{picture file=C:\\prog\\tigris-cvs\\leo\\Icons\\Tango\\16x16\\apps\\gnome-terminal.png} gnome-terminal.png
{picture file=C:\\prog\\tigris-cvs\\leo\\Icons\\Tango\\16x16\\apps\\gnome-window-manager.png} gnome-window-manager.png
{picture file=C:\\prog\\tigris-cvs\\leo\\Icons\\Tango\\16x16\\apps\\gtk-help.png} gtk-help.png
{picture file=C:\\prog\\tigris-cvs\\leo\\Icons\\Tango\\16x16\\apps\\gucharmap.png} gucharmap.png
{picture file=C:\\prog\\tigris-cvs\\leo\\Icons\\Tango\\16x16\\apps\\help-browser.png} help-browser.png
{picture file=C:\\prog\\tigris-cvs\\leo\\Icons\\Tango\\16x16\\apps\\help.png} help.png
{picture file=C:\\prog\\tigris-cvs\\leo\\Icons\\Tango\\16x16\\apps\\inkscape.png} inkscape.png
{picture file=C:\\prog\\tigris-cvs\\leo\\Icons\\Tango\\16x16\\apps\\internet-group-chat.png} internet-group-chat.png
{picture file=C:\\prog\\tigris-cvs\\leo\\Icons\\Tango\\16x16\\apps\\internet-mail.png} internet-mail.png
{picture file=C:\\prog\\tigris-cvs\\leo\\Icons\\Tango\\16x16\\apps\\internet-news-reader.png} internet-news-reader.png
{picture file=C:\\prog\\tigris-cvs\\leo\\Icons\\Tango\\16x16\\apps\\internet-web-browser.png} internet-web-browser.png
{picture file=C:\\prog\\tigris-cvs\\leo\\Icons\\Tango\\16x16\\apps\\k3b.png} k3b.png
{picture file=C:\\prog\\tigris-cvs\\leo\\Icons\\Tango\\16x16\\apps\\kcalc.png} kcalc.png
{picture file=C:\\prog\\tigris-cvs\\leo\\Icons\\Tango\\16x16\\apps\\kcharselect.png} kcharselect.png
{picture file=C:\\prog\\tigris-cvs\\leo\\Icons\\Tango\\16x16\\apps\\kcmkwm.png} kcmkwm.png
{picture file=C:\\prog\\tigris-cvs\\leo\\Icons\\Tango\\16x16\\apps\\kedit.png} kedit.png
{picture file=C:\\prog\\tigris-cvs\\leo\\Icons\\Tango\\16x16\\apps\\key_bindings.png} key_bindings.png
{picture file=C:\\prog\\tigris-cvs\\leo\\Icons\\Tango\\16x16\\apps\\kfm.png} kfm.png
{picture file=C:\\prog\\tigris-cvs\\leo\\Icons\\Tango\\16x16\\apps\\khelpcenter.png} khelpcenter.png
{picture file=C:\\prog\\tigris-cvs\\leo\\Icons\\Tango\\16x16\\apps\\knotify.png} knotify.png
{picture file=C:\\prog\\tigris-cvs\\leo\\Icons\\Tango\\16x16\\apps\\konqueror.png} konqueror.png
{picture file=C:\\prog\\tigris-cvs\\leo\\Icons\\Tango\\16x16\\apps\\konsole.png} konsole.png
{picture file=C:\\prog\\tigris-cvs\\leo\\Icons\\Tango\\16x16\\apps\\kontact.png} kontact.png
{picture file=C:\\prog\\tigris-cvs\\leo\\Icons\\Tango\\16x16\\apps\\konversation.png} konversation.png
{picture file=C:\\prog\\tigris-cvs\\leo\\Icons\\Tango\\16x16\\apps\\kopete.png} kopete.png
{picture file=C:\\prog\\tigris-cvs\\leo\\Icons\\Tango\\16x16\\apps\\krfb.png} krfb.png
{picture file=C:\\prog\\tigris-cvs\\leo\\Icons\\Tango\\16x16\\apps\\kscreensaver.png} kscreensaver.png
{picture file=C:\\prog\\tigris-cvs\\leo\\Icons\\Tango\\16x16\\apps\\ksysguard.png} ksysguard.png
{picture file=C:\\prog\\tigris-cvs\\leo\\Icons\\Tango\\16x16\\apps\\kuser.png} kuser.png
{picture file=C:\\prog\\tigris-cvs\\leo\\Icons\\Tango\\16x16\\apps\\kwin.png} kwin.png
{picture file=C:\\prog\\tigris-cvs\\leo\\Icons\\Tango\\16x16\\apps\\locale.png} locale.png
{picture file=C:\\prog\\tigris-cvs\\leo\\Icons\\Tango\\16x16\\apps\\mail_generic.png} mail_generic.png
{picture file=C:\\prog\\tigris-cvs\\leo\\Icons\\Tango\\16x16\\apps\\office-calendar.png} office-calendar.png
{picture file=C:\\prog\\tigris-cvs\\leo\\Icons\\Tango\\16x16\\apps\\openterm.png} openterm.png
{picture file=C:\\prog\\tigris-cvs\\leo\\Icons\\Tango\\16x16\\apps\\package_edutainment.png} package_edutainment.png
{picture file=C:\\prog\\tigris-cvs\\leo\\Icons\\Tango\\16x16\\apps\\preferences-desktop-accessibility.png} preferences-desktop-accessibility.png
{picture file=C:\\prog\\tigris-cvs\\leo\\Icons\\Tango\\16x16\\apps\\preferences-desktop-assistive-technology.png} preferences-desktop-assistive-techno
logy.png
{picture file=C:\\prog\\tigris-cvs\\leo\\Icons\\Tango\\16x16\\apps\\preferences-desktop-font.png} preferences-desktop-font.png
{picture file=C:\\prog\\tigris-cvs\\leo\\Icons\\Tango\\16x16\\apps\\preferences-desktop-keyboard-shortcuts.png} preferences-desktop-keyboard-shortcuts
.png
{picture file=C:\\prog\\tigris-cvs\\leo\\Icons\\Tango\\16x16\\apps\\preferences-desktop-locale.png} preferences-desktop-locale.png
{picture file=C:\\prog\\tigris-cvs\\leo\\Icons\\Tango\\16x16\\apps\\preferences-desktop-multimedia.png} preferences-desktop-multimedia.png
{picture file=C:\\prog\\tigris-cvs\\leo\\Icons\\Tango\\16x16\\apps\\preferences-desktop-remote-desktop.png} preferences-desktop-remote-desktop.png
{picture file=C:\\prog\\tigris-cvs\\leo\\Icons\\Tango\\16x16\\apps\\preferences-desktop-screensaver.png} preferences-desktop-screensaver.png
{picture file=C:\\prog\\tigris-cvs\\leo\\Icons\\Tango\\16x16\\apps\\preferences-desktop-sound.png} preferences-desktop-sound.png
{picture file=C:\\prog\\tigris-cvs\\leo\\Icons\\Tango\\16x16\\apps\\preferences-desktop-theme.png} preferences-desktop-theme.png
{picture file=C:\\prog\\tigris-cvs\\leo\\Icons\\Tango\\16x16\\apps\\preferences-desktop-wallpaper.png} preferences-desktop-wallpaper.png
{picture file=C:\\prog\\tigris-cvs\\leo\\Icons\\Tango\\16x16\\apps\\preferences-system-network-proxy.png} preferences-system-network-proxy.png
{picture file=C:\\prog\\tigris-cvs\\leo\\Icons\\Tango\\16x16\\apps\\preferences-system-session.png} preferences-system-session.png
{picture file=C:\\prog\\tigris-cvs\\leo\\Icons\\Tango\\16x16\\apps\\preferences-system-windows.png} preferences-system-windows.png
{picture file=C:\\prog\\tigris-cvs\\leo\\Icons\\Tango\\16x16\\apps\\proxy-config.png} proxy-config.png
{picture file=C:\\prog\\tigris-cvs\\leo\\Icons\\Tango\\16x16\\apps\\proxy.png} proxy.png
{picture file=C:\\prog\\tigris-cvs\\leo\\Icons\\Tango\\16x16\\apps\\redhat-email.png} redhat-email.png
{picture file=C:\\prog\\tigris-cvs\\leo\\Icons\\Tango\\16x16\\apps\\redhat-filemanager.png} redhat-filemanager.png
{picture file=C:\\prog\\tigris-cvs\\leo\\Icons\\Tango\\16x16\\apps\\redhat-web-browser.png} redhat-web-browser.png
{picture file=C:\\prog\\tigris-cvs\\leo\\Icons\\Tango\\16x16\\apps\\screensaver.png} screensaver.png
{picture file=C:\\prog\\tigris-cvs\\leo\\Icons\\Tango\\16x16\\apps\\software-properties.png} software-properties.png
{picture file=C:\\prog\\tigris-cvs\\leo\\Icons\\Tango\\16x16\\apps\\stock_help.png} stock_help.png
{picture file=C:\\prog\\tigris-cvs\\leo\\Icons\\Tango\\16x16\\apps\\stock_proxy.png} stock_proxy.png
{picture file=C:\\prog\\tigris-cvs\\leo\\Icons\\Tango\\16x16\\apps\\style.png} style.png
{picture file=C:\\prog\\tigris-cvs\\leo\\Icons\\Tango\\16x16\\apps\\susehelpcenter.png} susehelpcenter.png
{picture file=C:\\prog\\tigris-cvs\\leo\\Icons\\Tango\\16x16\\apps\\synaptic.png} synaptic.png
{picture file=C:\\prog\\tigris-cvs\\leo\\Icons\\Tango\\16x16\\apps\\system-config-users.png} system-config-users.png
{picture file=C:\\prog\\tigris-cvs\\leo\\Icons\\Tango\\16x16\\apps\\system-file-manager.png} system-file-manager.png
{picture file=C:\\prog\\tigris-cvs\\leo\\Icons\\Tango\\16x16\\apps\\system-installer.png} system-installer.png
{picture file=C:\\prog\\tigris-cvs\\leo\\Icons\\Tango\\16x16\\apps\\system-software-update.png} system-software-update.png
{picture file=C:\\prog\\tigris-cvs\\leo\\Icons\\Tango\\16x16\\apps\\system-users.png} system-users.png
{picture file=C:\\prog\\tigris-cvs\\leo\\Icons\\Tango\\16x16\\apps\\terminal.png} terminal.png
{picture file=C:\\prog\\tigris-cvs\\leo\\Icons\\Tango\\16x16\\apps\\text-editor.png} text-editor.png
{picture file=C:\\prog\\tigris-cvs\\leo\\Icons\\Tango\\16x16\\apps\\update-manager.png} update-manager.png
{picture file=C:\\prog\\tigris-cvs\\leo\\Icons\\Tango\\16x16\\apps\\user-info.png} user-info.png
{picture file=C:\\prog\\tigris-cvs\\leo\\Icons\\Tango\\16x16\\apps\\utilities-system-monitor.png} utilities-system-monitor.png
{picture file=C:\\prog\\tigris-cvs\\leo\\Icons\\Tango\\16x16\\apps\\utilities-terminal.png} utilities-terminal.png
{picture file=C:\\prog\\tigris-cvs\\leo\\Icons\\Tango\\16x16\\apps\\wallpaper.png} wallpaper.png
{picture file=C:\\prog\\tigris-cvs\\leo\\Icons\\Tango\\16x16\\apps\\web-browser.png} web-browser.png
{picture file=C:\\prog\\tigris-cvs\\leo\\Icons\\Tango\\16x16\\apps\\wmtweaks.png} wmtweaks.png
{picture file=C:\\prog\\tigris-cvs\\leo\\Icons\\Tango\\16x16\\apps\\xchat-gnome.png} xchat-gnome.png
{picture file=C:\\prog\\tigris-cvs\\leo\\Icons\\Tango\\16x16\\apps\\xfcalendar.png} xfcalendar.png
{picture file=C:\\prog\\tigris-cvs\\leo\\Icons\\Tango\\16x16\\apps\\xfce-edit.png} xfce-edit.png
{picture file=C:\\prog\\tigris-cvs\\leo\\Icons\\Tango\\16x16\\apps\\xfce-filemanager.png} xfce-filemanager.png
{picture file=C:\\prog\\tigris-cvs\\leo\\Icons\\Tango\\16x16\\apps\\xfce-mail.png} xfce-mail.png
{picture file=C:\\prog\\tigris-cvs\\leo\\Icons\\Tango\\16x16\\apps\\xfce-man.png} xfce-man.png
{picture file=C:\\prog\\tigris-cvs\\leo\\Icons\\Tango\\16x16\\apps\\xfce-sound.png} xfce-sound.png
{picture file=C:\\prog\\tigris-cvs\\leo\\Icons\\Tango\\16x16\\apps\\xfce-terminal.png} xfce-terminal.png
{picture file=C:\\prog\\tigris-cvs\\leo\\Icons\\Tango\\16x16\\apps\\xfce4-backdrop.png} xfce4-backdrop.png
{picture file=C:\\prog\\tigris-cvs\\leo\\Icons\\Tango\\16x16\\apps\\xfce4-panel.png} xfce4-panel.png
{picture file=C:\\prog\\tigris-cvs\\leo\\Icons\\Tango\\16x16\\apps\\xfce4-session.png} xfce4-session.png
{picture file=C:\\prog\\tigris-cvs\\leo\\Icons\\Tango\\16x16\\apps\\xfce4-sound.png} xfce4-sound.png
{picture file=C:\\prog\\tigris-cvs\\leo\\Icons\\Tango\\16x16\\apps\\xfce4-splash.png} xfce4-splash.png
{picture file=C:\\prog\\tigris-cvs\\leo\\Icons\\Tango\\16x16\\apps\\xfce4-taskbar.png} xfce4-taskbar.png
{picture file=C:\\prog\\tigris-cvs\\leo\\Icons\\Tango\\16x16\\apps\\xfce4-ui.png} xfce4-ui.png
{picture file=C:\\prog\\tigris-cvs\\leo\\Icons\\Tango\\16x16\\apps\\xfce4-workspaces.png} xfce4-workspaces.png
{picture file=C:\\prog\\tigris-cvs\\leo\\Icons\\Tango\\16x16\\apps\\xfwm4.png} xfwm4.png
{picture file=C:\\prog\\tigris-cvs\\leo\\Icons\\Tango\\16x16\\apps\\ximian-evolution-calendar.png} ximian-evolution-calendar.png
{picture file=C:\\prog\\tigris-cvs\\leo\\Icons\\Tango\\16x16\\apps\\xscreensaver.png} xscreensaver.png
{picture file=C:\\prog\\tigris-cvs\\leo\\Icons\\Tango\\16x16\\apps\\zen-icon.png} zen-icon.png

categories
{picture file=C:\\prog\\tigris-cvs\\leo\\Icons\\Tango\\16x16\\categories\\applications-accessories.png} applications-accessories.png
{picture file=C:\\prog\\tigris-cvs\\leo\\Icons\\Tango\\16x16\\categories\\applications-development.png} applications-development.png
{picture file=C:\\prog\\tigris-cvs\\leo\\Icons\\Tango\\16x16\\categories\\applications-games.png} applications-games.png
{picture file=C:\\prog\\tigris-cvs\\leo\\Icons\\Tango\\16x16\\categories\\applications-graphics.png} applications-graphics.png
{picture file=C:\\prog\\tigris-cvs\\leo\\Icons\\Tango\\16x16\\categories\\applications-internet.png} applications-internet.png
{picture file=C:\\prog\\tigris-cvs\\leo\\Icons\\Tango\\16x16\\categories\\applications-multimedia.png} applications-multimedia.png
{picture file=C:\\prog\\tigris-cvs\\leo\\Icons\\Tango\\16x16\\categories\\applications-office.png} applications-office.png
{picture file=C:\\prog\\tigris-cvs\\leo\\Icons\\Tango\\16x16\\categories\\applications-other.png} applications-other.png
{picture file=C:\\prog\\tigris-cvs\\leo\\Icons\\Tango\\16x16\\categories\\applications-system.png} applications-system.png
{picture file=C:\\prog\\tigris-cvs\\leo\\Icons\\Tango\\16x16\\categories\\gnome-applications.png} gnome-applications.png
{picture file=C:\\prog\\tigris-cvs\\leo\\Icons\\Tango\\16x16\\categories\\gnome-control-center.png} gnome-control-center.png
{picture file=C:\\prog\\tigris-cvs\\leo\\Icons\\Tango\\16x16\\categories\\gnome-devel.png} gnome-devel.png
{picture file=C:\\prog\\tigris-cvs\\leo\\Icons\\Tango\\16x16\\categories\\gnome-globe.png} gnome-globe.png
{picture file=C:\\prog\\tigris-cvs\\leo\\Icons\\Tango\\16x16\\categories\\gnome-graphics.png} gnome-graphics.png
{picture file=C:\\prog\\tigris-cvs\\leo\\Icons\\Tango\\16x16\\categories\\gnome-joystick.png} gnome-joystick.png
{picture file=C:\\prog\\tigris-cvs\\leo\\Icons\\Tango\\16x16\\categories\\gnome-multimedia.png} gnome-multimedia.png
{picture file=C:\\prog\\tigris-cvs\\leo\\Icons\\Tango\\16x16\\categories\\gnome-other.png} gnome-other.png
{picture file=C:\\prog\\tigris-cvs\\leo\\Icons\\Tango\\16x16\\categories\\gnome-settings.png} gnome-settings.png
{picture file=C:\\prog\\tigris-cvs\\leo\\Icons\\Tango\\16x16\\categories\\gnome-system.png} gnome-system.png
{picture file=C:\\prog\\tigris-cvs\\leo\\Icons\\Tango\\16x16\\categories\\gnome-util.png} gnome-util.png
{picture file=C:\\prog\\tigris-cvs\\leo\\Icons\\Tango\\16x16\\categories\\gtk-preferences.png} gtk-preferences.png
{picture file=C:\\prog\\tigris-cvs\\leo\\Icons\\Tango\\16x16\\categories\\input_devices_settings.png} input_devices_settings.png
{picture file=C:\\prog\\tigris-cvs\\leo\\Icons\\Tango\\16x16\\categories\\kcontrol.png} kcontrol.png
{picture file=C:\\prog\\tigris-cvs\\leo\\Icons\\Tango\\16x16\\categories\\package_development.png} package_development.png
{picture file=C:\\prog\\tigris-cvs\\leo\\Icons\\Tango\\16x16\\categories\\package_games.png} package_games.png
{picture file=C:\\prog\\tigris-cvs\\leo\\Icons\\Tango\\16x16\\categories\\package_graphics.png} package_graphics.png
{picture file=C:\\prog\\tigris-cvs\\leo\\Icons\\Tango\\16x16\\categories\\package_multimedia.png} package_multimedia.png
{picture file=C:\\prog\\tigris-cvs\\leo\\Icons\\Tango\\16x16\\categories\\package_network.png} package_network.png
{picture file=C:\\prog\\tigris-cvs\\leo\\Icons\\Tango\\16x16\\categories\\package_office.png} package_office.png
{picture file=C:\\prog\\tigris-cvs\\leo\\Icons\\Tango\\16x16\\categories\\package_settings.png} package_settings.png
{picture file=C:\\prog\\tigris-cvs\\leo\\Icons\\Tango\\16x16\\categories\\package_system.png} package_system.png
{picture file=C:\\prog\\tigris-cvs\\leo\\Icons\\Tango\\16x16\\categories\\package_utilities.png} package_utilities.png
{picture file=C:\\prog\\tigris-cvs\\leo\\Icons\\Tango\\16x16\\categories\\preferences-desktop-peripherals.png} preferences-desktop-peripherals.png
{picture file=C:\\prog\\tigris-cvs\\leo\\Icons\\Tango\\16x16\\categories\\preferences-desktop.png} preferences-desktop.png
{picture file=C:\\prog\\tigris-cvs\\leo\\Icons\\Tango\\16x16\\categories\\preferences-system.png} preferences-system.png
{picture file=C:\\prog\\tigris-cvs\\leo\\Icons\\Tango\\16x16\\categories\\redhat-accessories.png} redhat-accessories.png
{picture file=C:\\prog\\tigris-cvs\\leo\\Icons\\Tango\\16x16\\categories\\redhat-games.png} redhat-games.png
{picture file=C:\\prog\\tigris-cvs\\leo\\Icons\\Tango\\16x16\\categories\\redhat-graphics.png} redhat-graphics.png
{picture file=C:\\prog\\tigris-cvs\\leo\\Icons\\Tango\\16x16\\categories\\redhat-internet.png} redhat-internet.png
{picture file=C:\\prog\\tigris-cvs\\leo\\Icons\\Tango\\16x16\\categories\\redhat-office.png} redhat-office.png
{picture file=C:\\prog\\tigris-cvs\\leo\\Icons\\Tango\\16x16\\categories\\redhat-preferences.png} redhat-preferences.png
{picture file=C:\\prog\\tigris-cvs\\leo\\Icons\\Tango\\16x16\\categories\\redhat-programming.png} redhat-programming.png
{picture file=C:\\prog\\tigris-cvs\\leo\\Icons\\Tango\\16x16\\categories\\redhat-sound_video.png} redhat-sound_video.png
{picture file=C:\\prog\\tigris-cvs\\leo\\Icons\\Tango\\16x16\\categories\\redhat-system_settings.png} redhat-system_settings.png
{picture file=C:\\prog\\tigris-cvs\\leo\\Icons\\Tango\\16x16\\categories\\redhat-system_tools.png} redhat-system_tools.png
{picture file=C:\\prog\\tigris-cvs\\leo\\Icons\\Tango\\16x16\\categories\\stock_internet.png} stock_internet.png
{picture file=C:\\prog\\tigris-cvs\\leo\\Icons\\Tango\\16x16\\categories\\xfce-devel.png} xfce-devel.png
{picture file=C:\\prog\\tigris-cvs\\leo\\Icons\\Tango\\16x16\\categories\\xfce-games.png} xfce-games.png
{picture file=C:\\prog\\tigris-cvs\\leo\\Icons\\Tango\\16x16\\categories\\xfce-graphics.png} xfce-graphics.png
{picture file=C:\\prog\\tigris-cvs\\leo\\Icons\\Tango\\16x16\\categories\\xfce-internet.png} xfce-internet.png
{picture file=C:\\prog\\tigris-cvs\\leo\\Icons\\Tango\\16x16\\categories\\xfce-multimedia.png} xfce-multimedia.png
{picture file=C:\\prog\\tigris-cvs\\leo\\Icons\\Tango\\16x16\\categories\\xfce-office.png} xfce-office.png
{picture file=C:\\prog\\tigris-cvs\\leo\\Icons\\Tango\\16x16\\categories\\xfce-system-settings.png} xfce-system-settings.png
{picture file=C:\\prog\\tigris-cvs\\leo\\Icons\\Tango\\16x16\\categories\\xfce-system.png} xfce-system.png
{picture file=C:\\prog\\tigris-cvs\\leo\\Icons\\Tango\\16x16\\categories\\xfce-utils.png} xfce-utils.png
{picture file=C:\\prog\\tigris-cvs\\leo\\Icons\\Tango\\16x16\\categories\\xfce4-settings.png} xfce4-settings.png

devices
{picture file=C:\\prog\\tigris-cvs\\leo\\Icons\\Tango\\16x16\\devices\\3floppy_unmount.png} 3floppy_unmount.png
{picture file=C:\\prog\\tigris-cvs\\leo\\Icons\\Tango\\16x16\\devices\\audio-card.png} audio-card.png
{picture file=C:\\prog\\tigris-cvs\\leo\\Icons\\Tango\\16x16\\devices\\audio-input-microphone.png} audio-input-microphone.png
{picture file=C:\\prog\\tigris-cvs\\leo\\Icons\\Tango\\16x16\\devices\\battery.png} battery.png
{picture file=C:\\prog\\tigris-cvs\\leo\\Icons\\Tango\\16x16\\devices\\camera-photo.png} camera-photo.png
{picture file=C:\\prog\\tigris-cvs\\leo\\Icons\\Tango\\16x16\\devices\\camera-video.png} camera-video.png
{picture file=C:\\prog\\tigris-cvs\\leo\\Icons\\Tango\\16x16\\devices\\camera.png} camera.png
{picture file=C:\\prog\\tigris-cvs\\leo\\Icons\\Tango\\16x16\\devices\\camera_unmount.png} camera_unmount.png
{picture file=C:\\prog\\tigris-cvs\\leo\\Icons\\Tango\\16x16\\devices\\cdrom_unmount.png} cdrom_unmount.png
{picture file=C:\\prog\\tigris-cvs\\leo\\Icons\\Tango\\16x16\\devices\\cdwriter_unmount.png} cdwriter_unmount.png
{picture file=C:\\prog\\tigris-cvs\\leo\\Icons\\Tango\\16x16\\devices\\chardevice.png} chardevice.png
{picture file=C:\\prog\\tigris-cvs\\leo\\Icons\\Tango\\16x16\\devices\\computer.png} computer.png
{picture file=C:\\prog\\tigris-cvs\\leo\\Icons\\Tango\\16x16\\devices\\display.png} display.png
{picture file=C:\\prog\\tigris-cvs\\leo\\Icons\\Tango\\16x16\\devices\\drive-cdrom.png} drive-cdrom.png
{picture file=C:\\prog\\tigris-cvs\\leo\\Icons\\Tango\\16x16\\devices\\drive-harddisk.png} drive-harddisk.png
{picture file=C:\\prog\\tigris-cvs\\leo\\Icons\\Tango\\16x16\\devices\\drive-optical.png} drive-optical.png
{picture file=C:\\prog\\tigris-cvs\\leo\\Icons\\Tango\\16x16\\devices\\drive-removable-media.png} drive-removable-media.png
{picture file=C:\\prog\\tigris-cvs\\leo\\Icons\\Tango\\16x16\\devices\\dvd_unmount.png} dvd_unmount.png
{picture file=C:\\prog\\tigris-cvs\\leo\\Icons\\Tango\\16x16\\devices\\gnome-dev-battery.png} gnome-dev-battery.png
{picture file=C:\\prog\\tigris-cvs\\leo\\Icons\\Tango\\16x16\\devices\\gnome-dev-cdrom-audio.png} gnome-dev-cdrom-audio.png
{picture file=C:\\prog\\tigris-cvs\\leo\\Icons\\Tango\\16x16\\devices\\gnome-dev-cdrom.png} gnome-dev-cdrom.png
{picture file=C:\\prog\\tigris-cvs\\leo\\Icons\\Tango\\16x16\\devices\\gnome-dev-computer.png} gnome-dev-computer.png
{picture file=C:\\prog\\tigris-cvs\\leo\\Icons\\Tango\\16x16\\devices\\gnome-dev-disc-cdr.png} gnome-dev-disc-cdr.png
{picture file=C:\\prog\\tigris-cvs\\leo\\Icons\\Tango\\16x16\\devices\\gnome-dev-disc-cdrw.png} gnome-dev-disc-cdrw.png
{picture file=C:\\prog\\tigris-cvs\\leo\\Icons\\Tango\\16x16\\devices\\gnome-dev-disc-dvdr-plus.png} gnome-dev-disc-dvdr-plus.png
{picture file=C:\\prog\\tigris-cvs\\leo\\Icons\\Tango\\16x16\\devices\\gnome-dev-disc-dvdr.png} gnome-dev-disc-dvdr.png
{picture file=C:\\prog\\tigris-cvs\\leo\\Icons\\Tango\\16x16\\devices\\gnome-dev-disc-dvdram.png} gnome-dev-disc-dvdram.png
{picture file=C:\\prog\\tigris-cvs\\leo\\Icons\\Tango\\16x16\\devices\\gnome-dev-disc-dvdrom.png} gnome-dev-disc-dvdrom.png
{picture file=C:\\prog\\tigris-cvs\\leo\\Icons\\Tango\\16x16\\devices\\gnome-dev-disc-dvdrw.png} gnome-dev-disc-dvdrw.png
{picture file=C:\\prog\\tigris-cvs\\leo\\Icons\\Tango\\16x16\\devices\\gnome-dev-dvd.png} gnome-dev-dvd.png
{picture file=C:\\prog\\tigris-cvs\\leo\\Icons\\Tango\\16x16\\devices\\gnome-dev-ethernet.png} gnome-dev-ethernet.png
{picture file=C:\\prog\\tigris-cvs\\leo\\Icons\\Tango\\16x16\\devices\\gnome-dev-floppy.png} gnome-dev-floppy.png
{picture file=C:\\prog\\tigris-cvs\\leo\\Icons\\Tango\\16x16\\devices\\gnome-dev-harddisk-1394.png} gnome-dev-harddisk-1394.png
{picture file=C:\\prog\\tigris-cvs\\leo\\Icons\\Tango\\16x16\\devices\\gnome-dev-harddisk-usb.png} gnome-dev-harddisk-usb.png
{picture file=C:\\prog\\tigris-cvs\\leo\\Icons\\Tango\\16x16\\devices\\gnome-dev-harddisk.png} gnome-dev-harddisk.png
{picture file=C:\\prog\\tigris-cvs\\leo\\Icons\\Tango\\16x16\\devices\\gnome-dev-ipod.png} gnome-dev-ipod.png
{picture file=C:\\prog\\tigris-cvs\\leo\\Icons\\Tango\\16x16\\devices\\gnome-dev-keyboard.png} gnome-dev-keyboard.png
{picture file=C:\\prog\\tigris-cvs\\leo\\Icons\\Tango\\16x16\\devices\\gnome-dev-media-cf.png} gnome-dev-media-cf.png
{picture file=C:\\prog\\tigris-cvs\\leo\\Icons\\Tango\\16x16\\devices\\gnome-dev-media-ms.png} gnome-dev-media-ms.png
{picture file=C:\\prog\\tigris-cvs\\leo\\Icons\\Tango\\16x16\\devices\\gnome-dev-media-sdmmc.png} gnome-dev-media-sdmmc.png
{picture file=C:\\prog\\tigris-cvs\\leo\\Icons\\Tango\\16x16\\devices\\gnome-dev-media-sm.png} gnome-dev-media-sm.png
{picture file=C:\\prog\\tigris-cvs\\leo\\Icons\\Tango\\16x16\\devices\\gnome-dev-mouse-ball.png} gnome-dev-mouse-ball.png
{picture file=C:\\prog\\tigris-cvs\\leo\\Icons\\Tango\\16x16\\devices\\gnome-dev-mouse-optical.png} gnome-dev-mouse-optical.png
{picture file=C:\\prog\\tigris-cvs\\leo\\Icons\\Tango\\16x16\\devices\\gnome-dev-printer.png} gnome-dev-printer.png
{picture file=C:\\prog\\tigris-cvs\\leo\\Icons\\Tango\\16x16\\devices\\gnome-dev-removable-1394.png} gnome-dev-removable-1394.png
{picture file=C:\\prog\\tigris-cvs\\leo\\Icons\\Tango\\16x16\\devices\\gnome-dev-removable-usb.png} gnome-dev-removable-usb.png
{picture file=C:\\prog\\tigris-cvs\\leo\\Icons\\Tango\\16x16\\devices\\gnome-dev-removable.png} gnome-dev-removable.png
{picture file=C:\\prog\\tigris-cvs\\leo\\Icons\\Tango\\16x16\\devices\\gnome-dev-wavelan.png} gnome-dev-wavelan.png
{picture file=C:\\prog\\tigris-cvs\\leo\\Icons\\Tango\\16x16\\devices\\gnome-fs-client.png} gnome-fs-client.png
{picture file=C:\\prog\\tigris-cvs\\leo\\Icons\\Tango\\16x16\\devices\\gnome-stock-mic.png} gnome-stock-mic.png
{picture file=C:\\prog\\tigris-cvs\\leo\\Icons\\Tango\\16x16\\devices\\gtk-cdrom.png} gtk-cdrom.png
{picture file=C:\\prog\\tigris-cvs\\leo\\Icons\\Tango\\16x16\\devices\\gtk-floppy.png} gtk-floppy.png
{picture file=C:\\prog\\tigris-cvs\\leo\\Icons\\Tango\\16x16\\devices\\gtk-harddisk.png} gtk-harddisk.png
{picture file=C:\\prog\\tigris-cvs\\leo\\Icons\\Tango\\16x16\\devices\\harddrive.png} harddrive.png
{picture file=C:\\prog\\tigris-cvs\\leo\\Icons\\Tango\\16x16\\devices\\hdd_unmount.png} hdd_unmount.png
{picture file=C:\\prog\\tigris-cvs\\leo\\Icons\\Tango\\16x16\\devices\\input-gaming.png} input-gaming.png
{picture file=C:\\prog\\tigris-cvs\\leo\\Icons\\Tango\\16x16\\devices\\input-keyboard.png} input-keyboard.png
{picture file=C:\\prog\\tigris-cvs\\leo\\Icons\\Tango\\16x16\\devices\\input-mouse.png} input-mouse.png
{picture file=C:\\prog\\tigris-cvs\\leo\\Icons\\Tango\\16x16\\devices\\ipod_mount.png} ipod_mount.png
{picture file=C:\\prog\\tigris-cvs\\leo\\Icons\\Tango\\16x16\\devices\\joystick.png} joystick.png
{picture file=C:\\prog\\tigris-cvs\\leo\\Icons\\Tango\\16x16\\devices\\keyboard.png} keyboard.png
{picture file=C:\\prog\\tigris-cvs\\leo\\Icons\\Tango\\16x16\\devices\\kjobviewer.png} kjobviewer.png
{picture file=C:\\prog\\tigris-cvs\\leo\\Icons\\Tango\\16x16\\devices\\kxkb.png} kxkb.png
{picture file=C:\\prog\\tigris-cvs\\leo\\Icons\\Tango\\16x16\\devices\\media-cdrom.png} media-cdrom.png
{picture file=C:\\prog\\tigris-cvs\\leo\\Icons\\Tango\\16x16\\devices\\media-flash.png} media-flash.png
{picture file=C:\\prog\\tigris-cvs\\leo\\Icons\\Tango\\16x16\\devices\\media-floppy.png} media-floppy.png
{picture file=C:\\prog\\tigris-cvs\\leo\\Icons\\Tango\\16x16\\devices\\media-optical.png} media-optical.png
{picture file=C:\\prog\\tigris-cvs\\leo\\Icons\\Tango\\16x16\\devices\\mouse.png} mouse.png
{picture file=C:\\prog\\tigris-cvs\\leo\\Icons\\Tango\\16x16\\devices\\multimedia-player.png} multimedia-player.png
{picture file=C:\\prog\\tigris-cvs\\leo\\Icons\\Tango\\16x16\\devices\\network-wired.png} network-wired.png
{picture file=C:\\prog\\tigris-cvs\\leo\\Icons\\Tango\\16x16\\devices\\network-wireless.png} network-wireless.png
{picture file=C:\\prog\\tigris-cvs\\leo\\Icons\\Tango\\16x16\\devices\\printer-remote.png} printer-remote.png
{picture file=C:\\prog\\tigris-cvs\\leo\\Icons\\Tango\\16x16\\devices\\printer.png} printer.png
{picture file=C:\\prog\\tigris-cvs\\leo\\Icons\\Tango\\16x16\\devices\\printer1.png} printer1.png
{picture file=C:\\prog\\tigris-cvs\\leo\\Icons\\Tango\\16x16\\devices\\printmgr.png} printmgr.png
{picture file=C:\\prog\\tigris-cvs\\leo\\Icons\\Tango\\16x16\\devices\\stock_mic.png} stock_mic.png
{picture file=C:\\prog\\tigris-cvs\\leo\\Icons\\Tango\\16x16\\devices\\stock_printers.png} stock_printers.png
{picture file=C:\\prog\\tigris-cvs\\leo\\Icons\\Tango\\16x16\\devices\\system-floppy.png} system-floppy.png
{picture file=C:\\prog\\tigris-cvs\\leo\\Icons\\Tango\\16x16\\devices\\system.png} system.png
{picture file=C:\\prog\\tigris-cvs\\leo\\Icons\\Tango\\16x16\\devices\\usbpendrive_unmount.png} usbpendrive_unmount.png
{picture file=C:\\prog\\tigris-cvs\\leo\\Icons\\Tango\\16x16\\devices\\video-display.png} video-display.png
{picture file=C:\\prog\\tigris-cvs\\leo\\Icons\\Tango\\16x16\\devices\\xfce-printer.png} xfce-printer.png
{picture file=C:\\prog\\tigris-cvs\\leo\\Icons\\Tango\\16x16\\devices\\xfce4-display.png} xfce4-display.png
{picture file=C:\\prog\\tigris-cvs\\leo\\Icons\\Tango\\16x16\\devices\\xfce4-keyboard.png} xfce4-keyboard.png
{picture file=C:\\prog\\tigris-cvs\\leo\\Icons\\Tango\\16x16\\devices\\xfce4-mouse.png} xfce4-mouse.png
{picture file=C:\\prog\\tigris-cvs\\leo\\Icons\\Tango\\16x16\\devices\\yast_HD.png} yast_HD.png
{picture file=C:\\prog\\tigris-cvs\\leo\\Icons\\Tango\\16x16\\devices\\yast_idetude.png} yast_idetude.png
{picture file=C:\\prog\\tigris-cvs\\leo\\Icons\\Tango\\16x16\\devices\\yast_joystick.png} yast_joystick.png
{picture file=C:\\prog\\tigris-cvs\\leo\\Icons\\Tango\\16x16\\devices\\yast_mouse.png} yast_mouse.png
{picture file=C:\\prog\\tigris-cvs\\leo\\Icons\\Tango\\16x16\\devices\\yast_printer.png} yast_printer.png
{picture file=C:\\prog\\tigris-cvs\\leo\\Icons\\Tango\\16x16\\devices\\yast_soundcard.png} yast_soundcard.png

emblems
{picture file=C:\\prog\\tigris-cvs\\leo\\Icons\\Tango\\16x16\\emblems\\emblem-favorite.png} emblem-favorite.png
{picture file=C:\\prog\\tigris-cvs\\leo\\Icons\\Tango\\16x16\\emblems\\emblem-important.png} emblem-important.png
{picture file=C:\\prog\\tigris-cvs\\leo\\Icons\\Tango\\16x16\\emblems\\emblem-noread.png} emblem-noread.png
{picture file=C:\\prog\\tigris-cvs\\leo\\Icons\\Tango\\16x16\\emblems\\emblem-nowrite.png} emblem-nowrite.png
{picture file=C:\\prog\\tigris-cvs\\leo\\Icons\\Tango\\16x16\\emblems\\emblem-photos.png} emblem-photos.png
{picture file=C:\\prog\\tigris-cvs\\leo\\Icons\\Tango\\16x16\\emblems\\emblem-readonly.png} emblem-readonly.png
{picture file=C:\\prog\\tigris-cvs\\leo\\Icons\\Tango\\16x16\\emblems\\emblem-symbolic-link.png} emblem-symbolic-link.png
{picture file=C:\\prog\\tigris-cvs\\leo\\Icons\\Tango\\16x16\\emblems\\emblem-system.png} emblem-system.png
{picture file=C:\\prog\\tigris-cvs\\leo\\Icons\\Tango\\16x16\\emblems\\emblem-unreadable.png} emblem-unreadable.png
{picture file=C:\\prog\\tigris-cvs\\leo\\Icons\\Tango\\16x16\\emblems\\stock_mail-priority-high.png} stock_mail-priority-high.png

emotes
{picture file=C:\\prog\\tigris-cvs\\leo\\Icons\\Tango\\16x16\\emotes\\face-angel.png} face-angel.png
{picture file=C:\\prog\\tigris-cvs\\leo\\Icons\\Tango\\16x16\\emotes\\face-crying.png} face-crying.png
{picture file=C:\\prog\\tigris-cvs\\leo\\Icons\\Tango\\16x16\\emotes\\face-devilish.png} face-devilish.png
{picture file=C:\\prog\\tigris-cvs\\leo\\Icons\\Tango\\16x16\\emotes\\face-glasses.png} face-glasses.png
{picture file=C:\\prog\\tigris-cvs\\leo\\Icons\\Tango\\16x16\\emotes\\face-grin.png} face-grin.png
{picture file=C:\\prog\\tigris-cvs\\leo\\Icons\\Tango\\16x16\\emotes\\face-kiss.png} face-kiss.png
{picture file=C:\\prog\\tigris-cvs\\leo\\Icons\\Tango\\16x16\\emotes\\face-monkey.png} face-monkey.png
{picture file=C:\\prog\\tigris-cvs\\leo\\Icons\\Tango\\16x16\\emotes\\face-plain.png} face-plain.png
{picture file=C:\\prog\\tigris-cvs\\leo\\Icons\\Tango\\16x16\\emotes\\face-sad.png} face-sad.png
{picture file=C:\\prog\\tigris-cvs\\leo\\Icons\\Tango\\16x16\\emotes\\face-smile-big.png} face-smile-big.png
{picture file=C:\\prog\\tigris-cvs\\leo\\Icons\\Tango\\16x16\\emotes\\face-smile.png} face-smile.png
{picture file=C:\\prog\\tigris-cvs\\leo\\Icons\\Tango\\16x16\\emotes\\face-surprise.png} face-surprise.png
{picture file=C:\\prog\\tigris-cvs\\leo\\Icons\\Tango\\16x16\\emotes\\face-wink.png} face-wink.png
{picture file=C:\\prog\\tigris-cvs\\leo\\Icons\\Tango\\16x16\\emotes\\stock_smiley-1.png} stock_smiley-1.png
{picture file=C:\\prog\\tigris-cvs\\leo\\Icons\\Tango\\16x16\\emotes\\stock_smiley-11.png} stock_smiley-11.png
{picture file=C:\\prog\\tigris-cvs\\leo\\Icons\\Tango\\16x16\\emotes\\stock_smiley-13.png} stock_smiley-13.png
{picture file=C:\\prog\\tigris-cvs\\leo\\Icons\\Tango\\16x16\\emotes\\stock_smiley-18.png} stock_smiley-18.png
{picture file=C:\\prog\\tigris-cvs\\leo\\Icons\\Tango\\16x16\\emotes\\stock_smiley-2.png} stock_smiley-2.png
{picture file=C:\\prog\\tigris-cvs\\leo\\Icons\\Tango\\16x16\\emotes\\stock_smiley-22.png} stock_smiley-22.png
{picture file=C:\\prog\\tigris-cvs\\leo\\Icons\\Tango\\16x16\\emotes\\stock_smiley-3.png} stock_smiley-3.png
{picture file=C:\\prog\\tigris-cvs\\leo\\Icons\\Tango\\16x16\\emotes\\stock_smiley-4.png} stock_smiley-4.png
{picture file=C:\\prog\\tigris-cvs\\leo\\Icons\\Tango\\16x16\\emotes\\stock_smiley-5.png} stock_smiley-5.png
{picture file=C:\\prog\\tigris-cvs\\leo\\Icons\\Tango\\16x16\\emotes\\stock_smiley-6.png} stock_smiley-6.png
{picture file=C:\\prog\\tigris-cvs\\leo\\Icons\\Tango\\16x16\\emotes\\stock_smiley-7.png} stock_smiley-7.png
{picture file=C:\\prog\\tigris-cvs\\leo\\Icons\\Tango\\16x16\\emotes\\stock_smiley-8.png} stock_smiley-8.png

mimetypes
{picture file=C:\\prog\\tigris-cvs\\leo\\Icons\\Tango\\16x16\\mimetypes\\application-certificate.png} application-certificate.png
{picture file=C:\\prog\\tigris-cvs\\leo\\Icons\\Tango\\16x16\\mimetypes\\application-x-executable.png} application-x-executable.png
{picture file=C:\\prog\\tigris-cvs\\leo\\Icons\\Tango\\16x16\\mimetypes\\ascii.png} ascii.png
{picture file=C:\\prog\\tigris-cvs\\leo\\Icons\\Tango\\16x16\\mimetypes\\audio-x-generic.png} audio-x-generic.png
{picture file=C:\\prog\\tigris-cvs\\leo\\Icons\\Tango\\16x16\\mimetypes\\binary.png} binary.png
{picture file=C:\\prog\\tigris-cvs\\leo\\Icons\\Tango\\16x16\\mimetypes\\contents2.png} contents2.png
{picture file=C:\\prog\\tigris-cvs\\leo\\Icons\\Tango\\16x16\\mimetypes\\deb.png} deb.png
{picture file=C:\\prog\\tigris-cvs\\leo\\Icons\\Tango\\16x16\\mimetypes\\document.png} document.png
{picture file=C:\\prog\\tigris-cvs\\leo\\Icons\\Tango\\16x16\\mimetypes\\empty.png} empty.png
{picture file=C:\\prog\\tigris-cvs\\leo\\Icons\\Tango\\16x16\\mimetypes\\exec.png} exec.png
{picture file=C:\\prog\\tigris-cvs\\leo\\Icons\\Tango\\16x16\\mimetypes\\folder_tar.png} folder_tar.png
{picture file=C:\\prog\\tigris-cvs\\leo\\Icons\\Tango\\16x16\\mimetypes\\font-x-generic.png} font-x-generic.png
{picture file=C:\\prog\\tigris-cvs\\leo\\Icons\\Tango\\16x16\\mimetypes\\font.png} font.png
{picture file=C:\\prog\\tigris-cvs\\leo\\Icons\\Tango\\16x16\\mimetypes\\font_bitmap.png} font_bitmap.png
{picture file=C:\\prog\\tigris-cvs\\leo\\Icons\\Tango\\16x16\\mimetypes\\font_truetype.png} font_truetype.png
{picture file=C:\\prog\\tigris-cvs\\leo\\Icons\\Tango\\16x16\\mimetypes\\font_type1.png} font_type1.png
{picture file=C:\\prog\\tigris-cvs\\leo\\Icons\\Tango\\16x16\\mimetypes\\gnome-fs-executable.png} gnome-fs-executable.png
{picture file=C:\\prog\\tigris-cvs\\leo\\Icons\\Tango\\16x16\\mimetypes\\gnome-mime-application-magicpoint.png} gnome-mime-application-magicpoint.png
{picture file=C:\\prog\\tigris-cvs\\leo\\Icons\\Tango\\16x16\\mimetypes\\gnome-mime-application-msword.png} gnome-mime-application-msword.png
{picture file=C:\\prog\\tigris-cvs\\leo\\Icons\\Tango\\16x16\\mimetypes\\gnome-mime-application-ogg.png} gnome-mime-application-ogg.png
{picture file=C:\\prog\\tigris-cvs\\leo\\Icons\\Tango\\16x16\\mimetypes\\gnome-mime-application-pdf.png} gnome-mime-application-pdf.png
{picture file=C:\\prog\\tigris-cvs\\leo\\Icons\\Tango\\16x16\\mimetypes\\gnome-mime-application-postscript.png} gnome-mime-application-postscript.png
{picture file=C:\\prog\\tigris-cvs\\leo\\Icons\\Tango\\16x16\\mimetypes\\gnome-mime-application-rtf.png} gnome-mime-application-rtf.png
{picture file=C:\\prog\\tigris-cvs\\leo\\Icons\\Tango\\16x16\\mimetypes\\gnome-mime-application-vnd.lotus-1-2-3.png} gnome-mime-application-vnd.lotus-
1-2-3.png
{picture file=C:\\prog\\tigris-cvs\\leo\\Icons\\Tango\\16x16\\mimetypes\\gnome-mime-application-vnd.ms-excel.png} gnome-mime-application-vnd.ms-excel.
png
{picture file=C:\\prog\\tigris-cvs\\leo\\Icons\\Tango\\16x16\\mimetypes\\gnome-mime-application-vnd.ms-powerpoint.png} gnome-mime-application-vnd.ms-p
owerpoint.png
{picture file=C:\\prog\\tigris-cvs\\leo\\Icons\\Tango\\16x16\\mimetypes\\gnome-mime-application-vnd.oasis.opendocument.graphics-template.png} gnome-mi
me-application-vnd.oasis.opendocument.graphics-template.png
{picture file=C:\\prog\\tigris-cvs\\leo\\Icons\\Tango\\16x16\\mimetypes\\gnome-mime-application-vnd.oasis.opendocument.graphics.png} gnome-mime-applic
ation-vnd.oasis.opendocument.graphics.png
{picture file=C:\\prog\\tigris-cvs\\leo\\Icons\\Tango\\16x16\\mimetypes\\gnome-mime-application-vnd.oasis.opendocument.image.png} gnome-mime-applicati
on-vnd.oasis.opendocument.image.png
{picture file=C:\\prog\\tigris-cvs\\leo\\Icons\\Tango\\16x16\\mimetypes\\gnome-mime-application-vnd.oasis.opendocument.presentation-template.png} gnom
e-mime-application-vnd.oasis.opendocument.presentation-template.png
{picture file=C:\\prog\\tigris-cvs\\leo\\Icons\\Tango\\16x16\\mimetypes\\gnome-mime-application-vnd.oasis.opendocument.presentation.png} gnome-mime-ap
plication-vnd.oasis.opendocument.presentation.png
{picture file=C:\\prog\\tigris-cvs\\leo\\Icons\\Tango\\16x16\\mimetypes\\gnome-mime-application-vnd.oasis.opendocument.spreadsheet-template.png} gnome
-mime-application-vnd.oasis.opendocument.spreadsheet-template.png
{picture file=C:\\prog\\tigris-cvs\\leo\\Icons\\Tango\\16x16\\mimetypes\\gnome-mime-application-vnd.oasis.opendocument.spreadsheet.png} gnome-mime-app
lication-vnd.oasis.opendocument.spreadsheet.png
{picture file=C:\\prog\\tigris-cvs\\leo\\Icons\\Tango\\16x16\\mimetypes\\gnome-mime-application-vnd.oasis.opendocument.text-template.png} gnome-mime-a
pplication-vnd.oasis.opendocument.text-template.png
{picture file=C:\\prog\\tigris-cvs\\leo\\Icons\\Tango\\16x16\\mimetypes\\gnome-mime-application-vnd.oasis.opendocument.text-web.png} gnome-mime-applic
ation-vnd.oasis.opendocument.text-web.png
{picture file=C:\\prog\\tigris-cvs\\leo\\Icons\\Tango\\16x16\\mimetypes\\gnome-mime-application-vnd.oasis.opendocument.text.png} gnome-mime-applicatio
n-vnd.oasis.opendocument.text.png
{picture file=C:\\prog\\tigris-cvs\\leo\\Icons\\Tango\\16x16\\mimetypes\\gnome-mime-application-vnd.rn-realmedia-secure.png} gnome-mime-application-vn
d.rn-realmedia-secure.png
{picture file=C:\\prog\\tigris-cvs\\leo\\Icons\\Tango\\16x16\\mimetypes\\gnome-mime-application-vnd.rn-realmedia-vbr.png} gnome-mime-application-vnd.r
n-realmedia-vbr.png
{picture file=C:\\prog\\tigris-cvs\\leo\\Icons\\Tango\\16x16\\mimetypes\\gnome-mime-application-vnd.rn-realmedia.png} gnome-mime-application-vnd.rn-re
almedia.png
{picture file=C:\\prog\\tigris-cvs\\leo\\Icons\\Tango\\16x16\\mimetypes\\gnome-mime-application-vnd.stardivision.calc.png} gnome-mime-application-vnd.
stardivision.calc.png
{picture file=C:\\prog\\tigris-cvs\\leo\\Icons\\Tango\\16x16\\mimetypes\\gnome-mime-application-vnd.stardivision.impress.png} gnome-mime-application-v
nd.stardivision.impress.png
{picture file=C:\\prog\\tigris-cvs\\leo\\Icons\\Tango\\16x16\\mimetypes\\gnome-mime-application-vnd.stardivision.writer.png} gnome-mime-application-vn
d.stardivision.writer.png
{picture file=C:\\prog\\tigris-cvs\\leo\\Icons\\Tango\\16x16\\mimetypes\\gnome-mime-application-vnd.sun.xml.calc.png} gnome-mime-application-vnd.sun.x
ml.calc.png
{picture file=C:\\prog\\tigris-cvs\\leo\\Icons\\Tango\\16x16\\mimetypes\\gnome-mime-application-vnd.sun.xml.calc.template.png} gnome-mime-application-
vnd.sun.xml.calc.template.png
{picture file=C:\\prog\\tigris-cvs\\leo\\Icons\\Tango\\16x16\\mimetypes\\gnome-mime-application-vnd.sun.xml.draw.png} gnome-mime-application-vnd.sun.x
ml.draw.png
{picture file=C:\\prog\\tigris-cvs\\leo\\Icons\\Tango\\16x16\\mimetypes\\gnome-mime-application-vnd.sun.xml.draw.template.png} gnome-mime-application-
vnd.sun.xml.draw.template.png
{picture file=C:\\prog\\tigris-cvs\\leo\\Icons\\Tango\\16x16\\mimetypes\\gnome-mime-application-vnd.sun.xml.impress.png} gnome-mime-application-vnd.su
n.xml.impress.png
{picture file=C:\\prog\\tigris-cvs\\leo\\Icons\\Tango\\16x16\\mimetypes\\gnome-mime-application-vnd.sun.xml.impress.template.png} gnome-mime-applicati
on-vnd.sun.xml.impress.template.png
{picture file=C:\\prog\\tigris-cvs\\leo\\Icons\\Tango\\16x16\\mimetypes\\gnome-mime-application-vnd.sun.xml.writer.png} gnome-mime-application-vnd.sun
.xml.writer.png
{picture file=C:\\prog\\tigris-cvs\\leo\\Icons\\Tango\\16x16\\mimetypes\\gnome-mime-application-vnd.sun.xml.writer.template.png} gnome-mime-applicatio
n-vnd.sun.xml.writer.template.png
{picture file=C:\\prog\\tigris-cvs\\leo\\Icons\\Tango\\16x16\\mimetypes\\gnome-mime-application-wordperfect.png} gnome-mime-application-wordperfect.pn
g
{picture file=C:\\prog\\tigris-cvs\\leo\\Icons\\Tango\\16x16\\mimetypes\\gnome-mime-application-x-7z-compressed.png} gnome-mime-application-x-7z-compr
essed.png
{picture file=C:\\prog\\tigris-cvs\\leo\\Icons\\Tango\\16x16\\mimetypes\\gnome-mime-application-x-abiword.png} gnome-mime-application-x-abiword.png
{picture file=C:\\prog\\tigris-cvs\\leo\\Icons\\Tango\\16x16\\mimetypes\\gnome-mime-application-x-applix-spreadsheet.png} gnome-mime-application-x-app
lix-spreadsheet.png
{picture file=C:\\prog\\tigris-cvs\\leo\\Icons\\Tango\\16x16\\mimetypes\\gnome-mime-application-x-applix-word.png} gnome-mime-application-x-applix-wor
d.png
{picture file=C:\\prog\\tigris-cvs\\leo\\Icons\\Tango\\16x16\\mimetypes\\gnome-mime-application-x-archive.png} gnome-mime-application-x-archive.png
{picture file=C:\\prog\\tigris-cvs\\leo\\Icons\\Tango\\16x16\\mimetypes\\gnome-mime-application-x-arj.png} gnome-mime-application-x-arj.png
{picture file=C:\\prog\\tigris-cvs\\leo\\Icons\\Tango\\16x16\\mimetypes\\gnome-mime-application-x-bzip-compressed-tar.png} gnome-mime-application-x-bz
ip-compressed-tar.png
{picture file=C:\\prog\\tigris-cvs\\leo\\Icons\\Tango\\16x16\\mimetypes\\gnome-mime-application-x-bzip.png} gnome-mime-application-x-bzip.png
{picture file=C:\\prog\\tigris-cvs\\leo\\Icons\\Tango\\16x16\\mimetypes\\gnome-mime-application-x-compress.png} gnome-mime-application-x-compress.png
{picture file=C:\\prog\\tigris-cvs\\leo\\Icons\\Tango\\16x16\\mimetypes\\gnome-mime-application-x-compressed-tar.png} gnome-mime-application-x-compres
sed-tar.png
{picture file=C:\\prog\\tigris-cvs\\leo\\Icons\\Tango\\16x16\\mimetypes\\gnome-mime-application-x-cpio-compressed.png} gnome-mime-application-x-cpio-c
ompressed.png
{picture file=C:\\prog\\tigris-cvs\\leo\\Icons\\Tango\\16x16\\mimetypes\\gnome-mime-application-x-cpio.png} gnome-mime-application-x-cpio.png
{picture file=C:\\prog\\tigris-cvs\\leo\\Icons\\Tango\\16x16\\mimetypes\\gnome-mime-application-x-deb.png} gnome-mime-application-x-deb.png
{picture file=C:\\prog\\tigris-cvs\\leo\\Icons\\Tango\\16x16\\mimetypes\\gnome-mime-application-x-dvi.png} gnome-mime-application-x-dvi.png
{picture file=C:\\prog\\tigris-cvs\\leo\\Icons\\Tango\\16x16\\mimetypes\\gnome-mime-application-x-executable.png} gnome-mime-application-x-executable.
png
{picture file=C:\\prog\\tigris-cvs\\leo\\Icons\\Tango\\16x16\\mimetypes\\gnome-mime-application-x-font-afm.png} gnome-mime-application-x-font-afm.png
{picture file=C:\\prog\\tigris-cvs\\leo\\Icons\\Tango\\16x16\\mimetypes\\gnome-mime-application-x-font-bdf.png} gnome-mime-application-x-font-bdf.png
{picture file=C:\\prog\\tigris-cvs\\leo\\Icons\\Tango\\16x16\\mimetypes\\gnome-mime-application-x-font-linux-psf.png} gnome-mime-application-x-font-li
nux-psf.png
{picture file=C:\\prog\\tigris-cvs\\leo\\Icons\\Tango\\16x16\\mimetypes\\gnome-mime-application-x-font-pcf.png} gnome-mime-application-x-font-pcf.png
{picture file=C:\\prog\\tigris-cvs\\leo\\Icons\\Tango\\16x16\\mimetypes\\gnome-mime-application-x-font-sunos-news.png} gnome-mime-application-x-font-s
unos-news.png
{picture file=C:\\prog\\tigris-cvs\\leo\\Icons\\Tango\\16x16\\mimetypes\\gnome-mime-application-x-font-ttf.png} gnome-mime-application-x-font-ttf.png
{picture file=C:\\prog\\tigris-cvs\\leo\\Icons\\Tango\\16x16\\mimetypes\\gnome-mime-application-x-gnumeric.png} gnome-mime-application-x-gnumeric.png
{picture file=C:\\prog\\tigris-cvs\\leo\\Icons\\Tango\\16x16\\mimetypes\\gnome-mime-application-x-gzip.png} gnome-mime-application-x-gzip.png
{picture file=C:\\prog\\tigris-cvs\\leo\\Icons\\Tango\\16x16\\mimetypes\\gnome-mime-application-x-gzpostscript.png} gnome-mime-application-x-gzpostscr
ipt.png
{picture file=C:\\prog\\tigris-cvs\\leo\\Icons\\Tango\\16x16\\mimetypes\\gnome-mime-application-x-jar.png} gnome-mime-application-x-jar.png
{picture file=C:\\prog\\tigris-cvs\\leo\\Icons\\Tango\\16x16\\mimetypes\\gnome-mime-application-x-killustrator.png} gnome-mime-application-x-killustra
tor.png
{picture file=C:\\prog\\tigris-cvs\\leo\\Icons\\Tango\\16x16\\mimetypes\\gnome-mime-application-x-kpresenter.png} gnome-mime-application-x-kpresenter.
png
{picture file=C:\\prog\\tigris-cvs\\leo\\Icons\\Tango\\16x16\\mimetypes\\gnome-mime-application-x-kspread.png} gnome-mime-application-x-kspread.png
{picture file=C:\\prog\\tigris-cvs\\leo\\Icons\\Tango\\16x16\\mimetypes\\gnome-mime-application-x-kword.png} gnome-mime-application-x-kword.png
{picture file=C:\\prog\\tigris-cvs\\leo\\Icons\\Tango\\16x16\\mimetypes\\gnome-mime-application-x-lha.png} gnome-mime-application-x-lha.png
{picture file=C:\\prog\\tigris-cvs\\leo\\Icons\\Tango\\16x16\\mimetypes\\gnome-mime-application-x-lhz.png} gnome-mime-application-x-lhz.png
{picture file=C:\\prog\\tigris-cvs\\leo\\Icons\\Tango\\16x16\\mimetypes\\gnome-mime-application-x-ms-dos-executable.png} gnome-mime-application-x-ms-d
os-executable.png
{picture file=C:\\prog\\tigris-cvs\\leo\\Icons\\Tango\\16x16\\mimetypes\\gnome-mime-application-x-perl.png} gnome-mime-application-x-perl.png
{picture file=C:\\prog\\tigris-cvs\\leo\\Icons\\Tango\\16x16\\mimetypes\\gnome-mime-application-x-php.png} gnome-mime-application-x-php.png
{picture file=C:\\prog\\tigris-cvs\\leo\\Icons\\Tango\\16x16\\mimetypes\\gnome-mime-application-x-python-bytecode.png} gnome-mime-application-x-python
-bytecode.png
{picture file=C:\\prog\\tigris-cvs\\leo\\Icons\\Tango\\16x16\\mimetypes\\gnome-mime-application-x-rar.png} gnome-mime-application-x-rar.png
{picture file=C:\\prog\\tigris-cvs\\leo\\Icons\\Tango\\16x16\\mimetypes\\gnome-mime-application-x-rpm.png} gnome-mime-application-x-rpm.png
{picture file=C:\\prog\\tigris-cvs\\leo\\Icons\\Tango\\16x16\\mimetypes\\gnome-mime-application-x-scribus.png} gnome-mime-application-x-scribus.png
{picture file=C:\\prog\\tigris-cvs\\leo\\Icons\\Tango\\16x16\\mimetypes\\gnome-mime-application-x-shellscript.png} gnome-mime-application-x-shellscrip
t.png
{picture file=C:\\prog\\tigris-cvs\\leo\\Icons\\Tango\\16x16\\mimetypes\\gnome-mime-application-x-shockwave-flash.png} gnome-mime-application-x-shockw
ave-flash.png
{picture file=C:\\prog\\tigris-cvs\\leo\\Icons\\Tango\\16x16\\mimetypes\\gnome-mime-application-x-stuffit.png} gnome-mime-application-x-stuffit.png
{picture file=C:\\prog\\tigris-cvs\\leo\\Icons\\Tango\\16x16\\mimetypes\\gnome-mime-application-x-tar.png} gnome-mime-application-x-tar.png
{picture file=C:\\prog\\tigris-cvs\\leo\\Icons\\Tango\\16x16\\mimetypes\\gnome-mime-application-x-tarz.png} gnome-mime-application-x-tarz.png
{picture file=C:\\prog\\tigris-cvs\\leo\\Icons\\Tango\\16x16\\mimetypes\\gnome-mime-application-x-tex.png} gnome-mime-application-x-tex.png
{picture file=C:\\prog\\tigris-cvs\\leo\\Icons\\Tango\\16x16\\mimetypes\\gnome-mime-application-xhtml+xml.png} gnome-mime-application-xhtml+xml.png
{picture file=C:\\prog\\tigris-cvs\\leo\\Icons\\Tango\\16x16\\mimetypes\\gnome-mime-application-zip.png} gnome-mime-application-zip.png
{picture file=C:\\prog\\tigris-cvs\\leo\\Icons\\Tango\\16x16\\mimetypes\\gnome-mime-audio.png} gnome-mime-audio.png
{picture file=C:\\prog\\tigris-cvs\\leo\\Icons\\Tango\\16x16\\mimetypes\\gnome-mime-image.png} gnome-mime-image.png
{picture file=C:\\prog\\tigris-cvs\\leo\\Icons\\Tango\\16x16\\mimetypes\\gnome-mime-text-html.png} gnome-mime-text-html.png
{picture file=C:\\prog\\tigris-cvs\\leo\\Icons\\Tango\\16x16\\mimetypes\\gnome-mime-text-vnd.wap.wml.png} gnome-mime-text-vnd.wap.wml.png
{picture file=C:\\prog\\tigris-cvs\\leo\\Icons\\Tango\\16x16\\mimetypes\\gnome-mime-text-x-csh.png} gnome-mime-text-x-csh.png
{picture file=C:\\prog\\tigris-cvs\\leo\\Icons\\Tango\\16x16\\mimetypes\\gnome-mime-text-x-python.png} gnome-mime-text-x-python.png
{picture file=C:\\prog\\tigris-cvs\\leo\\Icons\\Tango\\16x16\\mimetypes\\gnome-mime-text-x-sh.png} gnome-mime-text-x-sh.png
{picture file=C:\\prog\\tigris-cvs\\leo\\Icons\\Tango\\16x16\\mimetypes\\gnome-mime-text-x-vcalendar.png} gnome-mime-text-x-vcalendar.png
{picture file=C:\\prog\\tigris-cvs\\leo\\Icons\\Tango\\16x16\\mimetypes\\gnome-mime-text-x-vcard.png} gnome-mime-text-x-vcard.png
{picture file=C:\\prog\\tigris-cvs\\leo\\Icons\\Tango\\16x16\\mimetypes\\gnome-mime-text-x-zsh.png} gnome-mime-text-x-zsh.png
{picture file=C:\\prog\\tigris-cvs\\leo\\Icons\\Tango\\16x16\\mimetypes\\gnome-mime-text.png} gnome-mime-text.png
{picture file=C:\\prog\\tigris-cvs\\leo\\Icons\\Tango\\16x16\\mimetypes\\gnome-mime-video.png} gnome-mime-video.png
{picture file=C:\\prog\\tigris-cvs\\leo\\Icons\\Tango\\16x16\\mimetypes\\gnome-mime-x-font-afm.png} gnome-mime-x-font-afm.png
{picture file=C:\\prog\\tigris-cvs\\leo\\Icons\\Tango\\16x16\\mimetypes\\gnome-package.png} gnome-package.png
{picture file=C:\\prog\\tigris-cvs\\leo\\Icons\\Tango\\16x16\\mimetypes\\html.png} html.png
{picture file=C:\\prog\\tigris-cvs\\leo\\Icons\\Tango\\16x16\\mimetypes\\image-x-generic.png} image-x-generic.png
{picture file=C:\\prog\\tigris-cvs\\leo\\Icons\\Tango\\16x16\\mimetypes\\image.png} image.png
{picture file=C:\\prog\\tigris-cvs\\leo\\Icons\\Tango\\16x16\\mimetypes\\kpresenter_kpr.png} kpresenter_kpr.png
{picture file=C:\\prog\\tigris-cvs\\leo\\Icons\\Tango\\16x16\\mimetypes\\mime_ascii.png} mime_ascii.png
{picture file=C:\\prog\\tigris-cvs\\leo\\Icons\\Tango\\16x16\\mimetypes\\misc.png} misc.png
{picture file=C:\\prog\\tigris-cvs\\leo\\Icons\\Tango\\16x16\\mimetypes\\package-x-generic.png} package-x-generic.png
{picture file=C:\\prog\\tigris-cvs\\leo\\Icons\\Tango\\16x16\\mimetypes\\package.png} package.png
{picture file=C:\\prog\\tigris-cvs\\leo\\Icons\\Tango\\16x16\\mimetypes\\package_editors.png} package_editors.png
{picture file=C:\\prog\\tigris-cvs\\leo\\Icons\\Tango\\16x16\\mimetypes\\package_wordprocessing.png} package_wordprocessing.png
{picture file=C:\\prog\\tigris-cvs\\leo\\Icons\\Tango\\16x16\\mimetypes\\plan.png} plan.png
{picture file=C:\\prog\\tigris-cvs\\leo\\Icons\\Tango\\16x16\\mimetypes\\rpm.png} rpm.png
{picture file=C:\\prog\\tigris-cvs\\leo\\Icons\\Tango\\16x16\\mimetypes\\shellscript.png} shellscript.png
{picture file=C:\\prog\\tigris-cvs\\leo\\Icons\\Tango\\16x16\\mimetypes\\sound.png} sound.png
{picture file=C:\\prog\\tigris-cvs\\leo\\Icons\\Tango\\16x16\\mimetypes\\spreadsheet.png} spreadsheet.png
{picture file=C:\\prog\\tigris-cvs\\leo\\Icons\\Tango\\16x16\\mimetypes\\stock_addressbook.png} stock_addressbook.png
{picture file=C:\\prog\\tigris-cvs\\leo\\Icons\\Tango\\16x16\\mimetypes\\stock_calendar.png} stock_calendar.png
{picture file=C:\\prog\\tigris-cvs\\leo\\Icons\\Tango\\16x16\\mimetypes\\stock_certificate.png} stock_certificate.png
{picture file=C:\\prog\\tigris-cvs\\leo\\Icons\\Tango\\16x16\\mimetypes\\stock_script.png} stock_script.png
{picture file=C:\\prog\\tigris-cvs\\leo\\Icons\\Tango\\16x16\\mimetypes\\tar.png} tar.png
{picture file=C:\\prog\\tigris-cvs\\leo\\Icons\\Tango\\16x16\\mimetypes\\template_source.png} template_source.png
{picture file=C:\\prog\\tigris-cvs\\leo\\Icons\\Tango\\16x16\\mimetypes\\text-html.png} text-html.png
{picture file=C:\\prog\\tigris-cvs\\leo\\Icons\\Tango\\16x16\\mimetypes\\text-x-generic-template.png} text-x-generic-template.png
{picture file=C:\\prog\\tigris-cvs\\leo\\Icons\\Tango\\16x16\\mimetypes\\text-x-generic.png} text-x-generic.png
{picture file=C:\\prog\\tigris-cvs\\leo\\Icons\\Tango\\16x16\\mimetypes\\text-x-script.png} text-x-script.png
{picture file=C:\\prog\\tigris-cvs\\leo\\Icons\\Tango\\16x16\\mimetypes\\tgz.png} tgz.png
{picture file=C:\\prog\\tigris-cvs\\leo\\Icons\\Tango\\16x16\\mimetypes\\txt.png} txt.png
{picture file=C:\\prog\\tigris-cvs\\leo\\Icons\\Tango\\16x16\\mimetypes\\txt2.png} txt2.png
{picture file=C:\\prog\\tigris-cvs\\leo\\Icons\\Tango\\16x16\\mimetypes\\unknown.png} unknown.png
{picture file=C:\\prog\\tigris-cvs\\leo\\Icons\\Tango\\16x16\\mimetypes\\vcalendar.png} vcalendar.png
{picture file=C:\\prog\\tigris-cvs\\leo\\Icons\\Tango\\16x16\\mimetypes\\vcard.png} vcard.png
{picture file=C:\\prog\\tigris-cvs\\leo\\Icons\\Tango\\16x16\\mimetypes\\video-x-generic.png} video-x-generic.png
{picture file=C:\\prog\\tigris-cvs\\leo\\Icons\\Tango\\16x16\\mimetypes\\video.png} video.png
{picture file=C:\\prog\\tigris-cvs\\leo\\Icons\\Tango\\16x16\\mimetypes\\wordprocessing.png} wordprocessing.png
{picture file=C:\\prog\\tigris-cvs\\leo\\Icons\\Tango\\16x16\\mimetypes\\www.png} www.png
{picture file=C:\\prog\\tigris-cvs\\leo\\Icons\\Tango\\16x16\\mimetypes\\x-office-address-book.png} x-office-address-book.png
{picture file=C:\\prog\\tigris-cvs\\leo\\Icons\\Tango\\16x16\\mimetypes\\x-office-calendar.png} x-office-calendar.png
{picture file=C:\\prog\\tigris-cvs\\leo\\Icons\\Tango\\16x16\\mimetypes\\x-office-document-template.png} x-office-document-template.png
{picture file=C:\\prog\\tigris-cvs\\leo\\Icons\\Tango\\16x16\\mimetypes\\x-office-document.png} x-office-document.png
{picture file=C:\\prog\\tigris-cvs\\leo\\Icons\\Tango\\16x16\\mimetypes\\x-office-drawing-template.png} x-office-drawing-template.png
{picture file=C:\\prog\\tigris-cvs\\leo\\Icons\\Tango\\16x16\\mimetypes\\x-office-drawing.png} x-office-drawing.png
{picture file=C:\\prog\\tigris-cvs\\leo\\Icons\\Tango\\16x16\\mimetypes\\x-office-presentation-template.png} x-office-presentation-template.png
{picture file=C:\\prog\\tigris-cvs\\leo\\Icons\\Tango\\16x16\\mimetypes\\x-office-presentation.png} x-office-presentation.png
{picture file=C:\\prog\\tigris-cvs\\leo\\Icons\\Tango\\16x16\\mimetypes\\x-office-spreadsheet-template.png} x-office-spreadsheet-template.png
{picture file=C:\\prog\\tigris-cvs\\leo\\Icons\\Tango\\16x16\\mimetypes\\x-office-spreadsheet.png} x-office-spreadsheet.png
{picture file=C:\\prog\\tigris-cvs\\leo\\Icons\\Tango\\16x16\\mimetypes\\zip.png} zip.png

places
{picture file=C:\\prog\\tigris-cvs\\leo\\Icons\\Tango\\16x16\\places\\application-x-gnome-saved-search.png} application-x-gnome-saved-search.png
{picture file=C:\\prog\\tigris-cvs\\leo\\Icons\\Tango\\16x16\\places\\desktop.png} desktop.png
{picture file=C:\\prog\\tigris-cvs\\leo\\Icons\\Tango\\16x16\\places\\distributor-logo.png} distributor-logo.png
{picture file=C:\\prog\\tigris-cvs\\leo\\Icons\\Tango\\16x16\\places\\emptytrash.png} emptytrash.png
{picture file=C:\\prog\\tigris-cvs\\leo\\Icons\\Tango\\16x16\\places\\folder-remote.png} folder-remote.png
{picture file=C:\\prog\\tigris-cvs\\leo\\Icons\\Tango\\16x16\\places\\folder-saved-search.png} folder-saved-search.png
{picture file=C:\\prog\\tigris-cvs\\leo\\Icons\\Tango\\16x16\\places\\folder.png} folder.png
{picture file=C:\\prog\\tigris-cvs\\leo\\Icons\\Tango\\16x16\\places\\folder_home.png} folder_home.png
{picture file=C:\\prog\\tigris-cvs\\leo\\Icons\\Tango\\16x16\\places\\gnome-fs-desktop.png} gnome-fs-desktop.png
{picture file=C:\\prog\\tigris-cvs\\leo\\Icons\\Tango\\16x16\\places\\gnome-fs-directory.png} gnome-fs-directory.png
{picture file=C:\\prog\\tigris-cvs\\leo\\Icons\\Tango\\16x16\\places\\gnome-fs-ftp.png} gnome-fs-ftp.png
{picture file=C:\\prog\\tigris-cvs\\leo\\Icons\\Tango\\16x16\\places\\gnome-fs-home.png} gnome-fs-home.png
{picture file=C:\\prog\\tigris-cvs\\leo\\Icons\\Tango\\16x16\\places\\gnome-fs-network.png} gnome-fs-network.png
{picture file=C:\\prog\\tigris-cvs\\leo\\Icons\\Tango\\16x16\\places\\gnome-fs-nfs.png} gnome-fs-nfs.png
{picture file=C:\\prog\\tigris-cvs\\leo\\Icons\\Tango\\16x16\\places\\gnome-fs-server.png} gnome-fs-server.png
{picture file=C:\\prog\\tigris-cvs\\leo\\Icons\\Tango\\16x16\\places\\gnome-fs-share.png} gnome-fs-share.png
{picture file=C:\\prog\\tigris-cvs\\leo\\Icons\\Tango\\16x16\\places\\gnome-fs-smb.png} gnome-fs-smb.png
{picture file=C:\\prog\\tigris-cvs\\leo\\Icons\\Tango\\16x16\\places\\gnome-fs-ssh.png} gnome-fs-ssh.png
{picture file=C:\\prog\\tigris-cvs\\leo\\Icons\\Tango\\16x16\\places\\gnome-fs-trash-empty.png} gnome-fs-trash-empty.png
{picture file=C:\\prog\\tigris-cvs\\leo\\Icons\\Tango\\16x16\\places\\gnome-main-menu.png} gnome-main-menu.png
{picture file=C:\\prog\\tigris-cvs\\leo\\Icons\\Tango\\16x16\\places\\gnome-mime-x-directory-nfs-server.png} gnome-mime-x-directory-nfs-server.png
{picture file=C:\\prog\\tigris-cvs\\leo\\Icons\\Tango\\16x16\\places\\gnome-mime-x-directory-smb-server.png} gnome-mime-x-directory-smb-server.png
{picture file=C:\\prog\\tigris-cvs\\leo\\Icons\\Tango\\16x16\\places\\gnome-mime-x-directory-smb-share.png} gnome-mime-x-directory-smb-share.png
{picture file=C:\\prog\\tigris-cvs\\leo\\Icons\\Tango\\16x16\\places\\gnome-mime-x-directory-smb-workgroup.png} gnome-mime-x-directory-smb-workgroup.p
ng
{picture file=C:\\prog\\tigris-cvs\\leo\\Icons\\Tango\\16x16\\places\\gnome-stock-trash.png} gnome-stock-trash.png
{picture file=C:\\prog\\tigris-cvs\\leo\\Icons\\Tango\\16x16\\places\\gtk-directory.png} gtk-directory.png
{picture file=C:\\prog\\tigris-cvs\\leo\\Icons\\Tango\\16x16\\places\\gtk-network.png} gtk-network.png
{picture file=C:\\prog\\tigris-cvs\\leo\\Icons\\Tango\\16x16\\places\\network-server.png} network-server.png
{picture file=C:\\prog\\tigris-cvs\\leo\\Icons\\Tango\\16x16\\places\\network-workgroup.png} network-workgroup.png
{picture file=C:\\prog\\tigris-cvs\\leo\\Icons\\Tango\\16x16\\places\\network.png} network.png
{picture file=C:\\prog\\tigris-cvs\\leo\\Icons\\Tango\\16x16\\places\\network_local.png} network_local.png
{picture file=C:\\prog\\tigris-cvs\\leo\\Icons\\Tango\\16x16\\places\\novell-button.png} novell-button.png
{picture file=C:\\prog\\tigris-cvs\\leo\\Icons\\Tango\\16x16\\places\\redhat-network-server.png} redhat-network-server.png
{picture file=C:\\prog\\tigris-cvs\\leo\\Icons\\Tango\\16x16\\places\\server.png} server.png
{picture file=C:\\prog\\tigris-cvs\\leo\\Icons\\Tango\\16x16\\places\\start-here.png} start-here.png
{picture file=C:\\prog\\tigris-cvs\\leo\\Icons\\Tango\\16x16\\places\\stock_folder.png} stock_folder.png
{picture file=C:\\prog\\tigris-cvs\\leo\\Icons\\Tango\\16x16\\places\\trashcan_empty.png} trashcan_empty.png
{picture file=C:\\prog\\tigris-cvs\\leo\\Icons\\Tango\\16x16\\places\\user-desktop.png} user-desktop.png
{picture file=C:\\prog\\tigris-cvs\\leo\\Icons\\Tango\\16x16\\places\\user-home.png} user-home.png
{picture file=C:\\prog\\tigris-cvs\\leo\\Icons\\Tango\\16x16\\places\\user-trash.png} user-trash.png
{picture file=C:\\prog\\tigris-cvs\\leo\\Icons\\Tango\\16x16\\places\\xfce-trash_empty.png} xfce-trash_empty.png

status
{picture file=C:\\prog\\tigris-cvs\\leo\\Icons\\Tango\\16x16\\status\\audio-volume-high.png} audio-volume-high.png
{picture file=C:\\prog\\tigris-cvs\\leo\\Icons\\Tango\\16x16\\status\\audio-volume-low.png} audio-volume-low.png
{picture file=C:\\prog\\tigris-cvs\\leo\\Icons\\Tango\\16x16\\status\\audio-volume-medium.png} audio-volume-medium.png
{picture file=C:\\prog\\tigris-cvs\\leo\\Icons\\Tango\\16x16\\status\\audio-volume-muted.png} audio-volume-muted.png
{picture file=C:\\prog\\tigris-cvs\\leo\\Icons\\Tango\\16x16\\status\\battery-caution.png} battery-caution.png
{picture file=C:\\prog\\tigris-cvs\\leo\\Icons\\Tango\\16x16\\status\\connect_creating.png} connect_creating.png
{picture file=C:\\prog\\tigris-cvs\\leo\\Icons\\Tango\\16x16\\status\\connect_established.png} connect_established.png
{picture file=C:\\prog\\tigris-cvs\\leo\\Icons\\Tango\\16x16\\status\\connect_no.png} connect_no.png
{picture file=C:\\prog\\tigris-cvs\\leo\\Icons\\Tango\\16x16\\status\\dialog-error.png} dialog-error.png
{picture file=C:\\prog\\tigris-cvs\\leo\\Icons\\Tango\\16x16\\status\\dialog-information.png} dialog-information.png
{picture file=C:\\prog\\tigris-cvs\\leo\\Icons\\Tango\\16x16\\status\\dialog-warning.png} dialog-warning.png
{picture file=C:\\prog\\tigris-cvs\\leo\\Icons\\Tango\\16x16\\status\\edittrash.png} edittrash.png
{picture file=C:\\prog\\tigris-cvs\\leo\\Icons\\Tango\\16x16\\status\\error.png} error.png
{picture file=C:\\prog\\tigris-cvs\\leo\\Icons\\Tango\\16x16\\status\\folder-drag-accept.png} folder-drag-accept.png
{picture file=C:\\prog\\tigris-cvs\\leo\\Icons\\Tango\\16x16\\status\\folder-open.png} folder-open.png
{picture file=C:\\prog\\tigris-cvs\\leo\\Icons\\Tango\\16x16\\status\\folder-visiting.png} folder-visiting.png
{picture file=C:\\prog\\tigris-cvs\\leo\\Icons\\Tango\\16x16\\status\\folder_open.png} folder_open.png
{picture file=C:\\prog\\tigris-cvs\\leo\\Icons\\Tango\\16x16\\status\\gnome-dev-wavelan-encrypted.png} gnome-dev-wavelan-encrypted.png
{picture file=C:\\prog\\tigris-cvs\\leo\\Icons\\Tango\\16x16\\status\\gnome-fs-directory-accept.png} gnome-fs-directory-accept.png
{picture file=C:\\prog\\tigris-cvs\\leo\\Icons\\Tango\\16x16\\status\\gnome-fs-directory-visiting.png} gnome-fs-directory-visiting.png
{picture file=C:\\prog\\tigris-cvs\\leo\\Icons\\Tango\\16x16\\status\\gnome-fs-loading-icon.png} gnome-fs-loading-icon.png
{picture file=C:\\prog\\tigris-cvs\\leo\\Icons\\Tango\\16x16\\status\\gnome-fs-trash-full.png} gnome-fs-trash-full.png
{picture file=C:\\prog\\tigris-cvs\\leo\\Icons\\Tango\\16x16\\status\\gnome-netstatus-disconn.png} gnome-netstatus-disconn.png
{picture file=C:\\prog\\tigris-cvs\\leo\\Icons\\Tango\\16x16\\status\\gnome-netstatus-error.png} gnome-netstatus-error.png
{picture file=C:\\prog\\tigris-cvs\\leo\\Icons\\Tango\\16x16\\status\\gnome-netstatus-idle.png} gnome-netstatus-idle.png
{picture file=C:\\prog\\tigris-cvs\\leo\\Icons\\Tango\\16x16\\status\\gnome-netstatus-rx.png} gnome-netstatus-rx.png
{picture file=C:\\prog\\tigris-cvs\\leo\\Icons\\Tango\\16x16\\status\\gnome-netstatus-tx.png} gnome-netstatus-tx.png
{picture file=C:\\prog\\tigris-cvs\\leo\\Icons\\Tango\\16x16\\status\\gnome-netstatus-txrx.png} gnome-netstatus-txrx.png
{picture file=C:\\prog\\tigris-cvs\\leo\\Icons\\Tango\\16x16\\status\\gnome-stock-trash-full.png} gnome-stock-trash-full.png
{picture file=C:\\prog\\tigris-cvs\\leo\\Icons\\Tango\\16x16\\status\\gtk-dialog-error.png} gtk-dialog-error.png
{picture file=C:\\prog\\tigris-cvs\\leo\\Icons\\Tango\\16x16\\status\\gtk-dialog-info.png} gtk-dialog-info.png
{picture file=C:\\prog\\tigris-cvs\\leo\\Icons\\Tango\\16x16\\status\\gtk-dialog-warning.png} gtk-dialog-warning.png
{picture file=C:\\prog\\tigris-cvs\\leo\\Icons\\Tango\\16x16\\status\\gtk-directory.png} gtk-directory.png
{picture file=C:\\prog\\tigris-cvs\\leo\\Icons\\Tango\\16x16\\status\\gtk-missing-image.png} gtk-missing-image.png
{picture file=C:\\prog\\tigris-cvs\\leo\\Icons\\Tango\\16x16\\status\\image-loading.png} image-loading.png
{picture file=C:\\prog\\tigris-cvs\\leo\\Icons\\Tango\\16x16\\status\\image-missing.png} image-missing.png
{picture file=C:\\prog\\tigris-cvs\\leo\\Icons\\Tango\\16x16\\status\\important.png} important.png
{picture file=C:\\prog\\tigris-cvs\\leo\\Icons\\Tango\\16x16\\status\\info.png} info.png
{picture file=C:\\prog\\tigris-cvs\\leo\\Icons\\Tango\\16x16\\status\\mail-attachment.png} mail-attachment.png
{picture file=C:\\prog\\tigris-cvs\\leo\\Icons\\Tango\\16x16\\status\\messagebox_critical.png} messagebox_critical.png
{picture file=C:\\prog\\tigris-cvs\\leo\\Icons\\Tango\\16x16\\status\\messagebox_info.png} messagebox_info.png
{picture file=C:\\prog\\tigris-cvs\\leo\\Icons\\Tango\\16x16\\status\\messagebox_warning.png} messagebox_warning.png
{picture file=C:\\prog\\tigris-cvs\\leo\\Icons\\Tango\\16x16\\status\\network-error.png} network-error.png
{picture file=C:\\prog\\tigris-cvs\\leo\\Icons\\Tango\\16x16\\status\\network-idle.png} network-idle.png
{picture file=C:\\prog\\tigris-cvs\\leo\\Icons\\Tango\\16x16\\status\\network-offline.png} network-offline.png
{picture file=C:\\prog\\tigris-cvs\\leo\\Icons\\Tango\\16x16\\status\\network-receive.png} network-receive.png
{picture file=C:\\prog\\tigris-cvs\\leo\\Icons\\Tango\\16x16\\status\\network-transmit-receive.png} network-transmit-receive.png
{picture file=C:\\prog\\tigris-cvs\\leo\\Icons\\Tango\\16x16\\status\\network-transmit.png} network-transmit.png
{picture file=C:\\prog\\tigris-cvs\\leo\\Icons\\Tango\\16x16\\status\\network-wireless-encrypted.png} network-wireless-encrypted.png
{picture file=C:\\prog\\tigris-cvs\\leo\\Icons\\Tango\\16x16\\status\\nm-adhoc.png} nm-adhoc.png
{picture file=C:\\prog\\tigris-cvs\\leo\\Icons\\Tango\\16x16\\status\\nm-device-wired.png} nm-device-wired.png
{picture file=C:\\prog\\tigris-cvs\\leo\\Icons\\Tango\\16x16\\status\\nm-device-wireless.png} nm-device-wireless.png
{picture file=C:\\prog\\tigris-cvs\\leo\\Icons\\Tango\\16x16\\status\\nm-no-connection.png} nm-no-connection.png
{picture file=C:\\prog\\tigris-cvs\\leo\\Icons\\Tango\\16x16\\status\\printer-error.png} printer-error.png
{picture file=C:\\prog\\tigris-cvs\\leo\\Icons\\Tango\\16x16\\status\\software-update-available.png} software-update-available.png
{picture file=C:\\prog\\tigris-cvs\\leo\\Icons\\Tango\\16x16\\status\\software-update-urgent.png} software-update-urgent.png
{picture file=C:\\prog\\tigris-cvs\\leo\\Icons\\Tango\\16x16\\status\\stock_attach.png} stock_attach.png
{picture file=C:\\prog\\tigris-cvs\\leo\\Icons\\Tango\\16x16\\status\\stock_dialog-error.png} stock_dialog-error.png
{picture file=C:\\prog\\tigris-cvs\\leo\\Icons\\Tango\\16x16\\status\\stock_dialog-info.png} stock_dialog-info.png
{picture file=C:\\prog\\tigris-cvs\\leo\\Icons\\Tango\\16x16\\status\\stock_dialog-warning.png} stock_dialog-warning.png
{picture file=C:\\prog\\tigris-cvs\\leo\\Icons\\Tango\\16x16\\status\\stock_open.png} stock_open.png
{picture file=C:\\prog\\tigris-cvs\\leo\\Icons\\Tango\\16x16\\status\\stock_trash_full.png} stock_trash_full.png
{picture file=C:\\prog\\tigris-cvs\\leo\\Icons\\Tango\\16x16\\status\\stock_volume-0.png} stock_volume-0.png
{picture file=C:\\prog\\tigris-cvs\\leo\\Icons\\Tango\\16x16\\status\\stock_volume-max.png} stock_volume-max.png
{picture file=C:\\prog\\tigris-cvs\\leo\\Icons\\Tango\\16x16\\status\\stock_volume-med.png} stock_volume-med.png
{picture file=C:\\prog\\tigris-cvs\\leo\\Icons\\Tango\\16x16\\status\\stock_volume-min.png} stock_volume-min.png
{picture file=C:\\prog\\tigris-cvs\\leo\\Icons\\Tango\\16x16\\status\\stock_volume-mute.png} stock_volume-mute.png
{picture file=C:\\prog\\tigris-cvs\\leo\\Icons\\Tango\\16x16\\status\\stock_volume.png} stock_volume.png
{picture file=C:\\prog\\tigris-cvs\\leo\\Icons\\Tango\\16x16\\status\\stock_weather-cloudy.png} stock_weather-cloudy.png
{picture file=C:\\prog\\tigris-cvs\\leo\\Icons\\Tango\\16x16\\status\\stock_weather-few-clouds.png} stock_weather-few-clouds.png
{picture file=C:\\prog\\tigris-cvs\\leo\\Icons\\Tango\\16x16\\status\\stock_weather-night-clear.png} stock_weather-night-clear.png
{picture file=C:\\prog\\tigris-cvs\\leo\\Icons\\Tango\\16x16\\status\\stock_weather-night-few-clouds.png} stock_weather-night-few-clouds.png
{picture file=C:\\prog\\tigris-cvs\\leo\\Icons\\Tango\\16x16\\status\\stock_weather-showers.png} stock_weather-showers.png
{picture file=C:\\prog\\tigris-cvs\\leo\\Icons\\Tango\\16x16\\status\\stock_weather-snow.png} stock_weather-snow.png
{picture file=C:\\prog\\tigris-cvs\\leo\\Icons\\Tango\\16x16\\status\\stock_weather-storm.png} stock_weather-storm.png
{picture file=C:\\prog\\tigris-cvs\\leo\\Icons\\Tango\\16x16\\status\\stock_weather-sunny.png} stock_weather-sunny.png
{picture file=C:\\prog\\tigris-cvs\\leo\\Icons\\Tango\\16x16\\status\\sunny.png} sunny.png
{picture file=C:\\prog\\tigris-cvs\\leo\\Icons\\Tango\\16x16\\status\\trashcan_full.png} trashcan_full.png
{picture file=C:\\prog\\tigris-cvs\\leo\\Icons\\Tango\\16x16\\status\\user-trash-full.png} user-trash-full.png
{picture file=C:\\prog\\tigris-cvs\\leo\\Icons\\Tango\\16x16\\status\\weather-clear-night.png} weather-clear-night.png
{picture file=C:\\prog\\tigris-cvs\\leo\\Icons\\Tango\\16x16\\status\\weather-clear.png} weather-clear.png
{picture file=C:\\prog\\tigris-cvs\\leo\\Icons\\Tango\\16x16\\status\\weather-few-clouds-night.png} weather-few-clouds-night.png
{picture file=C:\\prog\\tigris-cvs\\leo\\Icons\\Tango\\16x16\\status\\weather-few-clouds.png} weather-few-clouds.png
{picture file=C:\\prog\\tigris-cvs\\leo\\Icons\\Tango\\16x16\\status\\weather-overcast.png} weather-overcast.png
{picture file=C:\\prog\\tigris-cvs\\leo\\Icons\\Tango\\16x16\\status\\weather-severe-alert.png} weather-severe-alert.png
{picture file=C:\\prog\\tigris-cvs\\leo\\Icons\\Tango\\16x16\\status\\weather-showers-scattered.png} weather-showers-scattered.png
{picture file=C:\\prog\\tigris-cvs\\leo\\Icons\\Tango\\16x16\\status\\weather-showers.png} weather-showers.png
{picture file=C:\\prog\\tigris-cvs\\leo\\Icons\\Tango\\16x16\\status\\weather-snow.png} weather-snow.png
{picture file=C:\\prog\\tigris-cvs\\leo\\Icons\\Tango\\16x16\\status\\weather-storm.png} weather-storm.png
{picture file=C:\\prog\\tigris-cvs\\leo\\Icons\\Tango\\16x16\\status\\xfce-trash_full.png} xfce-trash_full.png

</t>
<t tx="ekr.20071117152614">import sys

at = c.atFileCommands

at.outputFile = sys.stdout
print '0123456789' * 2
at.putBuffered('\ta\n    \tb\nc\n')
print ; print 'done'</t>
<t tx="ekr.20071124153244"># A minimal python server for testing.
# To access this server, type this url in a web browser: http://localhost:8080/
# The server will print the contents of the directory from which it was invoked.
# Choose hello.html to see the 'Hello World' test page.

import CGIHTTPServer
import SocketServer

port = 8080

Handler = CGIHTTPServer.CGIHTTPRequestHandler
s = SocketServer.TCPServer(("", port), Handler)

# def myExecutable(path):
#    return True
# SocketServer.executable = myExecutable

s.server_name = '127.0.0.1' # represents local host.
s.server_port = port

# import os ; print 'cwd', os.getcwd()

print "server.py: serving at port", port
s.serve_forever()
</t>
<t tx="ekr.20071124155034">@language html

&lt;!DOCTYPE html PUBLIC "-//W3C//DTD HTML 3.2//EN"&gt;
&lt;html&gt;
&lt;head&gt;
&lt;title&gt;&lt;/title&gt;

&lt;!-- Used by edward.old.py
&lt;script language="JavaScript" type="text/javascript"&gt;
   var openImg = new Image();
   openImg.src = "open.gif";
   var closedImg = new Image();
   closedImg.src = "closed.gif";

   function showNode(node) {
      var objBranch = 
         document.getElementById(node).style;
      if(objBranch.display=="block")
         objBranch.display="none";
      else
         objBranch.display="block";
   }

   function swapFolder(img) {
      objImg = document.getElementById(img);
      if(objImg.src.indexOf('closed.gif')&gt;-1)
         objImg.src = openImg.src;
      else
         objImg.src = closedImg.src;
   }
&lt;/script&gt;
--&gt;

&lt;/head&gt;
&lt;body&gt;
&lt;form action="cgi-bin/edward.py" method="GET"&gt;
&lt;input type="submit" name="George"&gt;
&lt;/form&gt;

&lt;p&gt;This is the hello world test page.
The server in server.py should be running when using this page.

&lt;p&gt;The button (form) above should cause the server to send a "GET" request
to the edward.py script, which will respond with a new page.

&lt;/body&gt;
&lt;/html&gt;
</t>
<t tx="ekr.20071124160243">@first #! c:\python25\python.exe
@first # -*- coding: utf-8 -*-

# To do: use cgi.FieldStorage.

'''This is the cgi script called from hello.html when the user hits the button.'''

@language python
@tabwidth -4
import leoBridge
import cgi
import cgitb ; cgitb.enable()
&lt;&lt; define dhtml stuff &gt;&gt;
@others

path = r'c:\prog\tigris-cvs\leo\test\test.leo'

b = leoBridge.controller(gui='nullGui',loadPlugins=False,readSettings=False,verbose=False)
g = b.globals()
c = b.openLeoFile(path)
p = c.rootPosition()
# import os; print os.getcwd()

# import pdb ; pdb.Pdb() # Doesn't work.
print_all(c)</t>
<t tx="ekr.20071124195608"># The html has been validated by html-tidy: http://tidy.sourceforge.net/
</t>
<t tx="ekr.20071126145358">@

edward.py:
    
How can we get the content of an input form?</t>
<t tx="ekr.20071127232245">#!/usr/bin/env python
from Tkinter import *
root = Tk()
w = Label(root, text="Hello world!")
w.pack()
root.mainloop()
</t>
<t tx="ekr.20071128122043">log = c.frame.log ; tag = 'Shell'
frame1 = log.frameDict.get(tag)
shellKind = 'text' # in ('plain','text','canvas')

if frame1:
    log.selectTab(tag)
elif shellKind == 'plain':
    log.selectTab (tag,createText=False)
    frame = log.frameDict.get(tag)
elif shellKind == 'text':
    log.selectTab (tag,createText=True)
    frame = log.textDict.get(tag)
elif shellKind == 'canvas':
    log.createCanvas(tag)
    log.selectTab(tag)
    frame = log.canvasDict.get(tag)
else:
    frame = None
    g.es('bad shellKind',shellKind)

if frame and not frame1:
    frame.configure(bg='white')
    print 'logFrame',log.frameDict.get(tag)
</t>
<t tx="ekr.20071129090337">@language perl

# comment.

print "abc"

foreach (keys(%entries)) {

    next if ($_ eq '.snapshot' or
        $_ eq '.' or
        $_ eq '..');
}</t>
<t tx="ekr.20071129103842"># A script to create @auto nodes from all .py files in a directory.

import glob,os

reallyCreate = False
baseDir = r'c:\Python25\Lib\site-packages\pubsub'
dirs = ('',) #'Extensions','UserConfig',)
print '-----'

c.beginUpdate()
try:
    for theDir in dirs:
        pattern = g.os_path_join(baseDir,theDir,'*.py')
        files = glob.glob(pattern)
        print pattern
        # print g.listToString(files)
        for name in files:
            h = '@auto %s' % (name[len(baseDir) + 1:].strip())
            print 'creating',h
            if reallyCreate:
                child = p.insertAsLastChild()
                child.initHeadString(h)
finally:
    c.endUpdate()
</t>
<t tx="ekr.20071201065815">@language python
@tabwidth -4
@others
</t>
<t tx="ekr.20071201073632">
class Index: 
    pass 
 
</t>
<t tx="ekr.20071201073632.1">def main(): 
    pass 
</t>
<t tx="ekr.20071205142535">@

LeoToHTML by Dan Rahmel, modified by EKR.

This @button script creates an .htm file containing the contents of the selected tree.
The file is called x.htm, where x is the name of the .leo file containing the script.
This file is written to the leo/test folder.

The script inserts javascript into the page so that nodes can be expanded and contracted.

The script presently works well.  This script may become the basis for a facebook app.

The generated html passes html-tidy: http://www.w3.org/People/Raggett/tidy/
</t>
<t tx="ekr.20071205144151"># def writePreamble(f):

    # '''Write HTML header information.'''

    # header_start = '''\


# &lt;body class="st" onload="format()"&gt;
# '''

    # for s in (header_start,style,javascript,header_end):
        # # f.write(g.adjustTripleString(s,c.tab_width))
        # f.write(s)
</t>
<t tx="ekr.20071205144151.1">def writeContents(f):

    div = "&lt;div class='c' STYLE='margin-left:4em;margin-top:0em; margin-bottom:0em;'&gt;\n&lt;pre&gt;\n%s\n&lt;/pre&gt;\n&lt;/div&gt;"
    end_div = "&lt;/div&gt;\n&lt;/div&gt;\n"
    n = 1 # The node number
    current = c.currentPosition()
    prev_level = current.level()
    open_divs = 0
    for p in current.self_and_subtree_iter():
        h = p.headString()
        while prev_level &gt;= p.level() and open_divs &gt; 0:
            f.write(end_div)
            prev_level -= 1
            open_divs -= 1
        body = p.bodyString().encode( "utf-8" )
        body = body.rstrip().rstrip("\n")
        f.write(division % (n,escape(h),n))
        open_divs += 1
        if body:
            f.write(div % escape(body))
        prev_level = p.level()
        n += 1

    # Close all divisions.
    while open_divs &gt; 0:
        f.write(end_div)
        open_divs -= 1
</t>
<t tx="ekr.20071205152904">division = """
&lt;div STYLE="margin-left:3em;text-indent:0em;margin-top:0em; margin-bottom:0em;"&gt;
&lt;h3 onClick="expandcontent('sc%d')" style="cursor:hand; cursor:pointer; margin-top:0em; margin-bottom:0em"&gt;+ %s&lt;/h3&gt;
    &lt;div id="sc%d" class="switchcontent" style="margin-top:0em; margin-bottom:0em;"&gt;
"""

javascript  = """
&lt;script src="cgi-bin/leo.js" type="text/javascript"&gt;&lt;/script&gt;
"""

style = '''
&lt;STYLE type="text/css"&gt;
    BODY {font:x-medium 'Verdana'; margin-right:1.5em}
    PRE {margin:0px; display:inline}
&lt;/STYLE&gt;
'''
</t>
<t tx="ekr.20071205160026">def escape (s):

    return s.replace('&amp;','&amp;amp;').replace('&lt;','&amp;lt;').replace('&gt;','&amp;gt;')
</t>
<t tx="ekr.20071206070207"></t>
<t tx="ekr.20071207164625"># def writePostamble (f):

    # pass

</t>
<t tx="ekr.20071210125008"></t>
<t tx="ekr.20071210145720">def print_all(c):

    # This line is required (with extra newline), but does not show on the page.
    print "Content-type:text/html\n"

    print '&lt;!DOCTYPE html PUBLIC "-//W3C//DTD HTML 3.2//EN"&gt;'
    print '&lt;html&gt;'
    print_head(c)
    print_body(c)
    print '&lt;/html&gt;'
</t>
<t tx="ekr.20071210145720.1">def print_body(c):

    print '&lt;body class="st" onload="format()"&gt;'

    form = cgi.FieldStorage()
    print repr(form)
    # if form.has_key('name'):
        # print 'name',form['name'].value
    # else:
        # print 'no name'
    print_tree(c)
    print '&lt;/body&gt;'
</t>
<t tx="ekr.20071210145720.2">def print_head(c):

    print '&lt;head&gt;'

    if 1: # Copy the entire leo.js file into the page.
        print '&lt;script type="text/javascript"&gt;'
        print_leo_dot_js(c)
        print '&lt;/script&gt;'

    else: # Possible bug in the python server??
        # The Python says leo.js is not executable(!)
        print '&lt;script src="leo.js" type="text/javascript"&gt;&lt;/script&gt;'

    print '&lt;title&gt;%s&lt;/title&gt;' % (c.shortFileName())
    print '&lt;/head&gt;'
</t>
<t tx="ekr.20071210150314.2">division = """
&lt;div STYLE="margin-left:3em;text-indent:0em;margin-top:0em; margin-bottom:0em;"&gt;
&lt;h3 onClick="expandcontent('sc%d')" style="cursor:hand; cursor:pointer; margin-top:0em; margin-bottom:0em"&gt;+ %s&lt;/h3&gt;
    &lt;div id="sc%d" class="switchcontent" style="margin-top:0em; margin-bottom:0em;"&gt;
"""

style = """
&lt;STYLE type="text/css"&gt;
    BODY {font:x-medium 'Verdana'; margin-right:1.5em}
    PRE {margin:0px; display:inline}
&lt;/STYLE&gt;
"""</t>
<t tx="ekr.20071210150314.6">def escape (s):

    return s.replace('&amp;','&amp;amp;').replace('&lt;','&amp;lt;').replace('&gt;','&amp;gt;')
</t>
<t tx="ekr.20071210150314.7">def print_tree(c):

    div = "&lt;div class='c' STYLE='margin-left:4em;margin-top:0em; margin-bottom:0em;'&gt;\n&lt;pre&gt;\n%s\n&lt;/pre&gt;\n&lt;/div&gt;"
    end_div = "&lt;/div&gt;\n&lt;/div&gt;\n"
    n = 1 # The node number
    prev_level = 0
    open_divs = 0
    for p in c.allNodes_iter():
        h = p.headString()
        while prev_level &gt;= p.level() and open_divs &gt; 0:
            print end_div
            prev_level -= 1
            open_divs -= 1
        body = p.bodyString().encode( "utf-8" )
        body = body.rstrip().rstrip("\n")
        print division % (n,escape(h),n)
        open_divs += 1
        if body: print div % escape(body)
        prev_level = p.level()
        n += 1

    # Close all divisions.
    while open_divs &gt; 0:
        print end_div
        open_divs -= 1
</t>
<t tx="ekr.20071210155555">def print_leo_dot_js(c):

    path = g.os_path_abspath(g.os_path_join(g.app.loadDir,'..','test','cgi-bin','leo.js'))

    try:
        f = file(path)
    except IOError:
        print 'can not open',path
        return

    for line in f.readlines():
        print line,

    f.close()
</t>
<t tx="ekr.20071210181436">def writeAll(f):

    f.write('&lt;!DOCTYPE html PUBLIC "-//W3C//DTD HTML 3.2//EN"&gt;')
    f.write('&lt;html&gt;')
    writeHead(f)
    writeBody(f)
    f.write("&lt;/html&gt;")
</t>
<t tx="ekr.20071210181436.1">def writeBody(f):

    f.write('&lt;body class="st" onload="format()"&gt;')
    writeContents(f)
    f.write("&lt;/body&gt;")
</t>
<t tx="ekr.20071210181436.2">def writeHead(f):

    f.write('&lt;head&gt;')
    f.write(style)
    f.write(javascript)
    f.write('&lt;title&gt;%s&lt;/title&gt;' % c.shortFileName())
    f.write('&lt;/head&gt;')
</t>
<t tx="ekr.20080105115712"># This hangs Leo while pylint is running.
import pylint.lint as lint
import sys

rcFile = g.os_path_abspath(g.os_path_join(g.app.loadDir,'..','test','pylint-leo-rc.txt'))
rcArg = '--rcfile=%s' % rcFile
&lt;&lt; define data &gt;&gt;

# We expect only one W104 error, in leoGlobals.py
print ; print '=' * 40
for name,s in data:
    name2 = g.os_path_abspath(g.os_path_join(g.app.loadDir,name))
    args = [name2,rcArg]
    if s.strip():
        args.append('--disable-msg=%s' % s)
    print name,s
    lint.Run(args)
print ; print 'End of pylint run'</t>
<t tx="ekr.20080105120559">data = (
    ('leoAtFile.py',''), 
    ('leoChapters.py',''),
    ('leoCommands.py',''), 
    ('leoEditCommands.py','E1101'),
    ('leoFileCommands.py',''), 
    ('leoFind.py',''),
    ('leoFrame.py',''),
    ('leoGlobals.py','E0602,E1101'),
    ('leoGui.py',''),
    ('leoImport.py',''),
    ('leoMenu.py',''),
    ('leoNodes.py',''),
    ('leoPlugins.py',''),
    ('leoTangle.py',''),
    ('leoUndo.py','W0102'),
    ('leoTkinterDialog.py',''),
    ('leoTkinterFind.py',''),
    ('leoTkinterGui.py',''),
    ('leoTkinterFrame.py','W0221'),
    ('leoTkinterKeys.py',''), 
    ('leoTkinterMenu.py',''), 
    ('leoTkinterTree.py',''),
)
</t>
<t tx="ekr.20080105130903">@nocolor
@
C0111 Missing docstring
C0301 Line too long
C0311 Bad indentation
C0321 More than one statement on a single line
C0322 Operator not preceded by a space
C0323 Operator not followed by a space
C0324 Comma not followed by a space

R0201 Method could be a function.
R0903 Too few public methods (0/1)

W0102 Dangerous default value [] as argument
W0104 Statement seems to have no effect
W0106 Unnecessary semicolon
W0107 Unnecessary pass statement
W0122 Use of the exec statement
W0141 Used builtin function 'map'
W0142 Used * or * magic*
W0201 Attribute defined outside __init__
W0212 Access to a protected member of a client class
W0231 __init__ method from base class is not called
W0232 Class has no __init__ method
W0401 Wildcard import (pychecker)
W0402 Uses of a deprecated module (like string)
W0404 Reimport &lt;module&gt;: let pychecker do this.
W0406 Module import itself
W0602 Using global for x but no assigment is done (leoEditCommands defines classList after all classes).
W0603 Using the global statement
W0612 Unused variable
W0613 Unused argument (sometimes used for debugging)
W0621 Redefining &lt;name&gt; from outer scope: especially __pychecker__
W0622 Redefining built-in
W0631 Using possibly undefined loop variable
W0702 No exception type specified
W0703 Catch "Exception"
W0704 Except doesn't do anything (Except: pass)
W1111 Assigning to a function call that only returns None</t>
<t tx="ekr.20080108091619"></t>
<t tx="ekr.20080108092210"># Inserts the icon in the presently selected node.
# path is an absolute path or a path relative to the leo/Icons folder.

path = 'rt_arrow_disabled.gif'
c.editCommands.insertIconFromFile(path)</t>
<t tx="ekr.20080108092210.1"># Deletes all icons from the presently selected node.
c.editCommands.deleteNodeIcons()</t>
<t tx="ekr.20080115085447">@nocolor
@

************* Module leoGlobals
W0104:3871: Statement seems to have no effect
</t>
<t tx="ekr.20080118100049">#!/usr/bin/env python
"""/cairo-demo/cairo_snippets/gradient.cairo translated to Python
"""

import math
import cairo

WIDTH, HEIGHT  = 256, 256

surface = cairo.ImageSurface(cairo.FORMAT_ARGB32, WIDTH, HEIGHT)
ctx = cairo.Context(surface)

ctx.scale (WIDTH/1.0, HEIGHT/1.0)

pat = cairo.LinearGradient (0.0, 0.0, 0.0, 1.0)
pat.add_color_stop_rgba (1, 0, 0, 0, 1)
pat.add_color_stop_rgba (0, 1, 1, 1, 1)

ctx.rectangle (0,0,1,1)
ctx.set_source (pat)
ctx.fill ()

pat = cairo.RadialGradient (0.45, 0.4, 0.1,
                            0.4,  0.4, 0.5)
pat.add_color_stop_rgba (0, 1, 1, 1, 1)
pat.add_color_stop_rgba (1, 0, 0, 0, 1)

ctx.set_source (pat)
ctx.arc (0.5, 0.5, 0.3, 0, 2 * math.pi)
ctx.fill ()

surface.write_to_png('gradient.png')

g.es_print('wrote leo/test/gradient.png',color='blue')
</t>
<t tx="ekr.20080127215337">pat1 = 'import leo'
pat2 = 'import leo.core.' # use 'import leo.plugins.' for plugins.
pat3 = 'import leo.core.leo'
replace = False
print '=' * 20

for p in c.allNodes_iter():
    s = p.bodyString() ; h = p.headString()
    lines = g.splitLines(s)
    result = [] ; changed = False
    for line in lines:
        s2 = line.strip()
        if s2.startswith(pat1):
            changed = True
            if s2 == pat1:
                z = line.replace(pat1,pat3)
            else:
                i = line.find(pat1)
                n = i + len(pat1)
                line2 = line[:n] + line[n:n+1].lower() + line[n+1:]
                z = line2.replace(pat1,pat2)
            result.append(z)
            # print ('%35s: %s' % (h,line)),
            print ('%35s: %s' % (h,z)),
        else:
            result.append(line)
    result = ''.join(result)
    if replace and changed:
        c.setBodyString(p,result)
</t>
<t tx="ekr.20080128143841">import sys
# for z in sys.path: print z

from pkg_resources import require
require("ekrProj&gt;=0.0.1")

import ekrProj
print ekrProj</t>
<t tx="ekr.20080206055658">print 'settings...'
for z in ('body','button','headline','log','menu','outline'):
    for z2 in ('family','size','slant','weight',):
        setting = '%s_text_font_%s' % (z,z2)
        print setting,c.config.get(setting,z2)

print 'default sizes...'
for z in ('Body','Log','Menu','Tree'):
    setting = 'default%sFontSize' % z
    print setting,getattr(c.config,setting)

print 'actual fonts...'
for z in ('body','button','headline','log','menu','outline'):
    kind = ('family','size','slant','weight')
    arg0,arg1,arg2,arg3 = args = ['%s_text_font_%s' % (z,z2) for z2 in kind]
    setting = '%s_text_font' % (z)
    print '%20s' % (setting),c.config.getFontFromParams(arg0,arg1,arg2,arg3,defaultSize=12)
</t>
<t tx="ekr.20080210201921">@language pascal
@tabwidth -4
@others
</t>
<t tx="ekr.20080211085709">aList = range(10)

def isEven(x): return (x%2) == 0
def plusOne(x): return x + 1
def larger(x,y): return g.choose(x&gt;y,x,y)
def add(x,y): return x+y

# print filter(isEven,aList)

# print map(plusOne,aList)

print reduce(add,aList)

print [z for z in filter(isEven,aList)]</t>
<t tx="ekr.20080211090819"></t>
<t tx="ekr.20080211172530">unit Unit1;

</t>
<t tx="ekr.20080211172530.1">interface

uses
Windows, Messages, SysUtils, Variants, Classes, Graphics, Controls,
Forms,
Dialogs;

type
TForm1 = class(TForm)
procedure FormCreate(Sender: TObject);
private
{ Private declarations }
public
{ Public declarations }
end;

var
Form1: TForm1;

implementation

{$R *.dfm}

procedure TForm1.FormCreate(Sender: TObject);
var
x,y: double;
begin
x:= 4;
Y := x/2;
end;

end.
</t>
<t tx="ekr.20080212035042">@language python
@tabwidth -4
@others
</t>
<t tx="ekr.20080212114457"># -*- coding: utf-8 -*-
r"""
changed ekr
&gt;&gt;&gt; import os
&gt;&gt;&gt; from django import newforms as forms
&gt;&gt;&gt; from tagging.forms import TagField
&gt;&gt;&gt; from tagging import settings
&gt;&gt;&gt; from tagging.models import Tag, TaggedItem
&gt;&gt;&gt; from tagging.tests.models import Article, Link, Perch, Parrot, FormTest
&gt;&gt;&gt; from tagging.utils import calculate_cloud, get_tag_list, get_tag, parse_tag_input
&gt;&gt;&gt; from tagging.utils import LINEAR
&gt;&gt;&gt; from tagging.validators import isTagList, isTag

#############
# Utilities #
#############

# Tag input ###################################################################

# Simple space-delimited tags
&gt;&gt;&gt; parse_tag_input('one')
[u'one']
&gt;&gt;&gt; parse_tag_input('one two')
[u'one', u'two']
&gt;&gt;&gt; parse_tag_input('one two three')
[u'one', u'three', u'two']
&gt;&gt;&gt; parse_tag_input('one one two two')
[u'one', u'two']

# Comma-delimited multiple words - an unquoted comma in the input will trigger
# this.
&gt;&gt;&gt; parse_tag_input(',one')
[u'one']
&gt;&gt;&gt; parse_tag_input(',one two')
[u'one two']
&gt;&gt;&gt; parse_tag_input(',one two three')
[u'one two three']
&gt;&gt;&gt; parse_tag_input('a-one, a-two and a-three')
[u'a-one', u'a-two and a-three']

# Double-quoted multiple words - a completed quote will trigger this.
# Unclosed quotes are ignored.
&gt;&gt;&gt; parse_tag_input('"one')
[u'one']
&gt;&gt;&gt; parse_tag_input('"one two')
[u'one', u'two']
&gt;&gt;&gt; parse_tag_input('"one two three')
[u'one', u'three', u'two']
&gt;&gt;&gt; parse_tag_input('"one two"')
[u'one two']
&gt;&gt;&gt; parse_tag_input('a-one "a-two and a-three"')
[u'a-one', u'a-two and a-three']

# No loose commas - split on spaces
&gt;&gt;&gt; parse_tag_input('one two "thr,ee"')
[u'one', u'thr,ee', u'two']

# Loose commas - split on commas
&gt;&gt;&gt; parse_tag_input('"one", two three')
[u'one', u'two three']

# Double quotes can contain commas
&gt;&gt;&gt; parse_tag_input('a-one "a-two, and a-three"')
[u'a-one', u'a-two, and a-three']
&gt;&gt;&gt; parse_tag_input('"two", one, one, two, "one"')
[u'one', u'two']

# Bad users! Naughty users!
&gt;&gt;&gt; parse_tag_input(None)
[]
&gt;&gt;&gt; parse_tag_input('')
[]
&gt;&gt;&gt; parse_tag_input('"')
[]
&gt;&gt;&gt; parse_tag_input('""')
[]
&gt;&gt;&gt; parse_tag_input('"' * 7)
[]
&gt;&gt;&gt; parse_tag_input(',,,,,,')
[]
&gt;&gt;&gt; parse_tag_input('",",",",",",","')
[u',']
&gt;&gt;&gt; parse_tag_input('a-one "a-two" and "a-three')
[u'a-one', u'a-three', u'a-two', u'and']

# Normalised Tag list input ###################################################
&gt;&gt;&gt; cheese = Tag.objects.create(name='cheese')
&gt;&gt;&gt; toast = Tag.objects.create(name='toast')
&gt;&gt;&gt; get_tag_list(cheese)
[&lt;Tag: cheese&gt;]
&gt;&gt;&gt; get_tag_list('cheese toast')
[&lt;Tag: cheese&gt;, &lt;Tag: toast&gt;]
&gt;&gt;&gt; get_tag_list('cheese,toast')
[&lt;Tag: cheese&gt;, &lt;Tag: toast&gt;]
&gt;&gt;&gt; get_tag_list([])
[]
&gt;&gt;&gt; get_tag_list(['cheese', 'toast'])
[&lt;Tag: cheese&gt;, &lt;Tag: toast&gt;]
&gt;&gt;&gt; get_tag_list([cheese.id, toast.id])
[&lt;Tag: cheese&gt;, &lt;Tag: toast&gt;]
&gt;&gt;&gt; get_tag_list(['cheese', 'toast', 'ŠĐĆŽćžšđ'])
[&lt;Tag: cheese&gt;, &lt;Tag: toast&gt;]
&gt;&gt;&gt; get_tag_list([cheese, toast])
[&lt;Tag: cheese&gt;, &lt;Tag: toast&gt;]
&gt;&gt;&gt; get_tag_list((cheese, toast))
(&lt;Tag: cheese&gt;, &lt;Tag: toast&gt;)
&gt;&gt;&gt; get_tag_list(Tag.objects.filter(name__in=['cheese', 'toast']))
[&lt;Tag: cheese&gt;, &lt;Tag: toast&gt;]
&gt;&gt;&gt; get_tag_list(['cheese', toast])
Traceback (most recent call last):
    ...
ValueError: If a list or tuple of tags is provided, they must all be tag names, Tag objects or Tag ids.
&gt;&gt;&gt; get_tag_list(29)
Traceback (most recent call last):
    ...
ValueError: The tag input given was invalid.

# Normalised Tag input
&gt;&gt;&gt; get_tag(cheese)
&lt;Tag: cheese&gt;
&gt;&gt;&gt; get_tag('cheese')
&lt;Tag: cheese&gt;
&gt;&gt;&gt; get_tag(cheese.id)
&lt;Tag: cheese&gt;
&gt;&gt;&gt; get_tag('mouse')

# Tag clouds ##################################################################
&gt;&gt;&gt; tags = []
&gt;&gt;&gt; for line in open(os.path.join(os.path.dirname(__file__), 'tags.txt')).readlines():
...     name, count = line.rstrip().split()
...     tag = Tag(name=name)
...     tag.count = int(count)
...     tags.append(tag)

&gt;&gt;&gt; sizes = {}
&gt;&gt;&gt; for tag in calculate_cloud(tags, steps=5):
...     sizes[tag.font_size] = sizes.get(tag.font_size, 0) + 1

# This isn't a pre-calculated test, just making sure it's consistent
&gt;&gt;&gt; sizes
{1: 48, 2: 30, 3: 19, 4: 15, 5: 10}

&gt;&gt;&gt; sizes = {}
&gt;&gt;&gt; for tag in calculate_cloud(tags, steps=5, distribution=LINEAR):
...     sizes[tag.font_size] = sizes.get(tag.font_size, 0) + 1

# This isn't a pre-calculated test, just making sure it's consistent
&gt;&gt;&gt; sizes
{1: 97, 2: 12, 3: 7, 4: 2, 5: 4}

&gt;&gt;&gt; calculate_cloud(tags, steps=5, distribution='cheese')
Traceback (most recent call last):
    ...
ValueError: Invalid distribution algorithm specified: cheese.

# Validators ##################################################################

&gt;&gt;&gt; isTagList('foo qwertyuiopasdfghjklzxcvbnmqwertyuiopasdfghjklzxcvbn bar', {})
Traceback (most recent call last):
    ...
ValidationError: [u'Each tag may be no more than 50 characters long.']

&gt;&gt;&gt; isTag('"test"', {})
&gt;&gt;&gt; isTag(',test', {})
&gt;&gt;&gt; isTag('f o o', {})
Traceback (most recent call last):
    ...
ValidationError: [u'Multiple tags were given.']
&gt;&gt;&gt; isTagList('foo qwertyuiopasdfghjklzxcvbnmqwertyuiopasdfghjklzxcvbn bar', {})
Traceback (most recent call last):
    ...
ValidationError: [u'Each tag may be no more than 50 characters long.']

###########
# Tagging #
###########

# Basic tagging ###############################################################

&gt;&gt;&gt; dead = Parrot.objects.create(state='dead')
&gt;&gt;&gt; Tag.objects.update_tags(dead, 'foo,bar,"ter"')
&gt;&gt;&gt; Tag.objects.get_for_object(dead)
[&lt;Tag: bar&gt;, &lt;Tag: foo&gt;, &lt;Tag: ter&gt;]
&gt;&gt;&gt; Tag.objects.update_tags(dead, '"foo" bar "baz"')
&gt;&gt;&gt; Tag.objects.get_for_object(dead)
[&lt;Tag: bar&gt;, &lt;Tag: baz&gt;, &lt;Tag: foo&gt;]
&gt;&gt;&gt; Tag.objects.add_tag(dead, 'foo')
&gt;&gt;&gt; Tag.objects.get_for_object(dead)
[&lt;Tag: bar&gt;, &lt;Tag: baz&gt;, &lt;Tag: foo&gt;]
&gt;&gt;&gt; Tag.objects.add_tag(dead, 'zip')
&gt;&gt;&gt; Tag.objects.get_for_object(dead)
[&lt;Tag: bar&gt;, &lt;Tag: baz&gt;, &lt;Tag: foo&gt;, &lt;Tag: zip&gt;]
&gt;&gt;&gt; Tag.objects.add_tag(dead, '    ')
Traceback (most recent call last):
    ...
AttributeError: No tags were given: "    ".
&gt;&gt;&gt; Tag.objects.add_tag(dead, 'one two')
Traceback (most recent call last):
    ...
AttributeError: Multiple tags were given: "one two".

# Note that doctest in Python 2.4 (and maybe 2.5?) doesn't support non-ascii
# characters in output, so we're displaying the repr() here.
&gt;&gt;&gt; Tag.objects.update_tags(dead, 'ŠĐĆŽćžšđ')
&gt;&gt;&gt; repr(Tag.objects.get_for_object(dead))
'[&lt;Tag: \xc5\xa0\xc4\x90\xc4\x86\xc5\xbd\xc4\x87\xc5\xbe\xc5\xa1\xc4\x91&gt;]'

&gt;&gt;&gt; Tag.objects.update_tags(dead, None)
&gt;&gt;&gt; Tag.objects.get_for_object(dead)
[]

# Using a model's TagField
&gt;&gt;&gt; f1 = FormTest.objects.create(tags=u'test3 test2 test1')
&gt;&gt;&gt; Tag.objects.get_for_object(f1)
[&lt;Tag: test1&gt;, &lt;Tag: test2&gt;, &lt;Tag: test3&gt;]
&gt;&gt;&gt; f1.tags = u'test4'
&gt;&gt;&gt; f1.save()
&gt;&gt;&gt; Tag.objects.get_for_object(f1)
[&lt;Tag: test4&gt;]
&gt;&gt;&gt; f1.tags = ''
&gt;&gt;&gt; f1.save()
&gt;&gt;&gt; Tag.objects.get_for_object(f1)
[]

# Forcing tags to lowercase
&gt;&gt;&gt; settings.FORCE_LOWERCASE_TAGS = True
&gt;&gt;&gt; Tag.objects.update_tags(dead, 'foO bAr Ter')
&gt;&gt;&gt; Tag.objects.get_for_object(dead)
[&lt;Tag: bar&gt;, &lt;Tag: foo&gt;, &lt;Tag: ter&gt;]
&gt;&gt;&gt; Tag.objects.update_tags(dead, 'foO bAr baZ')
&gt;&gt;&gt; Tag.objects.get_for_object(dead)
[&lt;Tag: bar&gt;, &lt;Tag: baz&gt;, &lt;Tag: foo&gt;]
&gt;&gt;&gt; Tag.objects.add_tag(dead, 'FOO')
&gt;&gt;&gt; Tag.objects.get_for_object(dead)
[&lt;Tag: bar&gt;, &lt;Tag: baz&gt;, &lt;Tag: foo&gt;]
&gt;&gt;&gt; Tag.objects.add_tag(dead, 'Zip')
&gt;&gt;&gt; Tag.objects.get_for_object(dead)
[&lt;Tag: bar&gt;, &lt;Tag: baz&gt;, &lt;Tag: foo&gt;, &lt;Tag: zip&gt;]
&gt;&gt;&gt; Tag.objects.update_tags(dead, None)
&gt;&gt;&gt; f1.tags = u'TEST5'
&gt;&gt;&gt; f1.save()
&gt;&gt;&gt; Tag.objects.get_for_object(f1)
[&lt;Tag: test5&gt;]
&gt;&gt;&gt; f1.tags
u'test5'

# Retrieving tags by Model ####################################################

&gt;&gt;&gt; Tag.objects.usage_for_model(Parrot)
[]
&gt;&gt;&gt; parrot_details = (
...     ('pining for the fjords', 9, True,  'foo bar'),
...     ('passed on',             6, False, 'bar baz ter'),
...     ('no more',               4, True,  'foo ter'),
...     ('late',                  2, False, 'bar ter'),
... )

&gt;&gt;&gt; for state, perch_size, perch_smelly, tags in parrot_details:
...     perch = Perch.objects.create(size=perch_size, smelly=perch_smelly)
...     parrot = Parrot.objects.create(state=state, perch=perch)
...     Tag.objects.update_tags(parrot, tags)

&gt;&gt;&gt; [(tag.name, tag.count) for tag in Tag.objects.usage_for_model(Parrot, counts=True)]
[(u'bar', 3), (u'baz', 1), (u'foo', 2), (u'ter', 3)]
&gt;&gt;&gt; [(tag.name, tag.count) for tag in Tag.objects.usage_for_model(Parrot, min_count=2)]
[(u'bar', 3), (u'foo', 2), (u'ter', 3)]

# Limiting results to a subset of the model
&gt;&gt;&gt; [(tag.name, tag.count) for tag in Tag.objects.usage_for_model(Parrot, counts=True, filters=dict(state='no more'))]
[(u'foo', 1), (u'ter', 1)]
&gt;&gt;&gt; [(tag.name, tag.count) for tag in Tag.objects.usage_for_model(Parrot, counts=True, filters=dict(state__startswith='p'))]
[(u'bar', 2), (u'baz', 1), (u'foo', 1), (u'ter', 1)]
&gt;&gt;&gt; [(tag.name, tag.count) for tag in Tag.objects.usage_for_model(Parrot, counts=True, filters=dict(perch__size__gt=4))]
[(u'bar', 2), (u'baz', 1), (u'foo', 1), (u'ter', 1)]
&gt;&gt;&gt; [(tag.name, tag.count) for tag in Tag.objects.usage_for_model(Parrot, counts=True, filters=dict(perch__smelly=True))]
[(u'bar', 1), (u'foo', 2), (u'ter', 1)]
&gt;&gt;&gt; [(tag.name, tag.count) for tag in Tag.objects.usage_for_model(Parrot, min_count=2, filters=dict(perch__smelly=True))]
[(u'foo', 2)]
&gt;&gt;&gt; [(tag.name, hasattr(tag, 'counts')) for tag in Tag.objects.usage_for_model(Parrot, filters=dict(perch__size__gt=4))]
[(u'bar', False), (u'baz', False), (u'foo', False), (u'ter', False)]
&gt;&gt;&gt; [(tag.name, hasattr(tag, 'counts')) for tag in Tag.objects.usage_for_model(Parrot, filters=dict(perch__size__gt=99))]
[]

# Related tags
&gt;&gt;&gt; [(tag.name, tag.count) for tag in Tag.objects.related_for_model(Tag.objects.filter(name__in=['bar']), Parrot, counts=True)]
[(u'baz', 1), (u'foo', 1), (u'ter', 2)]
&gt;&gt;&gt; [(tag.name, tag.count) for tag in Tag.objects.related_for_model(Tag.objects.filter(name__in=['bar']), Parrot, min_count=2)]
[(u'ter', 2)]
&gt;&gt;&gt; [tag.name for tag in Tag.objects.related_for_model(Tag.objects.filter(name__in=['bar']), Parrot, counts=False)]
[u'baz', u'foo', u'ter']
&gt;&gt;&gt; [(tag.name, tag.count) for tag in Tag.objects.related_for_model(Tag.objects.filter(name__in=['bar', 'ter']), Parrot, counts=True)]
[(u'baz', 1)]
&gt;&gt;&gt; [(tag.name, tag.count) for tag in Tag.objects.related_for_model(Tag.objects.filter(name__in=['bar', 'ter', 'baz']), Parrot, counts=True)]
[]

# Once again, with feeling (strings)
&gt;&gt;&gt; [(tag.name, tag.count) for tag in Tag.objects.related_for_model('bar', Parrot, counts=True)]
[(u'baz', 1), (u'foo', 1), (u'ter', 2)]
&gt;&gt;&gt; [(tag.name, tag.count) for tag in Tag.objects.related_for_model('bar', Parrot, min_count=2)]
[(u'ter', 2)]
&gt;&gt;&gt; [tag.name for tag in Tag.objects.related_for_model('bar', Parrot, counts=False)]
[u'baz', u'foo', u'ter']
&gt;&gt;&gt; [(tag.name, tag.count) for tag in Tag.objects.related_for_model(['bar', 'ter'], Parrot, counts=True)]
[(u'baz', 1)]
&gt;&gt;&gt; [(tag.name, tag.count) for tag in Tag.objects.related_for_model(['bar', 'ter', 'baz'], Parrot, counts=True)]
[]

# Retrieving tagged objects by Model ##########################################

&gt;&gt;&gt; foo = Tag.objects.get(name='foo')
&gt;&gt;&gt; bar = Tag.objects.get(name='bar')
&gt;&gt;&gt; baz = Tag.objects.get(name='baz')
&gt;&gt;&gt; ter = Tag.objects.get(name='ter')
&gt;&gt;&gt; TaggedItem.objects.get_by_model(Parrot, foo)
[&lt;Parrot: no more&gt;, &lt;Parrot: pining for the fjords&gt;]
&gt;&gt;&gt; TaggedItem.objects.get_by_model(Parrot, bar)
[&lt;Parrot: late&gt;, &lt;Parrot: passed on&gt;, &lt;Parrot: pining for the fjords&gt;]

# Intersections are supported
&gt;&gt;&gt; TaggedItem.objects.get_by_model(Parrot, [foo, baz])
[]
&gt;&gt;&gt; TaggedItem.objects.get_by_model(Parrot, [foo, bar])
[&lt;Parrot: pining for the fjords&gt;]
&gt;&gt;&gt; TaggedItem.objects.get_by_model(Parrot, [bar, ter])
[&lt;Parrot: late&gt;, &lt;Parrot: passed on&gt;]

# You can also pass Tag QuerySets
&gt;&gt;&gt; TaggedItem.objects.get_by_model(Parrot, Tag.objects.filter(name__in=['foo', 'baz']))
[]
&gt;&gt;&gt; TaggedItem.objects.get_by_model(Parrot, Tag.objects.filter(name__in=['foo', 'bar']))
[&lt;Parrot: pining for the fjords&gt;]
&gt;&gt;&gt; TaggedItem.objects.get_by_model(Parrot, Tag.objects.filter(name__in=['bar', 'ter']))
[&lt;Parrot: late&gt;, &lt;Parrot: passed on&gt;]

# You can also pass strings and lists of strings
&gt;&gt;&gt; TaggedItem.objects.get_by_model(Parrot, 'foo baz')
[]
&gt;&gt;&gt; TaggedItem.objects.get_by_model(Parrot, 'foo bar')
[&lt;Parrot: pining for the fjords&gt;]
&gt;&gt;&gt; TaggedItem.objects.get_by_model(Parrot, 'bar ter')
[&lt;Parrot: late&gt;, &lt;Parrot: passed on&gt;]
&gt;&gt;&gt; TaggedItem.objects.get_by_model(Parrot, ['foo', 'baz'])
[]
&gt;&gt;&gt; TaggedItem.objects.get_by_model(Parrot, ['foo', 'bar'])
[&lt;Parrot: pining for the fjords&gt;]
&gt;&gt;&gt; TaggedItem.objects.get_by_model(Parrot, ['bar', 'ter'])
[&lt;Parrot: late&gt;, &lt;Parrot: passed on&gt;]

# Issue 50 - Get by non-existent tag
&gt;&gt;&gt; TaggedItem.objects.get_by_model(Parrot, 'argatrons')
[]

# Unions
&gt;&gt;&gt; TaggedItem.objects.get_union_by_model(Parrot, ['foo', 'ter'])
[&lt;Parrot: late&gt;, &lt;Parrot: no more&gt;, &lt;Parrot: passed on&gt;, &lt;Parrot: pining for the fjords&gt;]
&gt;&gt;&gt; TaggedItem.objects.get_union_by_model(Parrot, ['bar', 'baz'])
[&lt;Parrot: late&gt;, &lt;Parrot: passed on&gt;, &lt;Parrot: pining for the fjords&gt;]

# Retrieving related objects by Model #########################################

# Related instances of the same Model
&gt;&gt;&gt; l1 = Link.objects.create(name='link 1')
&gt;&gt;&gt; Tag.objects.update_tags(l1, 'tag1 tag2 tag3 tag4 tag5')
&gt;&gt;&gt; l2 = Link.objects.create(name='link 2')
&gt;&gt;&gt; Tag.objects.update_tags(l2, 'tag1 tag2 tag3')
&gt;&gt;&gt; l3 = Link.objects.create(name='link 3')
&gt;&gt;&gt; Tag.objects.update_tags(l3, 'tag1')
&gt;&gt;&gt; l4 = Link.objects.create(name='link 4')
&gt;&gt;&gt; TaggedItem.objects.get_related(l1, Link)
[&lt;Link: link 2&gt;, &lt;Link: link 3&gt;]
&gt;&gt;&gt; TaggedItem.objects.get_related(l1, Link, num=1)
[&lt;Link: link 2&gt;]
&gt;&gt;&gt; TaggedItem.objects.get_related(l4, Link)
[]

# Related instance of a different Model
&gt;&gt;&gt; a1 = Article.objects.create(name='article 1')
&gt;&gt;&gt; Tag.objects.update_tags(a1, 'tag1 tag2 tag3 tag4')
&gt;&gt;&gt; TaggedItem.objects.get_related(a1, Link)
[&lt;Link: link 1&gt;, &lt;Link: link 2&gt;, &lt;Link: link 3&gt;]
&gt;&gt;&gt; Tag.objects.update_tags(a1, 'tag6')
&gt;&gt;&gt; TaggedItem.objects.get_related(a1, Link)
[]

################
# Model Fields #
################

# TagField ####################################################################

# Ensure that automatically created forms use TagField
&gt;&gt;&gt; class TestForm(forms.ModelForm):
...     class Meta:
...         model = FormTest
&gt;&gt;&gt; form = TestForm()
&gt;&gt;&gt; form.fields['tags'].__class__.__name__
'TagField'

# Recreating string representaions of tag lists ###############################
&gt;&gt;&gt; plain = Tag.objects.create(name='plain')
&gt;&gt;&gt; spaces = Tag.objects.create(name='spa ces')
&gt;&gt;&gt; comma = Tag.objects.create(name='com,ma')

&gt;&gt;&gt; from tagging.utils import edit_string_for_tags
&gt;&gt;&gt; edit_string_for_tags([plain])
u'plain'
&gt;&gt;&gt; edit_string_for_tags([plain, spaces])
u'plain, spa ces'
&gt;&gt;&gt; edit_string_for_tags([plain, spaces, comma])
u'plain, spa ces, "com,ma"'
&gt;&gt;&gt; edit_string_for_tags([plain, comma])
u'plain "com,ma"'
&gt;&gt;&gt; edit_string_for_tags([comma, spaces])
u'"com,ma", spa ces'

###############
# Form Fields #
###############

&gt;&gt;&gt; t = TagField()
&gt;&gt;&gt; t.clean('foo')
u'foo'
&gt;&gt;&gt; t.clean('foo bar baz')
u'foo bar baz'
&gt;&gt;&gt; t.clean('foo,bar,baz')
u'foo,bar,baz'
&gt;&gt;&gt; t.clean('foo, bar, baz')
u'foo, bar, baz'
&gt;&gt;&gt; t.clean('foo qwertyuiopasdfghjklzxcvbnmqwertyuiopasdfghjklzxcvb bar')
u'foo qwertyuiopasdfghjklzxcvbnmqwertyuiopasdfghjklzxcvb bar'
&gt;&gt;&gt; t.clean('foo qwertyuiopasdfghjklzxcvbnmqwertyuiopasdfghjklzxcvbn bar')
Traceback (most recent call last):
    ...
ValidationError: [u'Each tag may be no more than 50 characters long.']
"""
</t>
<t tx="ekr.20080214091706.2">print 'hello from ekr'</t>
<t tx="ekr.20080223084414">def test (s,color='red',*args,**keys):
    g.es(args,keys)

test('s',color='red',newline=False)

test('s',newline=False,color='red')

# This fails, illustrating that we can't reliably mix keyword args with *args.
test('a','b',color='red',newline=False)
</t>
<t tx="ekr.20080229140820">if 0: # passed
    c.k.simulateCommand('about-leo')
elif 0: # passed.
    fileName = r'c:\prog\test\test2.leo'
    c.k.simulateCommand('save-file-as %s' % fileName)
elif 0: # passed
    fileName = r'c:\prog\test\test2.leo'
    c.k.simulateCommand('save-file-to %s' % fileName)
elif 0: # passed
    fileName = g.os_path_abspath(g.os_path_join(g.app.loadDir,'..','doc','LeoDocs.leo'))
    c.k.simulateCommand('open-outline %s' % fileName)
else: # passed
    fileName = g.os_path_abspath(g.os_path_join(g.app.loadDir,'..','doc','LeoDocs.leo'))
    c.k.simulateCommand('open-outline-by-name %s' % fileName)</t>
<t tx="ekr.20080310111916.1">def myTranslateString (s):

    i = s.lower().find('can not')
    if i == -1:
        return s
    else:
        return s[:i+1] + "an't" + s[i+7:]

g.translateString = myTranslateString

</t>
<t tx="ekr.20080310164329.2"></t>
<t tx="ekr.20080310164329.3"></t>
<t tx="ekr.20080310164329.4"></t>
<t tx="ekr.20080310164329.5">&amp;Open...</t>
<t tx="ekr.20080310164329.6"></t>
<t tx="ekr.20080310164329.7"></t>
<t tx="ekr.20080310164329.8">&amp;Close</t>
<t tx="ekr.20080310164329.9">&amp;Save</t>
<t tx="ekr.20080310164329.10">Save &amp;As</t>
<t tx="ekr.20080310164329.11">Save As &amp;Unzipped</t>
<t tx="ekr.20080310164329.12">Save As &amp;Zipped</t>
<t tx="ekr.20080310164329.13">Save &amp;To</t>
<t tx="ekr.20080310164329.14">Re&amp;vert To Saved</t>
<t tx="ekr.20080310164329.15">A placeholder for the actual menu.
Leo's init code populates this menu as a special case.</t>
<t tx="ekr.20080310164329.16"></t>
<t tx="ekr.20080310164329.17"></t>
<t tx="ekr.20080310164329.18"></t>
<t tx="ekr.20080310164329.19"></t>
<t tx="ekr.20080310164329.20"></t>
<t tx="ekr.20080310164329.21"></t>
<t tx="ekr.20080310164329.22"></t>
<t tx="ekr.20080310164329.23"></t>
<t tx="ekr.20080310164329.24"></t>
<t tx="ekr.20080310164329.25"></t>
<t tx="ekr.20080310164329.26"></t>
<t tx="ekr.20080310164329.27"></t>
<t tx="ekr.20080310164329.28">Read @&amp;auto Nodes</t>
<t tx="ekr.20080310164329.29">Write @a&amp;uto Nodes</t>
<t tx="ekr.20080310164329.30">Write D&amp;irty @a&amp;uto Nodes</t>
<t tx="ekr.20080310164329.31"></t>
<t tx="ekr.20080310164329.32">Read @file &amp;Nodes</t>
<t tx="ekr.20080310164329.33">Write &amp;Dirty @file Nodes</t>
<t tx="ekr.20080310164329.34">Write &amp;Missing @file Nodes</t>
<t tx="ekr.20080310164329.35">&amp;Write @file Nodes</t>
<t tx="ekr.20080310164329.36"></t>
<t tx="ekr.20080310164329.37"></t>
<t tx="ekr.20080310164329.38"></t>
<t tx="ekr.20080310164329.39"></t>
<t tx="ekr.20080310164329.40"></t>
<t tx="ekr.20080310164329.41"></t>
<t tx="ekr.20080310164329.42"></t>
<t tx="ekr.20080310164329.43"></t>
<t tx="ekr.20080310164329.44"></t>
<t tx="ekr.20080310164329.45"></t>
<t tx="ekr.20080310164329.46">Import To @&amp;file</t>
<t tx="ekr.20080310164329.47">Import To @&amp;root</t>
<t tx="ekr.20080310164329.48"></t>
<t tx="ekr.20080310164329.49"></t>
<t tx="ekr.20080310164329.50"></t>
<t tx="ekr.20080310164329.51"></t>
<t tx="ekr.20080310164329.52"></t>
<t tx="ekr.20080310164329.53"></t>
<t tx="ekr.20080310164329.54"></t>
<t tx="ekr.20080310164329.55"></t>
<t tx="ekr.20080310164329.56"></t>
<t tx="ekr.20080310164329.57"></t>
<t tx="ekr.20080310164329.58"></t>
<t tx="ekr.20080310164329.59">E&amp;xit</t>
<t tx="ekr.20080310164329.60"></t>
<t tx="ekr.20080310164329.61">Can't Undo</t>
<t tx="ekr.20080310164329.62">Can't Redo</t>
<t tx="ekr.20080310164329.63"></t>
<t tx="ekr.20080310164329.64">Cu&amp;t</t>
<t tx="ekr.20080310164329.65">Cop&amp;y</t>
<t tx="ekr.20080310164329.66">&amp;Paste</t>
<t tx="ekr.20080310164329.67">&amp;Delete</t>
<t tx="ekr.20080310164329.68">Select &amp;All</t>
<t tx="ekr.20080310164329.69"></t>
<t tx="ekr.20080310164329.70"></t>
<t tx="ekr.20080310164329.71"></t>
<t tx="ekr.20080310164329.72"></t>
<t tx="ekr.20080310164329.73"></t>
<t tx="ekr.20080310164329.74"></t>
<t tx="ekr.20080310164329.75"></t>
<t tx="ekr.20080310164329.76"></t>
<t tx="ekr.20080310164329.77"></t>
<t tx="ekr.20080310164329.78"></t>
<t tx="ekr.20080310164329.79"></t>
<t tx="ekr.20080310164329.80"></t>
<t tx="ekr.20080310164329.81"></t>
<t tx="ekr.20080310164329.82"></t>
<t tx="ekr.20080310164329.83"></t>
<t tx="ekr.20080310164329.84"></t>
<t tx="ekr.20080310164329.85"></t>
<t tx="ekr.20080310164329.86"></t>
<t tx="ekr.20080310164329.87"></t>
<t tx="ekr.20080310164329.88"></t>
<t tx="ekr.20080310164329.89"></t>
<t tx="ekr.20080310164329.90"></t>
<t tx="ekr.20080310164329.91"></t>
<t tx="ekr.20080310164329.92"></t>
<t tx="ekr.20080310164329.93"></t>
<t tx="ekr.20080310164329.94"></t>
<t tx="ekr.20080310164329.95"></t>
<t tx="ekr.20080310164329.96"></t>
<t tx="ekr.20080310164329.97"></t>
<t tx="ekr.20080310164329.98"></t>
<t tx="ekr.20080310164329.99"></t>
<t tx="ekr.20080310164329.100"></t>
<t tx="ekr.20080310164329.101"></t>
<t tx="ekr.20080310164329.102"></t>
<t tx="ekr.20080310164329.103"></t>
<t tx="ekr.20080310164329.104"></t>
<t tx="ekr.20080310164329.105"></t>
<t tx="ekr.20080310164329.106"></t>
<t tx="ekr.20080310164329.107"></t>
<t tx="ekr.20080310164329.108"></t>
<t tx="ekr.20080310164329.109"></t>
<t tx="ekr.20080310164329.110"></t>
<t tx="ekr.20080310164329.111"></t>
<t tx="ekr.20080310164329.112"></t>
<t tx="ekr.20080310164329.113"></t>
<t tx="ekr.20080310164329.114"></t>
<t tx="ekr.20080310164329.115"></t>
<t tx="ekr.20080310164329.116"></t>
<t tx="ekr.20080310164329.117"></t>
<t tx="ekr.20080310164329.118"></t>
<t tx="ekr.20080310164329.119">Show In&amp;visibles</t>
<t tx="ekr.20080310164329.120">Setti&amp;ngs</t>
<t tx="ekr.20080310164329.121"></t>
<t tx="ekr.20080310164329.122"></t>
<t tx="ekr.20080310164329.123"></t>
<t tx="ekr.20080310164329.124"></t>
<t tx="ekr.20080310164329.125">Pas&amp;te Node As Clone</t>
<t tx="ekr.20080310164329.126"></t>
<t tx="ekr.20080310164329.127"></t>
<t tx="ekr.20080310164329.128"></t>
<t tx="ekr.20080310164329.129"></t>
<t tx="ekr.20080310164329.130"></t>
<t tx="ekr.20080310164329.131"></t>
<t tx="ekr.20080310164329.132"></t>
<t tx="ekr.20080310164329.133"></t>
<t tx="ekr.20080310164329.134"></t>
<t tx="ekr.20080310164329.135">D&amp;e-Hoist</t>
<t tx="ekr.20080310164329.136"></t>
<t tx="ekr.20080310164329.137"></t>
<t tx="ekr.20080310164329.138"></t>
<t tx="ekr.20080310164329.139"></t>
<t tx="ekr.20080310164329.140"></t>
<t tx="ekr.20080310164329.141"></t>
<t tx="ekr.20080310164329.142"></t>
<t tx="ekr.20080310164329.143"></t>
<t tx="ekr.20080310164329.144"></t>
<t tx="ekr.20080310164329.145"></t>
<t tx="ekr.20080310164329.146"></t>
<t tx="ekr.20080310164329.147"></t>
<t tx="ekr.20080310164329.148"></t>
<t tx="ekr.20080310164329.149"></t>
<t tx="ekr.20080310164329.150"></t>
<t tx="ekr.20080310164329.151"></t>
<t tx="ekr.20080310164329.152"></t>
<t tx="ekr.20080310164329.153"></t>
<t tx="ekr.20080310164329.154"></t>
<t tx="ekr.20080310164329.155"></t>
<t tx="ekr.20080310164329.156"></t>
<t tx="ekr.20080310164329.157"></t>
<t tx="ekr.20080310164329.158"></t>
<t tx="ekr.20080310164329.159"></t>
<t tx="ekr.20080310164329.160"></t>
<t tx="ekr.20080310164329.161"></t>
<t tx="ekr.20080310164329.162"></t>
<t tx="ekr.20080310164329.163"></t>
<t tx="ekr.20080310164329.164"></t>
<t tx="ekr.20080310164329.165"></t>
<t tx="ekr.20080310164329.166">Move &amp;Down</t>
<t tx="ekr.20080310164329.167">Move &amp;Left</t>
<t tx="ekr.20080310164329.168">Move &amp;Right</t>
<t tx="ekr.20080310164329.169">Move &amp;Up</t>
<t tx="ekr.20080310164329.170"></t>
<t tx="ekr.20080310164329.171"></t>
<t tx="ekr.20080310164329.172"></t>
<t tx="ekr.20080310164329.173"></t>
<t tx="ekr.20080310164329.174"></t>
<t tx="ekr.20080310164329.175"></t>
<t tx="ekr.20080310164329.176"></t>
<t tx="ekr.20080310164329.177"></t>
<t tx="ekr.20080310164329.178"></t>
<t tx="ekr.20080310164329.179"></t>
<t tx="ekr.20080310164329.180"></t>
<t tx="ekr.20080310164329.181"></t>
<t tx="ekr.20080310164329.182">Go To &amp;First Node</t>
<t tx="ekr.20080310164329.183">Go To First V&amp;isible</t>
<t tx="ekr.20080310164329.184">Go To First Si&amp;bling</t>
<t tx="ekr.20080310164329.185"></t>
<t tx="ekr.20080310164329.186">Go To Next C&amp;hanged</t>
<t tx="ekr.20080310164329.187">Go To Next &amp;Clone</t>
<t tx="ekr.20080310164329.188">Go To Next &amp;Marked</t>
<t tx="ekr.20080310164329.189">Go To Next N&amp;ode</t>
<t tx="ekr.20080310164329.190">Go To Next &amp;Sibling</t>
<t tx="ekr.20080310164329.191">Go To Next Visibl&amp;e</t>
<t tx="ekr.20080310164329.192">Go To Next Visite&amp;d</t>
<t tx="ekr.20080310164329.193"></t>
<t tx="ekr.20080310164329.194">Go To P&amp;arent</t>
<t tx="ekr.20080310164329.195"></t>
<t tx="ekr.20080310164329.196">Go To &amp;Prev Node</t>
<t tx="ekr.20080310164329.197">Go To P&amp;rev Sibling</t>
<t tx="ekr.20080310164329.198">Go To Pre&amp;v Visible</t>
<t tx="ekr.20080310164329.199">Go To Prev Visi&amp;ted</t>
<t tx="ekr.20080310164329.200"></t>
<t tx="ekr.20080310164329.201">Go To Last Node</t>
<t tx="ekr.20080310164329.202">Go To Last Siblin&amp;g</t>
<t tx="ekr.20080310164329.203">Go To &amp;Last Visible</t>
<t tx="ekr.20080310164329.204"></t>
<t tx="ekr.20080310164329.205"></t>
<t tx="ekr.20080310164329.206"></t>
<t tx="ekr.20080310164329.207"></t>
<t tx="ekr.20080310164329.208"></t>
<t tx="ekr.20080310164329.209"></t>
<t tx="ekr.20080310164329.210"></t>
<t tx="ekr.20080310164329.211"></t>
<t tx="ekr.20080310164329.212"></t>
<t tx="ekr.20080310164329.213"></t>
<t tx="ekr.20080310164329.214"></t>
<t tx="ekr.20080310164329.215"></t>
<t tx="ekr.20080310164329.216"></t>
<t tx="ekr.20080310164329.217"></t>
<t tx="ekr.20080310164329.218"></t>
<t tx="ekr.20080310164329.219"></t>
<t tx="ekr.20080310164329.220"></t>
<t tx="ekr.20080310164329.221"></t>
<t tx="ekr.20080310164329.222"></t>
<t tx="ekr.20080310164329.223"></t>
<t tx="ekr.20080310164329.224"></t>
<t tx="ekr.20080310164329.225"></t>
<t tx="ekr.20080310164329.226"></t>
<t tx="ekr.20080310164329.227"></t>
<t tx="ekr.20080310164329.228"></t>
<t tx="ekr.20080310164329.229"></t>
<t tx="ekr.20080310164329.230"></t>
<t tx="ekr.20080310164329.231"></t>
<t tx="ekr.20080310164329.232"></t>
<t tx="ekr.20080310164329.233"></t>
<t tx="ekr.20080310164329.234"></t>
<t tx="ekr.20080310164329.235"></t>
<t tx="ekr.20080310164329.236"></t>
<t tx="ekr.20080310164329.237"></t>
<t tx="ekr.20080310164329.238"></t>
<t tx="ekr.20080310164329.239"></t>
<t tx="ekr.20080310164329.240"></t>
<t tx="ekr.20080310164329.241"></t>
<t tx="ekr.20080310164329.242"></t>
<t tx="ekr.20080310164329.243"></t>
<t tx="ekr.20080310164329.244"></t>
<t tx="ekr.20080310164329.245"></t>
<t tx="ekr.20080310164329.246"></t>
<t tx="ekr.20080310164329.247"></t>
<t tx="ekr.20080310164329.248"></t>
<t tx="ekr.20080310164329.249"></t>
<t tx="ekr.20080310164329.250"></t>
<t tx="ekr.20080310164329.251"></t>
<t tx="ekr.20080310164329.252"></t>
<t tx="ekr.20080310164329.253"></t>
<t tx="ekr.20080310164329.254"></t>
<t tx="ekr.20080310164329.255"></t>
<t tx="ekr.20080310164329.256"></t>
<t tx="ekr.20080310164329.257"></t>
<t tx="ekr.20080310164329.258"></t>
<t tx="ekr.20080310164329.259"></t>
<t tx="ekr.20080310164329.260"></t>
<t tx="ekr.20080310164329.261"></t>
<t tx="ekr.20080310164329.262"></t>
<t tx="ekr.20080310164329.263"></t>
<t tx="ekr.20080310164329.264"></t>
<t tx="ekr.20080310164329.265"></t>
<t tx="ekr.20080310164329.266"></t>
<t tx="ekr.20080310164329.267"></t>
<t tx="ekr.20080310164329.268"></t>
<t tx="ekr.20080310164329.269"></t>
<t tx="ekr.20080310164329.270"></t>
<t tx="ekr.20080310164329.271"></t>
<t tx="ekr.20080310164329.272"></t>
<t tx="ekr.20080310164329.273"></t>
<t tx="ekr.20080310164329.274"></t>
<t tx="ekr.20080310164329.275"></t>
<t tx="ekr.20080310164329.276"></t>
<t tx="ekr.20080310164329.277"></t>
<t tx="ekr.20080310164329.278"></t>
<t tx="ekr.20080310164329.279"></t>
<t tx="ekr.20080310164329.280"></t>
<t tx="ekr.20080310164329.281"></t>
<t tx="ekr.20080310164329.282"></t>
<t tx="ekr.20080310164329.283"></t>
<t tx="ekr.20080310164329.284"></t>
<t tx="ekr.20080310164329.285"></t>
<t tx="ekr.20080310164329.286"></t>
<t tx="ekr.20080310164329.287"></t>
<t tx="ekr.20080310164329.288"></t>
<t tx="ekr.20080310164329.289"></t>
<t tx="ekr.20080310164329.290"></t>
<t tx="ekr.20080310164329.291"></t>
<t tx="ekr.20080310164329.292"></t>
<t tx="ekr.20080310164329.293"></t>
<t tx="ekr.20080310164329.294"></t>
<t tx="ekr.20080310164329.295"></t>
<t tx="ekr.20080310164329.296"></t>
<t tx="ekr.20080310164329.297"></t>
<t tx="ekr.20080310164329.298"></t>
<t tx="ekr.20080310164329.299"></t>
<t tx="ekr.20080310164329.300"></t>
<t tx="ekr.20080310164329.301"></t>
<t tx="ekr.20080310164329.302"></t>
<t tx="ekr.20080310164329.303"></t>
<t tx="ekr.20080310164329.304"></t>
<t tx="ekr.20080310164329.305"></t>
<t tx="ekr.20080310164329.306"></t>
<t tx="ekr.20080310164329.307"></t>
<t tx="ekr.20080310164329.308"></t>
<t tx="ekr.20080310164329.309"></t>
<t tx="ekr.20080310164329.310"></t>
<t tx="ekr.20080310164329.311"></t>
<t tx="ekr.20080310164329.312"></t>
<t tx="ekr.20080310164329.313"></t>
<t tx="ekr.20080310164329.314"></t>
<t tx="ekr.20080310164329.315"></t>
<t tx="ekr.20080310164329.316"></t>
<t tx="ekr.20080310164329.317"></t>
<t tx="ekr.20080310164329.318"></t>
<t tx="ekr.20080310164329.319"></t>
<t tx="ekr.20080310164329.320"></t>
<t tx="ekr.20080310164329.321"></t>
<t tx="ekr.20080310164329.322"></t>
<t tx="ekr.20080310164329.323"></t>
<t tx="ekr.20080310164329.324"></t>
<t tx="ekr.20080310164329.325"></t>
<t tx="ekr.20080310164329.326"></t>
<t tx="ekr.20080310164329.327"></t>
<t tx="ekr.20080310164329.328"></t>
<t tx="ekr.20080310164329.329"></t>
<t tx="ekr.20080310164329.330"></t>
<t tx="ekr.20080310164329.331"></t>
<t tx="ekr.20080310164329.332"></t>
<t tx="ekr.20080310164329.333"></t>
<t tx="ekr.20080310164329.334"></t>
<t tx="ekr.20080310164329.335"></t>
<t tx="ekr.20080310164329.336"></t>
<t tx="ekr.20080310164329.337"></t>
<t tx="ekr.20080310164329.338"></t>
<t tx="ekr.20080310164329.339"></t>
<t tx="ekr.20080310164329.340"></t>
<t tx="ekr.20080310164329.341"></t>
<t tx="ekr.20080310164329.342"></t>
<t tx="ekr.20080310164329.343"></t>
<t tx="ekr.20080310164329.344"></t>
<t tx="ekr.20080310164329.345"></t>
<t tx="ekr.20080310164329.346"></t>
<t tx="ekr.20080310164329.347"></t>
<t tx="ekr.20080310164329.348"></t>
<t tx="ekr.20080310164329.349"></t>
<t tx="ekr.20080310164329.350"></t>
<t tx="ekr.20080310164329.351"></t>
<t tx="ekr.20080310164329.352"></t>
<t tx="ekr.20080310164329.353"></t>
<t tx="ekr.20080310164329.354"></t>
<t tx="ekr.20080310164329.355"></t>
<t tx="ekr.20080310164329.356"></t>
<t tx="ekr.20080310164329.357"></t>
<t tx="ekr.20080310164329.358"></t>
<t tx="ekr.20080310164329.359"></t>
<t tx="ekr.20080310164329.360"></t>
<t tx="ekr.20080310164329.361"></t>
<t tx="ekr.20080310164329.362"></t>
<t tx="ekr.20080310164329.363"></t>
<t tx="ekr.20080310164329.364"></t>
<t tx="ekr.20080310164329.365"></t>
<t tx="ekr.20080310164329.366"></t>
<t tx="ekr.20080310164329.367"></t>
<t tx="ekr.20080310164329.368"></t>
<t tx="ekr.20080310164329.369"></t>
<t tx="ekr.20080310164329.370"></t>
<t tx="ekr.20080310164329.371"></t>
<t tx="ekr.20080310164329.372"></t>
<t tx="ekr.20080310164329.373"></t>
<t tx="ekr.20080310164329.374"></t>
<t tx="ekr.20080310164329.375"></t>
<t tx="ekr.20080310164329.376"></t>
<t tx="ekr.20080310164329.377"></t>
<t tx="ekr.20080310164329.378"></t>
<t tx="ekr.20080310164329.379"></t>
<t tx="ekr.20080310164329.380"></t>
<t tx="ekr.20080310164329.381"></t>
<t tx="ekr.20080310164329.382"># accel: a,b,c,d,e,f,h,i,m,p,r,s,t,u,v,w,x</t>
<t tx="ekr.20080310164329.383"></t>
<t tx="ekr.20080310164329.384"></t>
<t tx="ekr.20080310164329.385"></t>
<t tx="ekr.20080310164329.386"></t>
<t tx="ekr.20080310164329.387"></t>
<t tx="ekr.20080310164329.388"></t>
<t tx="ekr.20080310164329.389"></t>
<t tx="ekr.20080310164329.390"></t>
<t tx="ekr.20080310164329.391"></t>
<t tx="ekr.20080310164329.392"></t>
<t tx="ekr.20080310164329.393"></t>
<t tx="ekr.20080310164329.394"></t>
<t tx="ekr.20080310164329.395"></t>
<t tx="ekr.20080310164329.396"></t>
<t tx="ekr.20080310164329.397"></t>
<t tx="ekr.20080310164329.398"></t>
<t tx="ekr.20080310164329.399"></t>
<t tx="ekr.20080310164329.400"></t>
<t tx="ekr.20080310164329.401"></t>
<t tx="ekr.20080310164329.402"></t>
<t tx="ekr.20080310164329.403"></t>
<t tx="ekr.20080310164329.404"></t>
<t tx="ekr.20080310164329.405"></t>
<t tx="ekr.20080310164329.406"></t>
<t tx="ekr.20080310164329.407"></t>
<t tx="ekr.20080310164329.408"></t>
<t tx="ekr.20080310164329.409"></t>
<t tx="ekr.20080310164329.410"></t>
<t tx="ekr.20080310164329.411"></t>
<t tx="ekr.20080310164329.412"></t>
<t tx="ekr.20080310164329.413"></t>
<t tx="ekr.20080310164329.414"></t>
<t tx="ekr.20080310164329.415"></t>
<t tx="ekr.20080310164329.416"></t>
<t tx="ekr.20080310164329.417"></t>
<t tx="ekr.20080310164329.418"></t>
<t tx="ekr.20080310164329.419"></t>
<t tx="ekr.20080310164329.420"></t>
<t tx="ekr.20080310164329.421"></t>
<t tx="ekr.20080310164329.422"></t>
<t tx="ekr.20080310164329.423"></t>
<t tx="ekr.20080310164329.424"></t>
<t tx="ekr.20080310164329.425"></t>
<t tx="ekr.20080310164329.426"></t>
<t tx="ekr.20080310164329.427"></t>
<t tx="ekr.20080310164329.428"></t>
<t tx="ekr.20080310164329.429"></t>
<t tx="ekr.20080310164329.430"></t>
<t tx="ekr.20080310164329.431"></t>
<t tx="ekr.20080310164329.432"></t>
<t tx="ekr.20080310164329.433"></t>
<t tx="ekr.20080310164329.434"></t>
<t tx="ekr.20080310164329.435"></t>
<t tx="ekr.20080310164329.436"></t>
<t tx="ekr.20080310164329.437"></t>
<t tx="ekr.20080310164329.438"></t>
<t tx="ekr.20080310164329.439"></t>
<t tx="ekr.20080310164329.440"></t>
<t tx="ekr.20080310164329.441">&amp;About Leo...</t>
<t tx="ekr.20080310164329.442">Online &amp;Home Page</t>
<t tx="ekr.20080310164329.443"></t>
<t tx="ekr.20080310164329.444"></t>
<t tx="ekr.20080310164329.445"></t>
<t tx="ekr.20080310164329.446">Open Leo&amp;Docs.leo</t>
<t tx="ekr.20080310164329.447">Open Leo&amp;Plugins.leo</t>
<t tx="ekr.20080310164329.448">Open Leo&amp;Settings.leo</t>
<t tx="ekr.20080310164329.449">Open &amp;myLeoSettings.leo</t>
<t tx="ekr.20080310164329.450">Open scr&amp;ipts.leo</t>
<t tx="ekr.20080310164329.451"></t>
<t tx="ekr.20080310164329.452"></t>
<t tx="ekr.20080310164329.453"></t>
<t tx="ekr.20080310164329.454"></t>
<t tx="ekr.20080310164329.455"></t>
<t tx="ekr.20080310164329.456"></t>
<t tx="ekr.20080310164329.457"></t>
<t tx="ekr.20080310164329.458"></t>
<t tx="ekr.20080310164329.459"></t>
<t tx="ekr.20080310164329.460"></t>
<t tx="ekr.20080310164329.461"></t>
<t tx="ekr.20080310164329.465"></t>
<t tx="ekr.20080310164329.466"></t>
<t tx="ekr.20080310164329.467"></t>
<t tx="ekr.20080310164713.2"></t>
<t tx="ekr.20080412082246.1"></t>
<t tx="ekr.20080413195706.1">import pydispatch
g.es(pydispatch)
g.es(g.listToString(dir(pydispatch)))
</t>
<t tx="ekr.20080502120646.1">&lt;?php /*Cascade Style Sheet style1.css*/
?&gt;
&lt;link href="../stex.css" rel="stylesheet" type="text/css" /&gt;

&lt;?php
/*
Choice of language for website yes/no
*/
$ADD_LANGUAGE_CHOICE = 'yes';
/*
If 'Yes' you need to create images based on content/filename.htm
ex: /imgs/bttns_index.jpg
$NAV_IMAGES ='yes';
*/

?&gt;

&lt;?php /* Contact information */
$domain = "domain.com";

?&gt;

&lt;?php /* Content Script; reads .htm files in Content Directory */

//-- first section ends, second section begins

include('language.php');

$mycontentdir = "content"."/".$mylanguage;
if ($main_page == "") $main_page = "index";


$pagename = $main_page;
$ptitle = $company . " " . $main_page . " page " . $tel ." " . $city .
" " . $state . " " . $zip;

$main_page = "" . $main_page . ".htm";

/* if (is_file("$mycontentdir/$main_page")) {
$open = fopen("$mycontentdir/$main_page", "r");
$size = filesize("$mycontentdir/$main_page");
$content = fread($open, $size); */
//}
?&gt;

&lt;?php
/*Echo's Website*/
function hpo(){
echo '&lt;div class="hpo"&gt;whatever text goes here&lt;/a&gt; &lt;/div&gt;';
}
?&gt;
</t>
<t tx="ekr.20080503195928.1"></t>
<t tx="ekr.20080503202744.3">import rope.base.project
abcdefghijklmnopqrstuvwxyz

myproject = rope.base.project.Project(g.os_path_join(g.app.loadDir,'..','test','ropeProject'))

print myproject</t>
<<<<<<< HEAD
<t tx="ekr.20080516144858.2"># An example of running this script:

import os

@others

types = (".py",) #,".c",".html",".txt")

dir = r"c:\prog\rope-0.8.2"

c.beginUpdate()
try:
    importFiles(dir,types,recursive=True)
finally:
    c.endUpdate()

g.es("done",color="blue")
</t>
<t tx="ekr.20080516144858.3">def importFiles (dir,type=None,kind="@file",recursive=False):

    v = c.currentVnode()

    # Check the params.
    if kind != "@file" and kind != "@root":
        g.es("kind must be @file or @root: " + kind)
        return

    if not g.os_path_exists(dir):
        g.es("directory does not exist: " + dir)
        return

    c.beginUpdate()
    try:
        root = createLastChildOf(v,"imported files")
        try:
            importDir (dir,type,kind,recursive,root)
            root.contract()
        except:
            g.es_exception()
    finally:
        c.endUpdate()</t>
<t tx="ekr.20080516144858.4">def importDir (dir,types,kind,recursive,root):

    g.es("dir: " + dir,color="blue")

    try:
        files = os.listdir(dir)
        files2 = [] ; dirs =[]
        for f in files:
            path = g.os_path_join(dir,f)
            if g.os_path_isfile(path):
                name, ext = g.os_path_splitext(f)
                if not types or ext in types:
                    files2.append(path)
            elif recursive:
                dirs.append(path)
        if len(files2) &gt; 0 or len(dirs) &gt; 0:
            child = createLastChildOf(root,dir)
            c.selectVnode(child)
        if len(files2) &gt; 0:
            c.importCommands.importFilesCommand(files2,kind)
        if len(dirs) &gt; 0:
            dirs.sort()
            for dir in dirs:
                importDir(dir,types,kind,recursive,child)
    except:
        g.es("exception in importFiles script")
        g.es_exception()
</t>
<t tx="ekr.20080516144858.5">def createLastChildOf (v,headline):

    child = v.insertAsLastChild()
    child.initHeadString(headline)
    return child
=======
<t tx="ekr.20080510190406.1">a
d
x
y
z
</t>
<t tx="ekr.20080511121411.1">@language python

if a:
    # test.</t>
<t tx="ekr.20080513084205.2"></t>
<t tx="ekr.20080514091329.1">
d = g.app.config.modeCommandsDict
print d.keys()

>>>>>>> f63dfec7
</t>
<t tx="ekr.20080514202621.1"># a</t>
<t tx="mcrowe.20060823083143.7">@first # -*- coding: utf-8 -*-
@language python
@tabwidth -4

&lt;&lt; about LeoToHTML &gt;&gt;
import leoGlobals as g
&lt;&lt; define dhtml stuff &gt;&gt;
@others

fileName = c.frame.shortFileName() # Get current outline file name
if fileName.endswith('.leo'): fileName = fileName[:-4] # Remove .leo suffix
path = g.os_path_abspath(g.os_path_join(g.app.loadDir,'..','test',fileName)) + '.htm'

# Write the file.
f=open(path, 'w')
writeAll(f)
f.close() 
g.es('wrote: %s' % (path),color="turquoise4") 
</t>
</tnodes>
</leo_file><|MERGE_RESOLUTION|>--- conflicted
+++ resolved
@@ -3,21 +3,13 @@
 <leo_file>
 <leo_header file_format="2" tnodes="0" max_tnode_index="0" clone_windows="0"/>
 <globals body_outline_ratio="0.5">
-<<<<<<< HEAD
-	<global_window_position top="10" left="297" height="758" width="898"/>
-=======
 	<global_window_position top="74" left="372" height="800" width="898"/>
->>>>>>> f63dfec7
 	<global_log_window_position top="0" left="0" height="0" width="0"/>
 </globals>
 <preferences/>
 <find_panel_settings/>
 <vnodes>
-<<<<<<< HEAD
 <v t="ekr.20070416075121" str_leo_pos="8"><vh>Startup</vh>
-=======
-<v t="ekr.20070416075121" str_leo_pos="0"><vh>Startup</vh>
->>>>>>> f63dfec7
 <v t="ekr.20070529172620"><vh>@chapters</vh>
 <v t="ekr.20070529173219"><vh>@chapter abc</vh>
 <v t="ekr.20070529173219.1"><vh>abc node 1</vh></v>
@@ -618,14 +610,14 @@
 </v>
 <v t="ekr.20071026102420.3"><vh>Scripts</vh>
 <v t="ekr.20071129103842"><vh>create-at-auto-nodes</vh></v>
+<v t="ekr.20070223164126"><vh>Recursive import script</vh>
+<v t="ekr.20070223164126.1"><vh>importFiles</vh></v>
+<v t="ekr.20070223164126.2"><vh>importDir</vh></v>
+<v t="ekr.20070223164126.3"><vh>createLastChildOf</vh></v>
+</v>
 <v t="ekr.20070517070854"><vh>run script in nullGui</vh></v>
 <v t="ekr.20070517071510"><vh>run script with leoBridge</vh></v>
 <v t="ekr.20080206055658"><vh>Script to print font settings</vh></v>
-<v t="ekr.20080516144858.2"><vh>Recursive import script</vh>
-<v t="ekr.20080516144858.3"><vh>importFiles</vh></v>
-<v t="ekr.20080516144858.4"><vh>importDir</vh></v>
-<v t="ekr.20080516144858.5"><vh>createLastChildOf</vh></v>
-</v>
 </v>
 </v>
 <v t="ekr.20071025193940" annotate="7d71002855087072696f7269747971015504393939397102550870726f67726573737103550071045509617263686574797065710568045502666771066804752e"><vh>@enabled-plugins</vh></v>
@@ -876,13 +868,6 @@
 <v t="ekr.20080502120646.1"><vh>@@asis C:\leo.repo\trunk\leo\test\test.php</vh></v>
 <v t="ekr.20080503195928.1"><vh>@@auto C:\leo.repo\trunk\leo\test\test.php</vh></v>
 <v t="ekr.20080503202744.3"><vh>Rope</vh></v>
-<<<<<<< HEAD
-=======
-<v t="ekr.20080510190406.1"><vh>test of sort lines</vh></v>
-<v t="ekr.20080511121411.1"><vh>indentation test</vh></v>
-<v t="ekr.20080514091329.1"><vh>Print mode info</vh></v>
-<v t="ekr.20080514202621.1"><vh>abc</vh></v>
->>>>>>> f63dfec7
 </vnodes>
 <tnodes>
 <t tx="edreamleo.20080110083531">import gtk
@@ -1199,6 +1184,81 @@
 }
 </t>
 <t tx="ekr.20070127154855.1"></t>
+<t tx="ekr.20070223164126"># An example of running this script:
+    
+import os
+
+@others
+
+types = (".py",) #,".c",".html",".txt")
+
+dir = r'C:\prog\Notabene'
+
+c.beginUpdate()
+try:
+    importFiles(dir,types,recursive=True)
+finally:
+    c.endUpdate()
+
+g.es("done",color="blue")
+</t>
+<t tx="ekr.20070223164126.1">def importFiles (dir,type=None,kind="@file",recursive=False):
+    
+    v = c.currentVnode()
+
+    # Check the params.
+    if kind != "@file" and kind != "@root":
+        g.es("kind must be @file or @root: " + kind)
+        return
+
+    if not g.os_path_exists(dir):
+        g.es("directory does not exist: " + dir)
+        return
+    
+    c.beginUpdate()
+    try:
+        root = createLastChildOf(v,"imported files")
+        try:
+            importDir (dir,type,kind,recursive,root)
+            root.contract()
+        except:
+            g.es_exception()
+    finally:
+        c.endUpdate()</t>
+<t tx="ekr.20070223164126.2">def importDir (dir,types,kind,recursive,root):
+
+    g.es("dir: " + dir,color="blue")
+    
+    try:
+        files = os.listdir(dir)
+        files2 = [] ; dirs =[]
+        for f in files:
+            path = g.os_path_join(dir,f)
+            if g.os_path_isfile(path):
+                name, ext = g.os_path_splitext(f)
+                if not types or ext in types:
+                    files2.append(path)
+            elif recursive:
+                dirs.append(path)
+        if len(files2) &gt; 0 or len(dirs) &gt; 0:
+            child = createLastChildOf(root,dir)
+            c.selectVnode(child)
+        if len(files2) &gt; 0:
+            c.importCommands.importFilesCommand(files2,kind)
+        if len(dirs) &gt; 0:
+            dirs.sort()
+            for dir in dirs:
+                importDir(dir,types,kind,recursive,child)
+    except:
+        g.es("exception in importFiles script")
+        g.es_exception()
+</t>
+<t tx="ekr.20070223164126.3">def createLastChildOf (v,headline):
+    
+    child = v.insertAsLastChild()
+    child.initHeadString(headline)
+    return child
+</t>
 <t tx="ekr.20070224123943"></t>
 <t tx="ekr.20070305085403">For MacOS X (darwin) the following are typical defaults:
 
@@ -1979,13 +2039,8 @@
 
 plugins_menu.py
 
-<<<<<<< HEAD
-ipython.py
-# cleo.py
-=======
 # ipython.py
 cleo.py
->>>>>>> f63dfec7
 rClick.py
 toolbar.py
 
@@ -5272,100 +5327,7 @@
 myproject = rope.base.project.Project(g.os_path_join(g.app.loadDir,'..','test','ropeProject'))
 
 print myproject</t>
-<<<<<<< HEAD
-<t tx="ekr.20080516144858.2"># An example of running this script:
-
-import os
-
-@others
-
-types = (".py",) #,".c",".html",".txt")
-
-dir = r"c:\prog\rope-0.8.2"
-
-c.beginUpdate()
-try:
-    importFiles(dir,types,recursive=True)
-finally:
-    c.endUpdate()
-
-g.es("done",color="blue")
-</t>
-<t tx="ekr.20080516144858.3">def importFiles (dir,type=None,kind="@file",recursive=False):
-
-    v = c.currentVnode()
-
-    # Check the params.
-    if kind != "@file" and kind != "@root":
-        g.es("kind must be @file or @root: " + kind)
-        return
-
-    if not g.os_path_exists(dir):
-        g.es("directory does not exist: " + dir)
-        return
-
-    c.beginUpdate()
-    try:
-        root = createLastChildOf(v,"imported files")
-        try:
-            importDir (dir,type,kind,recursive,root)
-            root.contract()
-        except:
-            g.es_exception()
-    finally:
-        c.endUpdate()</t>
-<t tx="ekr.20080516144858.4">def importDir (dir,types,kind,recursive,root):
-
-    g.es("dir: " + dir,color="blue")
-
-    try:
-        files = os.listdir(dir)
-        files2 = [] ; dirs =[]
-        for f in files:
-            path = g.os_path_join(dir,f)
-            if g.os_path_isfile(path):
-                name, ext = g.os_path_splitext(f)
-                if not types or ext in types:
-                    files2.append(path)
-            elif recursive:
-                dirs.append(path)
-        if len(files2) &gt; 0 or len(dirs) &gt; 0:
-            child = createLastChildOf(root,dir)
-            c.selectVnode(child)
-        if len(files2) &gt; 0:
-            c.importCommands.importFilesCommand(files2,kind)
-        if len(dirs) &gt; 0:
-            dirs.sort()
-            for dir in dirs:
-                importDir(dir,types,kind,recursive,child)
-    except:
-        g.es("exception in importFiles script")
-        g.es_exception()
-</t>
-<t tx="ekr.20080516144858.5">def createLastChildOf (v,headline):
-
-    child = v.insertAsLastChild()
-    child.initHeadString(headline)
-    return child
-=======
-<t tx="ekr.20080510190406.1">a
-d
-x
-y
-z
-</t>
-<t tx="ekr.20080511121411.1">@language python
-
-if a:
-    # test.</t>
 <t tx="ekr.20080513084205.2"></t>
-<t tx="ekr.20080514091329.1">
-d = g.app.config.modeCommandsDict
-print d.keys()
-
->>>>>>> f63dfec7
-</t>
-<t tx="ekr.20080514202621.1"># a</t>
 <t tx="mcrowe.20060823083143.7">@first # -*- coding: utf-8 -*-
 @language python
 @tabwidth -4
